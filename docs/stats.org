#+TITLE:     EP Stats
#+AUTHOR:    Dustin Sallings
#+EMAIL:     dustin@spy.net
#+DATE:      2010-02-08 Mon
#+DESCRIPTION:
#+KEYWORDS:
#+LANGUAGE:  en
#+OPTIONS:   H:3 num:t toc:t \n:nil @:t ::t |:t ^:nil -:t f:t *:t <:t
#+OPTIONS:   TeX:t LaTeX:nil skip:nil d:nil todo:t pri:nil tags:not-in-toc
#+INFOJS_OPT: view:nil toc:nil ltoc:t mouse:underline buttons:0 path:http://orgmode.org/org-info.js
#+EXPORT_SELECT_TAGS: export
#+EXPORT_EXCLUDE_TAGS: noexport
#+LINK_UP:
#+LINK_HOME:
#+STYLE:  <link rel="stylesheet" type="text/css" href="myorg.css" />

* Getting Started

For introductory information on stats within membase, start with the
[[http://wiki.membase.org/display/membase/Membase%2BStatistics][membase wiki stats page]].

* Stats Definitions

** Toplevel Stats

| Stat                          | Description                                |
|-------------------------------+--------------------------------------------|
| ep_version                    | Version number of ep_engine.               |
| ep_storage_age                | Seconds since most recently                |
|                               | stored object was initially queued.        |
| ep_storage_age_highwat        | ep_storage_age high water mark             |
| ep_min_data_age               | Minimum data age setting.                  |
| ep_queue_age_cap              | Queue age cap setting.                     |
| ep_max_txn_size               | Max number of updates per transaction.     |
| ep_data_age                   | Seconds since most recently                |
|                               | stored object was modified.                |
| ep_data_age_highwat           | ep_data_age high water mark                |
| ep_too_young                  | Number of times an object was              |
|                               | not stored due to being too young.         |
| ep_too_old                    | Number of times an object was              |
|                               | stored after being dirty too long.         |
| ep_total_enqueued             | Total number of items queued for           |
|                               | persistence.                               |
| ep_total_new_items            | Total number of persisted new items.       |
| ep_total_del_items            | Total number of persisted deletions.       |
| ep_total_persisted            | Total number of items persisted.           |
| ep_item_flush_failed          | Number of times an item failed to flush    |
|                               | due to storage errors.                     |
| ep_item_commit_failed         | Number of times a transaction failed to    |
|                               | commit due to storage errors.              |
| ep_item_begin_failed          | Number of times a transaction failed to    |
|                               | start due to storage errors.               |
| ep_expired                    | Number of times an item was expired.       |
| ep_item_flush_expired         | Number of times an item is not flushed     |
|                               | due to the expiry of the item              |
| ep_queue_size                 | Number of items queued for storage.        |
| ep_flusher_todo               | Number of items remaining to be written.   |
| ep_flusher_state              | Current state of the flusher thread.       |
| ep_commit_num                 | Total number of write commits.             |
| ep_commit_time                | Number of seconds of most recent commit.   |
| ep_commit_time_total          | Cumulative seconds spent committing.       |
| ep_vbucket_del                | Number of vbucket deletion events.         |
| ep_vbucket_del_fail           | Number of failed vbucket deletion events.  |
| ep_vbucket_del_max_walltime   | Max wall time (µs) spent by deleting       |
|                               | a vbucket                                  |
| ep_vbucket_del_total_walltime | Total wall time (µs) spent by deleting     |
|                               | vbuckets                                   |
| ep_vbucket_del_avg_walltime   | Avg wall time (µs) spent by deleting       |
|                               | a vbucket                                  |
| ep_flush_preempts             | Num of flush early exits for read reqs.    |
| ep_flush_duration             | Number of seconds of most recent flush.    |
| ep_flush_duration_total       | Cumulative seconds spent flushing.         |
| ep_flush_duration_highwat     | ep_flush_duration high water mark.         |
| ep_flush_all                  | True if disk flush_all is scheduled        |
| curr_items                    | Num items in active vbuckets.              |
| curr_items_tot                | Num current items including those not      |
|                               | active (replica, dead and pending states)  |
| ep_kv_size                    | Memory used to store keys and values.      |
| ep_value_size                 | Memory used to store values for resident   |
|                               | keys.                                      |
| ep_overhead                   | Extra memory used by rep queues, etc..     |
| ep_max_data_size              | Max amount of data allowed in memory.      |
| ep_mem_low_wat                | Low water mark for auto-evictions.         |
| ep_mem_high_wat               | High water mark for auto-evictions.        |
| ep_total_cache_size           | The total size of all items in the cache   |
| ep_oom_errors                 | Number of times unrecoverable OOMs         |
|                               | happened while processing operations       |
| ep_tmp_oom_errors             | Number of times temporary OOMs             |
|                               | happened while processing operations       |
| ep_bg_fetched                 | Number of items fetched from disk.         |
| ep_tap_bg_fetched             | Number of tap disk fetches                 |
| ep_tap_bg_fetch_requeued      | Number of times a tap bg fetch task is     |
|                               | requeued.                                  |
| ep_num_pager_runs             | Number of times we ran pager loops         |
|                               | to seek additional memory.                 |
| ep_num_expiry_pager_runs      | Number of times we ran expiry pager loops  |
|                               | to purge expired items from memory/disk    |
| ep_num_checkpoint_remover_runs| Number of times we ran checkpoint remover  |
|                               | to remove closed unreferenced checkpoints. |
| ep_items_rm_from_checkpoints  | Number of items removed from closed        |
|                               | unreferenced checkpoints.                  |
| ep_num_value_ejects           | Number of times item values got ejected    |
|                               | from memory to disk                        |
| ep_num_eject_replicas         | Number of times replica item values got    |
|                               | ejected from memory to disk                |
| ep_num_eject_failures         | Number of items that could not be ejected  |
| ep_num_not_my_vbuckets        | Number of times Not My VBucket exception   |
|                               | happened during runtime                    |
| ep_warmup_thread              | Warmup thread status.                      |
| ep_warmed_up                  | Number of items warmed up.                 |
| ep_warmup_dups                | Duplicates encountered during warmup.      |
| ep_warmup_oom                 | OOMs encountered during warmup.            |
| ep_warmup_time                | Time (µs) spent by warming data.           |
| ep_tap_keepalive              | Tap keepalive time.                        |
| ep_dbname                     | DB path.                                   |
| ep_dbinit                     | Number of seconds to initialize DB.        |
| ep_dbshards                   | Number of shards for db store              |
| ep_db_strategy                | SQLite db strategy                         |
| ep_warmup                     | true if warmup is enabled.                 |
| ep_io_num_read                | Number of io read operations               |
| ep_io_num_write               | Number of io write operations              |
| ep_io_read_bytes              | Number of bytes read (key + values)        |
| ep_io_write_bytes             | Number of bytes written (key + values)     |
| ep_pending_ops                | Number of ops awaiting pending vbuckets    |
| ep_pending_ops_total          | Total blocked pending ops since reset      |
| ep_pending_ops_max            | Max ops seen awaiting 1 pending vbucket    |
| ep_pending_ops_max_duration   | Max time (µs) used waiting on pending      |
|                               | vbuckets                                   |
| ep_bg_num_samples             | The number of samples included in the avg  |
| ep_bg_min_wait                | The shortest time (µs) in the wait queue   |
| ep_bg_max_wait                | The longest time (µs) in the wait queue    |
| ep_bg_wait_avg                | The average wait time (µs) for an item     |
|                               | before it is serviced by the dispatcher    |
| ep_bg_min_load                | The shortest load time (µs)                |
| ep_bg_max_load                | The longest load time (µs)                 |
| ep_bg_load_avg                | The average time (µs) for an item to be    |
|                               | loaded from the persistence layer          |
| ep_num_non_resident           | The number of non-resident items           |
| ep_num_active_non_resident    | Number of non-resident items in active     |
|                               | vbuckets.                                  |
| ep_store_max_concurrency      | Maximum allowed concurrency at the storage |
|                               | layer.                                     |
| ep_store_max_readers          | Maximum number of concurrent read-only.    |
|                               | storage threads.                           |
| ep_store_max_readwrite        | Maximum number of concurrent read/write    |
|                               | storage threads.                           |
| ep_db_cleaner_status          | Status of database cleaner that cleans up  |
|                               | invalid items with old vbucket versions    |
| ep_bg_wait                    | The total elapse time for the wait queue   |
| ep_bg_load                    | The total elapse time for items to be      |
|                               | loaded from the persistence layer          |
| ep_latency_get_cmd            | The total elapse time for get command      |
| ep_latency_store_cmd          | The total elapse time for store command    |
| ep_latency_arith_cmd          | The total eplase time for arith command    |
| ep_onlineupdate               | True if engine is in online updated mode   |
| ep_onlineupdate_revert_add    | Number of reverted newly added items       |
| ep_onlineupdate_revert_delete | Number of reverted deleted items           |
| ep_onlineupdate_revert_update | Number of reverted updated items           |
| ep_inconsistent_slave_chk     | Flag indicating if we allow a "downstream" |
|                               | master to receive checkpoint messages      |

** vBucket total stats

| Stat                          | Description                                |
|-------------------------------+--------------------------------------------|
| ep_vb_total                   | Total vBuckets (count)                     |
| curr_items_tot                | Total number of items                      |
| curr_items                    | Number of active items in memory           |
| vb_dead_num                   | Number of dead vBuckets                    |
| ep_diskqueue_items            | Total items in disk queue                  |
| ep_diskqueue_memory           | Total memory used in disk queue            |
| ep_diskqueue_fill             | Total enqueued items on disk queue         |
| ep_diskqueue_drain            | Total drained items on disk queue          |
| ep_diskqueue_pendingWrites    | Total bytes of pending writes              |


*** Active vBucket class stats

| Stat                          | Description                                |
|-------------------------------+--------------------------------------------|
| vb_active_num                 | Number of active vBuckets                  |
| vb_active_curr_items          | Number of in memory items                  |
| vb_active_num_non_resident    | Number of non-resident items               |
| vb_active_perc_mem_resident   | % memory resident                          |
| vb_active_eject               | Number of times item values got ejected    |
| vb_active_ht_memory           | Memory used to store keys and values       |
| vb_active_itm_memory          | Total item memory                          |
| vb_active_ops_create          | Number of create operations                |
| vb_active_ops_update          | Number of update operations                |
| vb_active_ops_delete          | Number of delete operations                |
| vb_active_ops_reject          | Number of rejected operations              |
| vb_active_queue_size          | Active items in disk queue                 |
| vb_active_queue_memory        | Memory used for disk queue                 |
| vb_active_queue_age           | Sum of disk queue item age in milliseconds |
| vb_active_queue_pending       | Total bytes of pending writes              |
| vb_active_queue_fill          | Total enqueued items                       |
| vb_active_queue_drain         | Total drained items                        |

*** Replica vBucket stats

| Stat                          | Description                                |
|-------------------------------+--------------------------------------------|
| vb_replica_num                | Number of replica vBuckets                 |
| vb_replica_curr_items         | Number of in memory items                  |
| vb_replica_num_non_resident   | Number of non-resident items               |
| vb_replica_perc_mem_resident  | % memory resident                          |
| vb_replica_eject              | Number of times item values got ejected    |
| vb_replica_ht_memory          | Memory used to store keys and values       |
| vb_replica_itm_memory         | Total item memory                          |
| vb_replica_ops_create         | Number of create operations                |
| vb_replica_ops_update         | Number of update operations                |
| vb_replica_ops_delete         | Number of delete operations                |
| vb_replica_ops_reject         | Number of rejected operations              |
| vb_replica_queue_size         | Replica items in disk queue                |
| vb_replica_queue_memory       | Memory used for disk queue                 |
| vb_replica_queue_age          | Sum of disk queue item age in milliseconds |
| vb_replica_queue_pending      | Total bytes of pending writes              |
| vb_replica_queue_fill         | Total enqueued items                       |
| vb_replica_queue_drain        | Total drained items                        |

*** Pending vBucket stats

| Stat                          | Description                                |
|-------------------------------+--------------------------------------------|
| vb_pending_num                | Number of pending vBuckets                 |
| vb_pending_curr_items         | Number of in memory items                  |
| vb_pending_num_non_resident   | Number of non-resident items               |
| vb_pending_perc_mem_resident  | % memory resident                          |
| vb_pending_eject              | Number of times item values got ejected    |
| vb_pending_ht_memory          | Memory used to store keys and values       |
| vb_pending_itm_memory         | Total item memory                          |
| vb_pending_ops_create         | Number of create operations                |
| vb_pending_ops_update         | Number of update operations                |
| vb_pending_ops_delete         | Number of delete operations                |
| vb_pending_ops_reject         | Number of rejected operations              |
| vb_pending_queue_size         | Pending items in disk queue                |
| vb_pending_queue_memory       | Memory used for disk queue                 |
| vb_pending_queue_age          | Sum of disk queue item age in milliseconds |
| vb_pending_queue_pending      | Total bytes of pending writes              |
| vb_pending_queue_fill         | Total enqueued items                       |
| vb_pending_queue_drain        | Total drained items                        |



** Tap stats

<<<<<<< HEAD
| ep_tap_total_queue        | Sum of tap queue sizes on the current      |
|                           | tap queues                                 |
| ep_tap_total_fetched      | Sum of all tap messages sent               |
| ep_tap_bg_max_pending     | The maximum number of bg jobs a tap        |
|                           | connection may have                        |
| ep_tap_bg_fetched         | Number of tap disk fetches                 |
| ep_tap_bg_fetch_requeued  | Number of times a tap bg fetch task is     |
|                           | requeued.                                  |
| ep_tap_fg_fetched         | Number of tap memory fetches               |
| ep_tap_deletes            | Number of tap deletion messages sent       |
| ep_tap_throttled          | Number of tap messages refused due to      |
|                           | throttling.                                |
| ep_tap_keepalive          | How long to keep tap connection state      |
|                           | after client disconnect.                   |
| ep_tap_count              | Number of tap connections.                 |
| ep_tap_bg_num_samples     | The number of tap bg fetch samples         |
|                           | included in the avg                        |
| ep_tap_bg_min_wait        | The shortest time (µs) for a tap item      |
|                           | before it is serviced by the dispatcher    |
| ep_tap_bg_max_wait        | The longest time (µs) for a tap item       |
|                           | before it is serviced by the dispatcher    |
| ep_tap_bg_wait_avg        | The average wait time (µs) for a tap item  |
|                           | before it is serviced by the dispatcher    |
| ep_tap_bg_min_load        | The shortest time (µs) for a tap item to   |
|                           | be loaded from the persistence layer       |
| ep_tap_bg_max_load        | The longest time (µs) for a tap item to    |
|                           | be loaded from the persistence layer       |
| ep_tap_bg_load_avg        | The average time (µs) for a tap item to    |
|                           | be loaded from the persistence layer       |
| ep_tap_noop_interval      | The number of secs between a noop is added |
|                           | to an idle connection                      |
| ep_tap_backoff_period     | The number of seconds the tap connection   |
|                           | should back off after receiving ETMPFAIL   |
| ep_tap_queue_fill         | Total enqueued items                       |
| ep_tap_queue_drain        | Total drained items                        |
| ep_tap_queue_backoff      | Total back-off items                       |
| ep_tap_queue_backfill     | Number of backfill remaining               |
| ep_tap_queue_itemondisk   | Number of items remaining on disk          |
| ep_tap_throttle_threshold | Percentage of memory in use before we      |
|                           | throttle tap streams                       |

=======
| ep_tap_total_queue       | Sum of tap queue sizes on the current      |
|                          | tap queues                                 |
| ep_tap_total_fetched     | Sum of all tap messages sent               |
| ep_tap_bg_max_pending    | The maximum number of bg jobs a tap        |
|                          | connection may have                        |
| ep_tap_bg_fetched        | Number of tap disk fetches                 |
| ep_tap_bg_fetch_requeued | Number of times a tap bg fetch task is     |
|                          | requeued.                                  |
| ep_tap_fg_fetched        | Number of tap memory fetches               |
| ep_tap_deletes           | Number of tap deletion messages sent       |
| ep_tap_throttled         | Number of tap messages refused due to      |
|                          | throttling.                                |
| ep_tap_keepalive         | How long to keep tap connection state      |
|                          | after client disconnect.                   |
| ep_tap_count             | Number of tap connections.                 |
| ep_tap_bg_num_samples    | The number of tap bg fetch samples         |
|                          | included in the avg                        |
| ep_tap_bg_min_wait       | The shortest time (µs) for a tap item      |
|                          | before it is serviced by the dispatcher    |
| ep_tap_bg_max_wait       | The longest time (µs) for a tap item       |
|                          | before it is serviced by the dispatcher    |
| ep_tap_bg_wait_avg       | The average wait time (µs) for a tap item  |
|                          | before it is serviced by the dispatcher    |
| ep_tap_bg_min_load       | The shortest time (µs) for a tap item to   |
|                          | be loaded from the persistence layer       |
| ep_tap_bg_max_load       | The longest time (µs) for a tap item to    |
|                          | be loaded from the persistence layer       |
| ep_tap_bg_load_avg       | The average time (µs) for a tap item to    |
|                          | be loaded from the persistence layer       |
| ep_tap_noop_interval     | The number of secs between a noop is added |
|                          | to an idle connection                      |
| ep_tap_backoff_period    | The number of seconds the tap connection   |
|                          | should back off after receiving ETMPFAIL   |
| ep_tap_queue_fill        | Total enqueued items                       |
| ep_tap_queue_drain       | Total drained items                        |
| ep_tap_queue_backoff     | Total back-off items                       |
| ep_tap_queue_backfill    | Number of backfill remaining               |
| ep_tap_queue_itemondisk  | Number of items remaining on disk          |
| ep_tap_throttle_threshold     | Percentage of memory in use before we      |
|                               | throttle tap streams                       |
>>>>>>> 707db599

*** Per Tap Client Stats

Each stat begins with =ep_tapq:= followed by a unique /client_id/ and
another colon.  For example, if your client is named, =slave1=, the
=qlen= stat would be =ep_tapq:slave1:qlen=.

| type                      | The kind of tap connection (producer or  | PC |
|                           | consumer)                                |    |
| created                   | Creation time for the tap connection     | PC |
| supports_ack              | true if the connection use acks          | PC |
| connected                 | true if this client is connected         | PC |
| disconnects               | Number of disconnects from this client.  | PC |
| qlen                      | Queue size for the given client_id.      | P  |
| qlen_high_pri             | High priority tap queue items.           | P  |
| qlen_low_pri              | Low priority tap queue items.            | P  |
| vb_filters                | Size of connection vbucket filter set.   | P  |
| vb_filter                 | The content of the vbucket filter        | P  |
| rec_fetched               | Tap messages sent to the client.         | P  |
| rec_skipped               | Number of messages skipped due to        | P  |
|                           | tap reconnect with a different filter    | P  |
| idle                      | True if this connection is idle.         | P  |
| empty                     | True if this connection has no items.    | P  |
| complete                  | True if backfill is complete.            | P  |
| has_item                  | True when there is a bg fetched item     | P  |
|                           | ready.                                   | P  |
| has_queued_item           | True when there is a key ready to be     | P  |
|                           | looked up (may become fg or bg item)     | P  |
| bg_wait_for_result        | True if the max number of background     | P  |
|                           | operations is started                    | P  |
| bg_queue_size             | Number of bg fetches enqueued for this   | P  |
|                           | connection.                              | P  |
| bg_queued                 | Number of background fetches enqueued.   | P  |
| bg_result_size            | Number of ready background results.      | P  |
| bg_results                | Number of background results ready.      | P  |
| bg_jobs_issued            | Number of background jobs started.       | P  |
| bg_jobs_completed         | Number of background jobs completed.     | P  |
| bg_backlog_size           | Number of items pending bg fetch.        | P  |
| flags                     | Connection flags set by the client.      | P  |
| pending_disconnect        | true if we're hanging up on this client  | P  |
| paused                    | true if this client is blocked           | P  |
| pending_backfill          | true if we're still backfilling keys     | P  |
|                           | for this connection                      | P  |
| pending_disk_backfill     | true if we're still backfilling keys     | P  |
|                           | from disk for this connection            | P  |
| backfill_completed        | true if all items from backfill is       | P  |
|                           | successfully transmitted to the client   | P  |
| reconnects                | Number of reconnects from this client.   | P  |
| backfill_age              | The age of the start of the backfill.    | P  |
| ack_seqno                 | The current tap ACK sequence number.     | P  |
| recv_ack_seqno            | Last receive tap ACK sequence number.    | P  |
| ack_log_size              | Tap ACK backlog size.                    | P  |
| ack_window_full           | true if our tap ACK window is full.      | P  |
| expires                   | When this ACK backlog expires.           | P  |
| num_tap_nack              | The number of negative tap acks received | P  |
| num_tap_tmpfail_survivors | The number of items rescheduled due to   | P  |
|                           | a temporary nack.                        | P  |
| queue_memory              | Memory used for tap queue                | P  |
| queue_fill                | Total queued items                       | P  |
| queue_drain               | Total drained items                      | P  |
| queue_backoff             | Total back-off items                     | P  |
| queue_backfillremaining   | Number of backfill remaining             | P  |
| queue_itemondisk          | Number of items remaining on disk        | P  |
| total_backlog_size        | Num of remaining items for replication   | P  |
| total_noops               | Number of NOOP messages sent             | P  |
| num_delete                | Number of delete operations consumed     |  C |
| num_delete_failed         | Number of failed delete operations       |  C |
| num_flush                 | Number of flush operations               |  C |
| num_flush_failed          | Number of failed flush operations        |  C |
| num_mutation              | Number of mutation operations            |  C |
| num_mutation_failed       | Number of failed mutation operations     |  C |
| num_opaque                | Number of opaque operation consumed      |  C |
| num_opaque_failed         | Number of failed opaque operations       |  C |
| num_vbucket_set           | Number of vbucket set operations         |  C |
| num_vbucket_set_failed    | Number of failed vbucket set operations  |  C |
| num_unknown               | Number of unknown operations             |  C |

** Tap Aggregated Stats

Aggregated tap stats allow named tap connections to be logically
grouped and aggregated together by prefixes.

For example, if all of your tap connections started with =rebalance_=
or =replication_=, you could call =stats tapagg _= to request stats
grouped by everything before the first =_= character, giving you a set
for =rebalance= and a set for =replication=.

*** Results

| [prefix]:count              | Number of connections matching this prefix |
| [prefix]:qlen               | Total length of queues with this prefix    |
| [prefix]:backfill_remaining | Number of items needing to be backfilled   |
| [prefix]:backoff            | Total number of backoff events             |
| [prefix]:drain              | Total number of items drained              |
| [prefix]:fill               | Total number of items filled               |
| [prefix]:itemondisk         | Number of items remaining on disk          |
| [prefix]:total_backlog_size | Num of remaining items for replication     |

** Timing Stats

Timing stats provide histogram data from high resolution timers over
various operations within the system.

*** General Form

As this data is multi-dimensional, some parsing may be required for
machine processing.  It's somewhat human readable, but the =stats=
script mentioned in the Getting Started section above will do fancier
formatting for you.

Consider the following sample stats:

: STAT disk_insert_8,16 9488
: STAT disk_insert_16,32 290
: STAT disk_insert_32,64 73
: STAT disk_insert_64,128 86
: STAT disk_insert_128,256 48
: STAT disk_insert_256,512 2
: STAT disk_insert_512,1024 12
: STAT disk_insert_1024,2048 1

This tells you that =disk_insert= took 8-16µs 9,488 times, 16-32µs
290 times, and so on.

The same stats displayed through the =stats= CLI tool would look like
this:

: disk_insert (10008 total)
:    8us - 16us    : ( 94.80%) 9488 ###########################################
:    16us - 32us   : ( 97.70%)  290 #
:    32us - 64us   : ( 98.43%)   73
:    64us - 128us  : ( 99.29%)   86
:    128us - 256us : ( 99.77%)   48
:    256us - 512us : ( 99.79%)    2
:    512us - 1ms   : ( 99.91%)   12
:    1ms - 2ms     : ( 99.92%)    1


*** Available Stats

The following histograms are available from "timings" in the above
form to describe when time was spent doing various things:

| bg_wait               | bg fetches waiting in the dispatcher queue     |
| bg_load               | bg fetches waiting for disk                    |
| bg_tap_wait           | tap bg fetches waiting in the dispatcher queue |
| bg_tap_laod           | tap bg fetches waiting for disk                |
| pending_ops           | client connections blocked for operations      |
|                       | in pending vbuckets.                           |
| storage_age           | Analogous to ep_storage_age in main stats.     |
| data_age              | Analogous to ep_data_age in main stats.        |
| get_cmd               | servicing get requests                         |
| store_cmd             | servicing store requests                       |
| arith_cmd             | servicing incr/decr requests                   |
| get_vb_cmd            | servicing vbucket status requests              |
| set_vb_cmd            | servicing vbucket set state commands           |
| del_vb_cmd            | servicing vbucket deletion commands            |
| tap_vb_set            | servicing tap vbucket set state commands       |
| tap_vb_reset          | servicing tap vbucket reset commands           |
| tap_mutation          | servicing tap mutations                        |
| notify_io             | waking blocked connections                     |
| disk_insert           | waiting for disk to store a new item           |
| disk_update           | waiting for disk to modify an existing item    |
| disk_del              | waiting for disk to delete an item             |
| disk_vb_del           | waiting for disk to delete a vbucket           |
| disk_vb_chunk_del     | waiting for disk to delete a vbucket chunk     |
| disk_commit           | waiting for a commit after a batch of updates  |
| disk_invalid_item_del | Waiting for disk to delete a chunk of invalid  |
|                       | items with the old vbucket version             |

** Hash Stats

Hash stats provide information on your per-vbucket hash tables.

Requesting these stats does affect performance, so don't do it too
regularly, but it's useful for debugging certain types of performance
issues.  For example, if your hash table is tuned to have too few
buckets for the data load within it, the =max_depth= will be too large
and performance will suffer.

Each stat is prefixed with =vb_= followed by a number, a colon, then
the individual stat name.

For example, the stat representing the size of the hash table for
vbucket 0 is =vb_0:size=.

| state            | The current state of this vbucket                |
| size             | Number of hash buckets                           |
| locks            | Number of locks covering hash table operations   |
| min_depth        | Minimum number of items found in a bucket        |
| max_depth        | Maximum number of items found in a bucket        |
| reported         | Number of items this hash table reports having   |
| counted          | Number of items found while walking the table    |
| resized          | Number of times the hash table resized.          |
| mem_size         | Running sum of memory used by each item.         |
| mem_size_counted | Counted sum of current memory used by each item. |

** Checkpoint Stats

Checkpoint stats provide detailed information on per-vbucket checkpoint
datastructure.

Like Hash stats, requesting these stats has some impact on performance.
Therefore, please do not poll them from the server frequently.
Each stat is prefixed with =vb_= followed by a number, a colon, and then
each stat name.

| open_checkpoint_id        | ID of the current open checkpoint         |
| num_tap_cursors           | Number of referencing TAP cursors         |
| num_checkpoint_items      | Number of total items in a checkpoint     |
|                           | datastructure                             |
| num_checkpoints           | Number of checkpoints in a checkpoint     |
|                           | datastructure                             |
| num_items_for_persistence | Number of items remaining for persistence |

** Memory Stats

This provides various memory-related stats including the stats from tcmalloc.
Note that tcmalloc stats are not available on some operating systems
(e.g., Windows) that do not support tcmalloc.

| mem_used                            | Engine's total memory usage          |
| ep_kv_size                          | Memory used to store item metadata,  |
|                                     | keys and values, no matter the       |
|                                     | vbucket's state. If an item's value  |
|                                     | is ejected, this stat will be        |
|                                     | decremented by the size of the       |
|                                     | item's value.                        |
| ep_value_size                       | Memory used to store values for      |
|                                     | resident keys.                       |
| ep_overhead                         | Extra memory used by transient data  |
|                                     | like persistence queue, replication  |
|                                     | queues, checkpoints, etc.            |
| ep_max_data_size                    | Max amount of data allowed in memory |
| ep_mem_low_wat                      | Low water mark for auto-evictions    |
| ep_mem_high_wat                     | High water mark for auto-evictions   |
| ep_oom_errors                       | Number of times unrecoverable OOMs   |
|                                     | happened while processing operations |
| ep_tmp_oom_errors                   | Number of times temporary OOMs       |
|                                     | happened while processing operations |
| tcmalloc_allocated_bytes            | Engine's total memory usage reported |
|                                     | from tcmalloc                        |
| tcmalloc_heap_size                  | Bytes of system memory reserved by   |
|                                     | tcmalloc                             |
| tcmalloc_free_bytes                 | Number of bytes in free, mapped      |
|                                     | pages in page heap                   |
| tcmalloc_unmapped_bytes             | Number of bytes in free, unmapped    |
|                                     | pages in page heap. These are bytes  |
|                                     | that have been released back to OS.  |
| tcmalloc_max_thread_cache_bytes     | A limit to how much memory TCMalloc  |
|                                     | dedicates for small objects.         |
| tcmalloc_current_thread_cache_bytes | A measure of some of the memory      |
|                                     | TCMalloc is using for small objects. |

* Details

** Ages

The difference between =ep_storage_age= and =ep_data_age= is somewhat
subtle, but when you consider that a given record may be updated
multiple times before hitting persistence, it starts to be clearer.

=ep_data_age= is how old the data we actually wrote is.

=ep_storage_age= is how long the object has been waiting to be
persisted.

** Too Young

=ep_too_young= is incremented every time an object is encountered
whose =data age= is more recent than is allowable for the persistence
layer.

For example, if an object that was queued five minutes ago is picked
off the =todo= queue and found to have been updated fifteen seconds
ago, it will not be stored, =ep_too_young= will be incremented, and
the key will go back on the input queue.

** Too Old

=ep_too_old= is incremented every time an object is encountered whose
=queue age= exceeds the =ep_queue_age_cap= setting.

=ep_queue_age_cap= generally exists as a safety net to prevent the
=ep_min_data_age= setting from preventing persistence altogether.

** Warming Up

Opening the data store is broken into three distinct phases:

*** Initializing

During the initialization phase, the server is not accepting
connections or otherwise functional.  This is often quick, but in a
server crash can take some time to perform recovery of the underlying
storage.

This time is made available via the =ep_dbinit= stat.

*** Warming Up

After initialization, warmup begins.  At this point, the server is
capable of taking new writes and responding to reads.  However, only
records that have been pulled out of the storage or have been updated
from other clients will be available for request.

(note that records read from persistence will not overwrite new
records captured from the network)

During this phase, =ep_warmup_thread= will report =running= and
=ep_warmed_up= will be increasing as records are being read.

*** Complete

Once complete, =ep_warmed_up= will stop increasing and
=ep_warmup_thread= will report =complete=.<|MERGE_RESOLUTION|>--- conflicted
+++ resolved
@@ -244,7 +244,6 @@
 
 ** Tap stats
 
-<<<<<<< HEAD
 | ep_tap_total_queue        | Sum of tap queue sizes on the current      |
 |                           | tap queues                                 |
 | ep_tap_total_fetched      | Sum of all tap messages sent               |
@@ -286,48 +285,6 @@
 | ep_tap_throttle_threshold | Percentage of memory in use before we      |
 |                           | throttle tap streams                       |
 
-=======
-| ep_tap_total_queue       | Sum of tap queue sizes on the current      |
-|                          | tap queues                                 |
-| ep_tap_total_fetched     | Sum of all tap messages sent               |
-| ep_tap_bg_max_pending    | The maximum number of bg jobs a tap        |
-|                          | connection may have                        |
-| ep_tap_bg_fetched        | Number of tap disk fetches                 |
-| ep_tap_bg_fetch_requeued | Number of times a tap bg fetch task is     |
-|                          | requeued.                                  |
-| ep_tap_fg_fetched        | Number of tap memory fetches               |
-| ep_tap_deletes           | Number of tap deletion messages sent       |
-| ep_tap_throttled         | Number of tap messages refused due to      |
-|                          | throttling.                                |
-| ep_tap_keepalive         | How long to keep tap connection state      |
-|                          | after client disconnect.                   |
-| ep_tap_count             | Number of tap connections.                 |
-| ep_tap_bg_num_samples    | The number of tap bg fetch samples         |
-|                          | included in the avg                        |
-| ep_tap_bg_min_wait       | The shortest time (µs) for a tap item      |
-|                          | before it is serviced by the dispatcher    |
-| ep_tap_bg_max_wait       | The longest time (µs) for a tap item       |
-|                          | before it is serviced by the dispatcher    |
-| ep_tap_bg_wait_avg       | The average wait time (µs) for a tap item  |
-|                          | before it is serviced by the dispatcher    |
-| ep_tap_bg_min_load       | The shortest time (µs) for a tap item to   |
-|                          | be loaded from the persistence layer       |
-| ep_tap_bg_max_load       | The longest time (µs) for a tap item to    |
-|                          | be loaded from the persistence layer       |
-| ep_tap_bg_load_avg       | The average time (µs) for a tap item to    |
-|                          | be loaded from the persistence layer       |
-| ep_tap_noop_interval     | The number of secs between a noop is added |
-|                          | to an idle connection                      |
-| ep_tap_backoff_period    | The number of seconds the tap connection   |
-|                          | should back off after receiving ETMPFAIL   |
-| ep_tap_queue_fill        | Total enqueued items                       |
-| ep_tap_queue_drain       | Total drained items                        |
-| ep_tap_queue_backoff     | Total back-off items                       |
-| ep_tap_queue_backfill    | Number of backfill remaining               |
-| ep_tap_queue_itemondisk  | Number of items remaining on disk          |
-| ep_tap_throttle_threshold     | Percentage of memory in use before we      |
-|                               | throttle tap streams                       |
->>>>>>> 707db599
 
 *** Per Tap Client Stats
 

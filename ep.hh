/* -*- Mode: C++; tab-width: 4; c-basic-offset: 4; indent-tabs-mode: nil -*- */
/*
 *     Copyright 2010 NorthScale, Inc.
 *
 *   Licensed under the Apache License, Version 2.0 (the "License");
 *   you may not use this file except in compliance with the License.
 *   You may obtain a copy of the License at
 *
 *       http://www.apache.org/licenses/LICENSE-2.0
 *
 *   Unless required by applicable law or agreed to in writing, software
 *   distributed under the License is distributed on an "AS IS" BASIS,
 *   WITHOUT WARRANTIES OR CONDITIONS OF ANY KIND, either express or implied.
 *   See the License for the specific language governing permissions and
 *   limitations under the License.
 */
#ifndef EP_HH
#define EP_HH 1

#include <pthread.h>
#include <assert.h>
#include <stdlib.h>
#include <string.h>
#include <time.h>
#include <stdexcept>
#include <iostream>
#include <queue>
#include <limits>
#include <unistd.h>

#include <set>
#include <list>
#include <queue>
#include <algorithm>

#include <memcached/engine.h>

extern EXTENSION_LOGGER_DESCRIPTOR *getLogger(void);

#include "queueditem.hh"
#include "stats.hh"
#include "locks.hh"
#include "kvstore.hh"
#include "stored-value.hh"
#include "observe_registry.hh"
#include "atomic.hh"
#include "dispatcher.hh"
#include "vbucket.hh"
#include "vbucketmap.hh"
#include "item_pager.hh"
#include "mutation_log.hh"
#include "mutation_log_compactor.hh"

#define MAX_BG_FETCH_DELAY 900

/**
 * vbucket-aware hashtable visitor.
 */
class VBucketVisitor : public HashTableVisitor {
public:

    VBucketVisitor() : HashTableVisitor() { }

    VBucketVisitor(const VBucketFilter &filter) :
        HashTableVisitor(), vBucketFilter(filter) { }

    /**
     * Begin visiting a bucket.
     *
     * @param vb the vbucket we are beginning to visit
     *
     * @return true iff we want to walk the hashtable in this vbucket
     */
    virtual bool visitBucket(RCPtr<VBucket> &vb) {
        if (vBucketFilter(vb->getId())) {
            currentBucket = vb;
            return true;
        }
        return false;
    }

    // This is unused in all implementations so far.
    void visit(StoredValue* v) {
        (void)v;
        abort();
    }

    const VBucketFilter &getVBucketFilter() {
        return vBucketFilter;
    }

    /**
     * Called after all vbuckets have been visited.
     */
    virtual void complete() { }

    /**
     * Return true if visiting vbuckets should be paused temporarily.
     */
    virtual bool pauseVisitor() {
        return false;
    }

protected:
    VBucketFilter vBucketFilter;
    RCPtr<VBucket> currentBucket;
};

typedef std::pair<int64_t, int64_t> chunk_range_t;
typedef std::list<chunk_range_t>::iterator chunk_range_iterator_t;

/**
 * Collection class that maintains the sorted list of row ID chunk ranges
 * for a vbucket deletion.
 */
class VBDeletionChunkRangeList {
public:

    VBDeletionChunkRangeList() { }

    chunk_range_iterator_t begin() {
        return range_list.begin();
    }

    chunk_range_iterator_t end() {
        return range_list.end();
    }

    void add(int64_t start_id, int64_t end_id) {
        chunk_range_t r(start_id, end_id);
        add(r);
    }

    void add(chunk_range_t range) {
        if (range.first > range.second || (size() > 0 && back().second > range.first)) {
            return;
        }
        range_list.push_back(range);
    }

    const chunk_range_t& front() {
        return range_list.front();
    }

    const chunk_range_t& back() {
        return range_list.back();
    }

    size_t size() {
        return range_list.size();
    }

    /**
     * Split the given chunk range into two ranges by using the new range size
     * @param it pointer to a chunk range to be split
     * @param range_size range size used for chunk split
     */
    void splitChunkRange(chunk_range_iterator_t it, int64_t range_size) {
        if (it == end() || (it->second - it->first) <= range_size) {
            return;
        }

        int64_t range_end = it->second;
        it->second = it->first + range_size;
        chunk_range_t r(it->second + 1, range_end);
        range_list.insert(++it, r);
    }

    /**
     * Merge multiple chunk ranges into one range
     * @param start the pointer to the start chunk range for the merge operation
     * @param range_size the new range size used for merging chunk ranges
     */
    void mergeChunkRanges(chunk_range_iterator_t start, int64_t range_size) {
        if (start == end() || (start->second - start->first) >= range_size) {
            return;
        }
        // Find the closest chunk C1 whose end point is greater than the point advanced by
        // the new range size from the start chunk range's start point.
        chunk_range_iterator_t p = findClosestChunkByRangeSize(start, range_size);
        if (p != end()) {
            int64_t endpoint = start->first + range_size;
            if (p->first <= endpoint && endpoint <= p->second) {
                // Set the start chunk range's end point by using the new range size
                start->second = endpoint;
                p->first = endpoint + 1;
            } else {
                chunk_range_iterator_t iter = p;
                start->second = (--iter)->second;
            }
        } else { // Reached to the end of the range list
            start->second = back().second;
        }
        // Remove the list of chunks between the start chunk and the chunk C1, excluding
        // these two chunks
        removeChunkRanges(start, p);
    }

private:

    /**
     * Remove the sub list of chunk ranges between two iterator arguments, excluding the ranges
     * pointed by these two iterators.
     * @param first iterator that points to the first chunk range in the sub list
     * @param last iterator that points to the last chunk range in the sub list
     */
    void removeChunkRanges(chunk_range_iterator_t first, chunk_range_iterator_t last) {
        if (first == last || first == end() ||
            (first != end() && last != end() && first->second > last->first)) {
            return;
        }
        range_list.erase(++first, last);
    }

    /**
     * Find the closest chunk range whose end point is greater than the point advanced by
     * a specified range size from the start point of a given chunk range.
     * @param it pointer to a given chunk range
     * @param range_size range size to be advanced
     * @return the iterator that points to the chunk range found
     */
    chunk_range_iterator_t findClosestChunkByRangeSize(chunk_range_iterator_t it,
                                                       int64_t range_size) {
        chunk_range_iterator_t p = it;
        while (p != end() && p->second <= (it->first + range_size)) {
            ++p;
        }
        return p;
    }

    std::list<chunk_range_t> range_list;
};

/**
 * Hash table visitor that builds ranges of row IDs for deleting vbuckets.
 */
class VBucketDeletionVisitor : public HashTableVisitor {
public:
    /**
     * Construct a VBucketDeletionVisitor that will attempt to get all the
     * row_ids for a given vbucket from memory.
     */
    VBucketDeletionVisitor(size_t deletion_size)
        : row_ids(new std::set<int64_t>), chunk_size(deletion_size) {}

    ~VBucketDeletionVisitor() {
        if (row_ids) {
            delete row_ids;
        }
    }

    void visit(StoredValue *v) {
        if(v->hasId()) {
            row_ids->insert(v->getId());
        }
    }

    /**
     * Construct the list of chunks from the row id list for a given vbucket.
     * Note that each chunk might have a different range size as each chunk is
     * simply created by taking "chunk_size" elements from the row id list.
     *
     */
    void createRangeList(VBDeletionChunkRangeList& range_list) {
        size_t counter = 0;
        int64_t start_row_id = -1, end_row_id = -1;

        std::set<int64_t>::iterator iter;
        for (iter = row_ids->begin(); iter != row_ids->end(); ++iter) {
            ++counter;
            if (counter == 1) {
                start_row_id = *iter;
            }
            if (counter == chunk_size || iter == --(row_ids->end())) {
                end_row_id = *iter;
                chunk_range_t r(start_row_id, end_row_id);
                range_list.add(r);
                counter = 0;
            }
        }

        delete row_ids;
        row_ids = NULL;
    }

    std::set<int64_t>                       *row_ids;
    size_t                                   chunk_size;
};

// Forward declaration
class Flusher;
class TapBGFetchCallback;
class EventuallyPersistentStore;

class PersistenceCallback;

/**
 * Maintains scope of a underlying storage transaction, being useful
 * and what not.
 */
class TransactionContext {
public:

    TransactionContext(EPStats &st, KVStore *ks, MutationLog &log,
                       ObserveRegistry &obsReg)
        : stats(st), underlying(ks), mutationLog(log), _remaining(0), intxn(false),
        observeRegistry(obsReg) {}

    /**
     * Call this whenever entering a transaction.
     *
     * This will (when necessary) begin the tranasaction and reset the
     * counter of remaining items for a transaction.
     *
     * @return true if we're in a transaction
     */
    bool enter();

    /**
     * Called whenever leaving, having completed the given number of
     * updates.
     *
     * When the number of updates completed exceeds the number
     * permitted per transaction, a transaction will be closed and
     * reopened.
     */
    void leave(int completed);

    /**
     * Explicitly commit a transaction.
     *
     * This will reset the remaining counter and begin a new
     * transaction for the next batch.
     */
    void commit();

    /**
     * Get the number of updates permitted by this transaction.
     */
    size_t remaining() {
        return _remaining;
    }

    /**
     * Request a commit occur at the next opportunity.
     */
    void commitSoon() {
        _remaining = 0;
    }

    /**
     * Get the current number of updates permitted per transaction.
     */
    int getTxnSize() {
        return txnSize.get();
    }

    /**
     * Set the current number of updates permitted per transaction.
     */
    void setTxnSize(int to) {
        txnSize.set(to);
        underlying->processTxnSizeChange(to);
    }

    void addUncommittedItem(const queued_item &item);

    size_t getNumUncommittedItems() {
        return numUncommittedItems;
    }

    void addCallback(PersistenceCallback *cb) {
        transactionCallbacks.push_back(cb);
    }

private:
    EPStats     &stats;
    KVStore     *underlying;
    MutationLog &mutationLog;
    int          _remaining;
    Atomic<int>  txnSize;
    Atomic<size_t> numUncommittedItems;
    bool         intxn;
    std::list<queued_item>     uncommittedItems;
    ObserveRegistry           &observeRegistry;
    std::list<PersistenceCallback*> transactionCallbacks;
};

/**
 * VBucket visitor callback adaptor.
 */
class VBCBAdaptor : public DispatcherCallback {
public:

    VBCBAdaptor(EventuallyPersistentStore *s,
                shared_ptr<VBucketVisitor> v, const char *l, double sleep=0);

    std::string description() {
        std::stringstream rv;
        rv << label << " on vb " << currentvb;
        return rv.str();
    }

    bool callback(Dispatcher &d, TaskId t);

private:
    std::queue<uint16_t>        vbList;
    EventuallyPersistentStore  *store;
    shared_ptr<VBucketVisitor>  visitor;
    const char                 *label;
    double                      sleepTime;
    uint16_t                    currentvb;

    DISALLOW_COPY_AND_ASSIGN(VBCBAdaptor);
};

class EventuallyPersistentEngine;

enum warmup_source {
    warmup_from_mutation_log = 1,
    warmup_from_key_dump,
    warmup_from_access_log,
    warmup_from_full_dump
};

/**
 * Manager of all interaction with the persistence.
 */
class EventuallyPersistentStore {
public:

    EventuallyPersistentStore(EventuallyPersistentEngine &theEngine,
                              KVStore *t, bool startVb0,
                              bool concurrentDB);

    ~EventuallyPersistentStore();

    void initialize();

    /**
     * Set an item in the store.
     * @param item the item to set
     * @param cookie the cookie representing the client to store the item
     * @param force override access to the vbucket even if the state of the
     *              vbucket would deny mutations.
     * @return the result of the store operation
     */
    ENGINE_ERROR_CODE set(const Item &item,
                          const void *cookie,
                          bool force = false);

    ENGINE_ERROR_CODE add(const Item &item, const void *cookie);

    /**
     * Add an TAP backfill item into its corresponding vbucket
     * @param item the item to be added
     * @param meta contains meta info or not
     * @return the result of the operation
     */
    ENGINE_ERROR_CODE addTAPBackfillItem(const Item &item, bool meta);

    /**
     * Retrieve a value.
     *
     * @param key the key to fetch
     * @param vbucket the vbucket from which to retrieve the key
     * @param cookie the connection cookie
     * @param queueBG if true, automatically queue a background fetch if necessary
     * @param honorStates if false, fetch a result regardless of state
     *
     * @return a GetValue representing the result of the request
     */
    GetValue get(const std::string &key, uint16_t vbucket,
                 const void *cookie, bool queueBG=true,
                 bool honorStates=true) {
        return getInternal(key, vbucket, cookie, queueBG, honorStates,
                           vbucket_state_active);
    }

    /**
     * Retrieve a value from a vbucket in replica state.
     *
     * @param key the key to fetch
     * @param vbucket the vbucket from which to retrieve the key
     * @param cookie the connection cookie
     * @param queueBG if true, automatically queue a background fetch if necessary
     *
     * @return a GetValue representing the result of the request
     */
    GetValue getReplica(const std::string &key, uint16_t vbucket,
                        const void *cookie, bool queueBG=true) {
        return getInternal(key, vbucket, cookie, queueBG, true,
                           vbucket_state_replica);
    }


    /**
     * Retrieve the meta data for an item
     *
     * @parapm key the key to get the meta data for
     * @param vbucket the vbucket from which to retrieve the key
     * @param cookie the connection cookie
     * @param meta where to store the meta informaion
     * @param cas where to store the cas information
     * @param flags where to store the flags information
     */
    ENGINE_ERROR_CODE getMetaData(const std::string &key,
                                  uint16_t vbucket,
                                  const void *cookie,
                                  std::string &meta,
                                  uint64_t &cas,
                                  uint32_t &flags);

    /**
     * Set an item in the store.
     * @param item the item to set
     * @param cas value to match
     * @param cookie the cookie representing the client to store the item
     * @param force override vbucket states
     * @param allowExisting set to false if you want set to fail if the
     *                      item exists already
     * @return the result of the store operation
     */
    ENGINE_ERROR_CODE setWithMeta(const Item &item,
                                  uint64_t cas,
                                  const void *cookie,
                                  bool force,
                                  bool allowReplace);

    /**
     * Retrieve a value, but update its TTL first
     *
     * @param key the key to fetch
     * @param vbucket the vbucket from which to retrieve the key
     * @param cookie the connection cookie
     * @param queueBG if true, automatically queue a background fetch if necessary
     * @param exptime the new expiry time for the object
     *
     * @return a GetValue representing the result of the request
     */
    GetValue getAndUpdateTtl(const std::string &key, uint16_t vbucket,
                             const void *cookie, bool queueBG, uint32_t exptime);

    /**
     * Retrieve an item from the disk for vkey stats
     *
     * @param key the key to fetch
     * @param vbucket the vbucket from which to retrieve the key
     * @param cookie the connection cookie
     * @param cb callback to return an item fetched from the disk
     *
     * @return a status resulting form executing the method
     */
    ENGINE_ERROR_CODE getFromUnderlying(const std::string &key,
                                        uint16_t vbucket,
                                        const void *cookie,
                                        shared_ptr<Callback<GetValue> > cb);

    protocol_binary_response_status evictKey(const std::string &key,
                                             uint16_t vbucket,
                                             const char **msg,
                                             size_t *msg_size,
                                             bool force=false);

    /**
     * delete an item in the store.
     * @param key the key of the item
     * @param seqno the seq no of the item
     * @param cas the CAS ID for a CASed delete (0 to override)
     * @param vbucket the vbucket for the key
     * @param cookie the cookie representing the client
     * @param force override access to the vbucket even if the state of the
     *              vbucket would deny mutations.
     * @param use_meta delete an item using its meta data
     * @return the result of the delete operation
     */
    ENGINE_ERROR_CODE deleteItem(const std::string &key,
                                 uint32_t seqno,
                                 uint64_t cas,
                                 uint16_t vbucket,
                                 const void *cookie,
                                 bool force,
                                 bool use_meta);

    void reset();

    /**
     * Set the background fetch delay.
     *
     * This exists for debugging and testing purposes.  It
     * artificially injects delays into background fetches that are
     * performed when the user requests an item whose value is not
     * currently resident.
     *
     * @param to how long to delay before performing a bg fetch
     */
    void setBGFetchDelay(uint32_t to) {
        bgFetchDelay = to;
    }

    void startDispatcher(void);

    void startNonIODispatcher(void);

    /**
     * Get the current dispatcher.
     *
     * You can use this to queue io related jobs.  Don't do stupid things with
     * it.
     */
    Dispatcher* getDispatcher(void) {
        assert(dispatcher);
        return dispatcher;
    }

    /**
     * Get the current read-only IO dispatcher.
     */
    Dispatcher* getRODispatcher(void) {
        assert(roDispatcher);
        return roDispatcher;
    }

    /**
     * True if the RW dispatcher and RO dispatcher are distinct.
     */
    bool hasSeparateRODispatcher() {
        return dispatcher != roDispatcher;
    }

    /**
     * Get the current non-io dispatcher.
     *
     * Use this dispatcher to queue non-io jobs.
     */
    Dispatcher* getNonIODispatcher(void) {
        assert(nonIODispatcher);
        return nonIODispatcher;
    }

    void stopFlusher(void);

    void startFlusher(void);

    bool pauseFlusher(void);
    bool resumeFlusher(void);

    /**
     * Enqueue a background fetch for a key.
     *
     * @param key the key to be bg fetched
     * @param vbucket the vbucket in which the key lives
     * @param vbver the version of the vbucket
     * @param rowid the rowid of the record within its shard
     * @param cookie the cookie of the requestor
     */
    void bgFetch(const std::string &key,
                 uint16_t vbucket,
                 uint16_t vbver,
                 uint64_t rowid,
                 const void *cookie);

    /**
     * Complete a background fetch.
     *
     * @param key the key that was fetched
     * @param vbucket the vbucket in which the key lived
     * @param vbver the vbucket version
     * @param rowid the rowid of the record within its shard
     * @param cookie the cookie of the requestor
     * @param init the timestamp of when the request came in
     */
    void completeBGFetch(const std::string &key,
                         uint16_t vbucket,
                         uint16_t vbver,
                         uint64_t rowid,
                         const void *cookie,
                         hrtime_t init);

    RCPtr<VBucket> getVBucket(uint16_t vbid);

    uint16_t getVBucketVersion(uint16_t vbv) {
        return vbuckets.getBucketVersion(vbv);
    }

    uint64_t getLastPersistedCheckpointId(uint16_t vb) {
        return vbuckets.getPersistenceCheckpointId(vb);
    }

    void snapshotVBuckets(const Priority &priority);
    void setVBucketState(uint16_t vbid,
                         vbucket_state_t state);

    /**
     * Perform a ranged vbucket deletion.
     */
    vbucket_del_result completeVBucketDeletion(uint16_t vbid, uint16_t vb_version,
                                               std::pair<int64_t, int64_t> row_range,
                                               bool isLastChunk);
    /**
     * Perform a fast vbucket deletion.
     */
    vbucket_del_result completeVBucketDeletion(uint16_t vbid, uint16_t vbver);
    bool deleteVBucket(uint16_t vbid);

    void firePendingVBucketOps();

    /**
     * Reset a given vbucket from memory and disk. This differs from vbucket deletion in that
     * it does not delete the vbucket instance from memory hash table.
     */
    bool resetVBucket(uint16_t vbid);

    void visit(VBucketVisitor &visitor);

    /**
     * Run a vbucket visitor with separate jobs per vbucket.
     *
     * Note that this is asynchronous.
     */
    void visit(shared_ptr<VBucketVisitor> visitor, const char *lbl,
               Dispatcher *d, const Priority &prio, bool isDaemon=true, double sleepTime=0) {
        d->schedule(shared_ptr<DispatcherCallback>(new VBCBAdaptor(this, visitor, lbl, sleepTime)),
                    NULL, prio, 0, isDaemon);
    }

    int getTxnSize() {
        return tctx.getTxnSize();
    }

    void setTxnSize(int to) {
        tctx.setTxnSize(to);
    }

    size_t getNumUncommittedItems() {
        return tctx.getNumUncommittedItems();
    }

    const Flusher* getFlusher();

    bool getKeyStats(const std::string &key, uint16_t vbucket,
                     key_stats &kstats);

    bool getLocked(const std::string &key, uint16_t vbucket,
                   Callback<GetValue> &cb,
                   rel_time_t currentTime, uint32_t lockTimeout,
                   const void *cookie);

    /**
     * Retrieve the StoredValue associated with a key/vbucket pair.
     *
     * @param key the key
     * @param vbucket the vbucket's ID
     * @param honorStates if false, fetch a result regardless of state
     *
     * @return a pointer to the StoredValue associated with the key/vbucket,
     *         if any, NULL otherwise
     */
    StoredValue* getStoredValue(const std::string &key,
                                uint16_t vbucket,
                                bool honorStates = true);

    ENGINE_ERROR_CODE unlockKey(const std::string &key,
                                uint16_t vbucket,
                                uint64_t cas,
                                rel_time_t currentTime);


    KVStore* getRWUnderlying() {
        // This method might also be called leakAbstraction()
        return rwUnderlying;
    }

    KVStore* getROUnderlying() {
        // This method might also be called leakAbstraction()
        return roUnderlying;
    }

    const shared_ptr<InvalidItemDbPager> &getInvalidItemDbPager() {
        return invalidItemDbPager;
    }

    void deleteExpiredItems(std::list<std::pair<uint16_t, std::string> > &);

    /**
     * Get the memoized storage properties from the DB.kv
     */
    const StorageProperties getStorageProperties() const {
        return storageProperties;
    }

    void scheduleVBSnapshot(const Priority &priority);

    const VBucketMap &getVBuckets() {
        return vbuckets;
    }

    EventuallyPersistentEngine& getEPEngine() {
        return engine;
    }

    size_t getExpiryPagerSleeptime(void) {
        LockHolder lh(expiryPager.mutex);
        return expiryPager.sleeptime;
    }

    /**
     * During restore from backup we read the most recent values first
     * and works our way back until epoch.. We should therefore only
     * add values to the backup if they're not there;
     *
     * @return 0 success, 1 skipped, -1 invalid vbucket
     */
    int restoreItem(const Item &itm, enum queue_operation op);

    bool isFlushAllScheduled() {
        return diskFlushAll.get();
    }

    void setPersistenceCheckpointId(uint16_t vbid, uint64_t checkpointId);

    void setItemExpiryWindow(size_t value) {
        itemExpiryWindow = value;
    }

    void setVbDelChunkSize(size_t value) {
        vbDelChunkSize = value;
    }

    void setVbChunkDelThresholdTime(size_t value) {
        vbChunkDelThresholdTime = value;
    }

    void setExpiryPagerSleeptime(size_t val);

    /**
     * Complete the degraded mode phase by clearing the list of deleted items that
     * are received from the upstream master via TAP or from the normal clients
     */
    void completeDegradedMode();


    /**
     * Get access to the mutation log.
     */
    const MutationLog *getMutationLog() const { return &mutationLog; }

    /**
     * Get the config of the mutation log compactor.
     */
    MutationLogCompactorConfig &getMutationLogCompactorConfig() {
        return mlogCompactorConfig;
    }

protected:
    // During the warmup phase we might want to enable external traffic
    // at a given point in time.. The LoadStorageKvPairCallback will be
    // triggered whenever we want to check if we could enable traffic..
    friend class LoadStorageKVPairCallback;
    void maybeEnableTraffic(void);

    // Method called by the flusher
    std::map<std::pair<uint16_t, uint16_t>, vbucket_state> loadVBucketState();

    bool warmupFromLog(const std::map<std::pair<uint16_t, uint16_t>, vbucket_state> &state,
                       shared_ptr<Callback<GetValue> >cb);

    bool warmup(const std::map<std::pair<uint16_t, uint16_t>,
                vbucket_state> &state,
                enum warmup_source source,
                bool maybeEnableTraffic);
    void warmupCompleted();

private:

    void scheduleVBDeletion(RCPtr<VBucket> vb, uint16_t vb_version, double delay);

    RCPtr<VBucket> getVBucket(uint16_t vbid, vbucket_state_t wanted_state);

    /* Queue an item to be written to persistent layer. */
    void queueDirty(const std::string &key,
                    uint16_t vbid,
                    enum queue_operation op,
                    uint32_t seqno,
                    int64_t rowid,
                    bool tapBackfill = false);

    /**
     * Retrieve a StoredValue and invoke a method on it.
     *
     * Note that because of complications with void/non-void methods
     * and potentially missing StoredValues along with the way I
     * actually intend to use this, I don't return any values from
     * this.
     *
     * @param key the item's key to retrieve
     * @param vbid the vbucket containing the item
     * @param f the method to invoke on the item
     * @param arg the argument to supply to the method f
     *
     * @return true if the object was found and method was invoked
     */
    template<typename A>
    bool invokeOnLockedStoredValue(const std::string &key, uint16_t vbid,
                                   void (StoredValue::* f)(A),
                                   A &arg) {
        RCPtr<VBucket> vb = getVBucket(vbid);
        if (!vb) {
            return false;
        }

        int bucket_num(0);
        LockHolder lh = vb->ht.getLockedBucket(key, &bucket_num);
        StoredValue *v = vb->ht.unlocked_find(key, bucket_num, true);

        if (v) {
            std::mem_fun(f)(v, arg);
        }
        return v != NULL;
    }

    std::queue<queued_item> *beginFlush();
    void pushToOutgoingQueue();
    void requeueRejectedItems(std::queue<queued_item> *rejects);
    void completeFlush(rel_time_t flush_start);

    void enqueueCommit();
    int flushSome(std::queue<queued_item> *q,
                  std::queue<queued_item> *rejectQueue);
    int flushOne(std::queue<queued_item> *q,
                 std::queue<queued_item> *rejectQueue);
    int flushOneDeleteAll(void);
    int flushOneDelOrSet(const queued_item &qi, std::queue<queued_item> *rejectQueue);

    StoredValue *fetchValidValue(RCPtr<VBucket> vb, const std::string &key,
                                 int bucket_num, bool wantsDeleted=false);

    bool shouldPreemptFlush(size_t completed) {
        return (completed > 100
                && bgFetchQueue > 0
                && !hasSeparateRODispatcher());
    }

    size_t getWriteQueueSize(void);

    bool isVbCachedStateStale(uint16_t vb, vbucket_state_t state);

    bool hasItemsForPersistence(void);

    GetValue getInternal(const std::string &key, uint16_t vbucket,
                         const void *cookie, bool queueBG,
                         bool honorStates,
                         vbucket_state_t allowedState);

    friend class Flusher;
    friend class BGFetchCallback;
    friend class VKeyStatBGFetchCallback;
    friend class TapBGFetchCallback;
    friend class TapConnection;
    friend class PersistenceCallback;
    friend class Deleter;
    friend class VBCBAdaptor;

<<<<<<< HEAD
    EventuallyPersistentEngine &engine;
    EPStats                    &stats;
    bool                        doPersistence;
    KVStore                    *rwUnderlying;
    KVStore                    *roUnderlying;
    StorageProperties          storageProperties;
    Dispatcher                *dispatcher;
    Dispatcher                *roDispatcher;
    Dispatcher                *nonIODispatcher;
    Flusher                   *flusher;
    InvalidItemDbPager        *invalidItemDbPager;
    VBucketMap                 vbuckets;
    SyncObject                 mutex;

    MutationLog                mutationLog;
    MutationLogCompactorConfig mlogCompactorConfig;
    MutationLog                accessLog;
=======
    EventuallyPersistentEngine     &engine;
    EPStats                        &stats;
    bool                            doPersistence;
    KVStore                        *rwUnderlying;
    KVStore                        *roUnderlying;
    StorageProperties               storageProperties;
    Dispatcher                     *dispatcher;
    Dispatcher                     *roDispatcher;
    Dispatcher                     *nonIODispatcher;
    Flusher                        *flusher;
    shared_ptr<InvalidItemDbPager>  invalidItemDbPager;
    VBucketMap                      vbuckets;
    SyncObject                      mutex;

    MutationLog                     mutationLog;
>>>>>>> 51d6a437

    // The writing queue is used by the flusher thread to keep
    // track of the objects it works on. It should _not_ be used
    // by any other threads (because the flusher use it without
    // locking...
    std::queue<queued_item>              writing;
    std::vector<queued_item>            *dbShardQueues;
    std::map<uint16_t, vbucket_state_t>  flusherCachedVbStates;
    pthread_t                            thread;
    Atomic<size_t>                       bgFetchQueue;
    Atomic<bool>                         diskFlushAll;
    TransactionContext                   tctx;
    Mutex                                vbsetMutex;
    uint32_t                             bgFetchDelay;
    uint64_t                            *persistenceCheckpointIds;
    // During restore we're bypassing the checkpoint lists with the
    // objects we're restoring, but we need them to be persisted.
    // This is solved by using a separate list for those objects.
    struct {
        Mutex mutex;
        std::map<uint16_t, std::vector<queued_item> > items;
        // Maintain the list of deleted keys that are received from the upstream
        // master via TAP or from the normal clients during online restore.
        // As an alternative to std::set, we can consider boost::unordered_set later.
        std::set<std::string> itemsDeleted;
    } restore;
    struct ExpiryPagerDelta {
        ExpiryPagerDelta() : sleeptime(0) {}
        Mutex mutex;
        size_t sleeptime;
        TaskId task;
    } expiryPager;
    size_t itemExpiryWindow;
    size_t vbDelChunkSize;
    size_t vbChunkDelThresholdTime;

    DISALLOW_COPY_AND_ASSIGN(EventuallyPersistentStore);
};

/**
 * Object whose existence maintains a counter incremented.
 *
 * When the object is constructed, it increments the given counter,
 * when destructed, it decrements the counter.
 */
class BGFetchCounter {
public:

    BGFetchCounter(Atomic<size_t> &c) : counter(c) {
        ++counter;
    }

    ~BGFetchCounter() {
        --counter;
        assert(counter.get() < GIGANTOR);
    }

private:
    Atomic<size_t> &counter;
};


#endif /* EP_HH */<|MERGE_RESOLUTION|>--- conflicted
+++ resolved
@@ -961,25 +961,6 @@
     friend class Deleter;
     friend class VBCBAdaptor;
 
-<<<<<<< HEAD
-    EventuallyPersistentEngine &engine;
-    EPStats                    &stats;
-    bool                        doPersistence;
-    KVStore                    *rwUnderlying;
-    KVStore                    *roUnderlying;
-    StorageProperties          storageProperties;
-    Dispatcher                *dispatcher;
-    Dispatcher                *roDispatcher;
-    Dispatcher                *nonIODispatcher;
-    Flusher                   *flusher;
-    InvalidItemDbPager        *invalidItemDbPager;
-    VBucketMap                 vbuckets;
-    SyncObject                 mutex;
-
-    MutationLog                mutationLog;
-    MutationLogCompactorConfig mlogCompactorConfig;
-    MutationLog                accessLog;
-=======
     EventuallyPersistentEngine     &engine;
     EPStats                        &stats;
     bool                            doPersistence;
@@ -995,7 +976,8 @@
     SyncObject                      mutex;
 
     MutationLog                     mutationLog;
->>>>>>> 51d6a437
+    MutationLogCompactorConfig      mlogCompactorConfig;
+    MutationLog                     accessLog;
 
     // The writing queue is used by the flusher thread to keep
     // track of the objects it works on. It should _not_ be used

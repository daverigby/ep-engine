/* -*- Mode: C++; tab-width: 4; c-basic-offset: 4; indent-tabs-mode: nil -*- */

#include <cassert>
#include "stored-value.hh"

#ifndef DEFAULT_HT_SIZE
#define DEFAULT_HT_SIZE 12582917
#endif

#ifndef DEFAULT_MAX_DATA_SIZE
/* Something something something ought to be enough for anybody */
#define DEFAULT_MAX_DATA_SIZE (static_cast<size_t>(-1))
#endif

size_t HashTable::defaultNumBuckets = DEFAULT_HT_SIZE;
size_t HashTable::defaultNumLocks = 193;
enum stored_value_type HashTable::defaultStoredValueType = featured;

size_t StoredValue::maxDataSize = DEFAULT_MAX_DATA_SIZE;
Atomic<size_t> StoredValue::currentSize;

static inline size_t getDefault(size_t x, size_t d) {
    return x == 0 ? d : x;
}

/**
 * Get the number of buckets for a hash table.
 *
 * @param n the desired number of buckets, if 0, use the default
 *
 * @return the number of buckets to create
 */
size_t HashTable::getNumBuckets(size_t n = 0) {
    return getDefault(n, defaultNumBuckets);
}

/**
 * Get the number of locks for a hash table.
 *
 * @param n the desired number of locks, if 0, use the default
 *
 * @return the number of locks to create
 */
size_t HashTable::getNumLocks(size_t n = 0) {
    return getDefault(n, defaultNumLocks);
}

/**
 * Set the default number of hashtable buckets.
 */
void HashTable::setDefaultNumBuckets(size_t to) {
    if (to != 0) {
        defaultNumBuckets = to;
    }
}

/**
 * Set the default number of hashtable locks.
 */
void HashTable::setDefaultNumLocks(size_t to) {
    if (to != 0) {
        defaultNumLocks = to;
    }
}

<<<<<<< HEAD
size_t HashTable::clear(bool deactivate) {
    size_t rv = 0;

    if (!deactivate) {
        // If not deactivating, assert we're already active.
        assert(active);
    }
=======
void HashTable::clear() {
    assert(active());
>>>>>>> 7dc7538a
    MultiLockHolder(mutexes, n_locks);
    if (deactivate) {
        active = false;
    }
    for (int i = 0; i < (int)size; i++) {
        while (values[i]) {
            ++rv;
            StoredValue *v = values[i];
            values[i] = v->next;
            delete v;
        }
    }

    return rv;
}

void HashTable::visit(HashTableVisitor &visitor) {
<<<<<<< HEAD
    if (!active) {
        return;
    }
    VisitorTracker vt(&visitors);
    for (size_t i = 0; active && i < size; i++) {
        LockHolder lh(getMutex(i));
        if (!active) {
            return;
        }
        StoredValue *v = values[i];
        while (v) {
            visitor.visit(v);
            v = v->next;
=======

    size_t visited = 0;
    bool aborted = !visitor.shouldContinue();
    for (int l = 0; !aborted && l < static_cast<int>(n_locks); l++) {
        LockHolder lh(getMutex(l));
        for (int i = l; i < static_cast<int>(size); i+= n_locks) {
            assert(l == mutexForBucket(i));
            StoredValue *v = values[i];
            while (v) {
                visitor.visit(v);
                v = v->next;
            }
            visited++;
>>>>>>> 7dc7538a
        }
        lh.unlock();
        aborted = !visitor.shouldContinue();
    }
    assert(aborted || visited == size);
}

void HashTable::visitDepth(HashTableDepthVisitor &visitor) {
<<<<<<< HEAD
    if (!active) {
        return;
    }
    VisitorTracker vt(&visitors);
    for (size_t i = 0; active && i < size; i++) {
        LockHolder lh(getMutex(i));
        if (!active) {
            return;
        }
        visitor.visit(i, depths[i]);
    }
}

/**
 * Get the maximum amount of memory available for storing data.
 *
 * @return the memory ceiling
 */
size_t StoredValue::getMaxDataSize() {
    return maxDataSize;
}

/**
 * Set the default number of bytes available for stored values.
 */
void StoredValue::setMaxDataSize(size_t to) {
    if (to != 0) {
        maxDataSize = to;
    }
}

/**
 * What's the total size of allocations?
 */
size_t StoredValue::getCurrentSize() {
    return currentSize.get();
}

void StoredValue::increaseCurrentSize(size_t by) {
    currentSize.incr(by);
}

void StoredValue::reduceCurrentSize(size_t by) {
    currentSize.decr(by);
    assert(static_cast<ssize_t>(getCurrentSize()) >= 0);
}

/**
 * Is there enough space for this thing?
 */
bool StoredValue::hasAvailableSpace(const Item &item) {
    return getCurrentSize() + sizeof(StoredValue) + item.getNKey() + item.getNBytes()
        <= getMaxDataSize();
=======

    size_t visited = 0;
    for (int l = 0; l < static_cast<int>(n_locks); l++) {
        LockHolder lh(getMutex(l));
        for (int i = l; i < static_cast<int>(size); i+= n_locks) {
            assert(l == mutexForBucket(i));
            size_t depth(0);
            StoredValue *v = values[i];
            while (v) {
                ++depth;
                v = v->next;
            }
            visitor.visit(i, depth);
            visited++;
        }
    }
    assert(visited == size);
}

bool HashTable::setDefaultStorageValueType(const char *t) {
    bool rv = false;
    if (t && strcmp(t, "featured") == 0) {
        setDefaultStorageValueType(featured);
        rv = true;
    } else if (t && strcmp(t, "small") == 0) {
        setDefaultStorageValueType(small);
        rv = true;
    }
    return rv;
}

void HashTable::setDefaultStorageValueType(enum stored_value_type t) {
    defaultStoredValueType = t;
}

enum stored_value_type HashTable::getDefaultStorageValueType() {
    return defaultStoredValueType;
}

const char* HashTable::getDefaultStorageValueTypeStr() {
    const char *rv = "unknown";
    switch(getDefaultStorageValueType()) {
    case small: rv = "small"; break;
    case featured: rv = "featured"; break;
    default: abort();
    }
    return rv;
>>>>>>> 7dc7538a
}<|MERGE_RESOLUTION|>--- conflicted
+++ resolved
@@ -63,21 +63,16 @@
     }
 }
 
-<<<<<<< HEAD
 size_t HashTable::clear(bool deactivate) {
     size_t rv = 0;
 
     if (!deactivate) {
         // If not deactivating, assert we're already active.
-        assert(active);
-    }
-=======
-void HashTable::clear() {
-    assert(active());
->>>>>>> 7dc7538a
+        assert(active());
+    }
     MultiLockHolder(mutexes, n_locks);
     if (deactivate) {
-        active = false;
+        active(false);
     }
     for (int i = 0; i < (int)size; i++) {
         while (values[i]) {
@@ -92,25 +87,13 @@
 }
 
 void HashTable::visit(HashTableVisitor &visitor) {
-<<<<<<< HEAD
-    if (!active) {
+    if (!active()) {
         return;
     }
     VisitorTracker vt(&visitors);
-    for (size_t i = 0; active && i < size; i++) {
-        LockHolder lh(getMutex(i));
-        if (!active) {
-            return;
-        }
-        StoredValue *v = values[i];
-        while (v) {
-            visitor.visit(v);
-            v = v->next;
-=======
-
+    bool aborted = !visitor.shouldContinue();
     size_t visited = 0;
-    bool aborted = !visitor.shouldContinue();
-    for (int l = 0; !aborted && l < static_cast<int>(n_locks); l++) {
+    for (int l = 0; active() && !aborted && l < static_cast<int>(n_locks); l++) {
         LockHolder lh(getMutex(l));
         for (int i = l; i < static_cast<int>(size); i+= n_locks) {
             assert(l == mutexForBucket(i));
@@ -119,8 +102,7 @@
                 visitor.visit(v);
                 v = v->next;
             }
-            visited++;
->>>>>>> 7dc7538a
+            ++visited;
         }
         lh.unlock();
         aborted = !visitor.shouldContinue();
@@ -129,77 +111,26 @@
 }
 
 void HashTable::visitDepth(HashTableDepthVisitor &visitor) {
-<<<<<<< HEAD
-    if (!active) {
+    if (!active()) {
         return;
     }
+    size_t visited = 0;
     VisitorTracker vt(&visitors);
-    for (size_t i = 0; active && i < size; i++) {
-        LockHolder lh(getMutex(i));
-        if (!active) {
-            return;
-        }
-        visitor.visit(i, depths[i]);
-    }
-}
-
-/**
- * Get the maximum amount of memory available for storing data.
- *
- * @return the memory ceiling
- */
-size_t StoredValue::getMaxDataSize() {
-    return maxDataSize;
-}
-
-/**
- * Set the default number of bytes available for stored values.
- */
-void StoredValue::setMaxDataSize(size_t to) {
-    if (to != 0) {
-        maxDataSize = to;
-    }
-}
-
-/**
- * What's the total size of allocations?
- */
-size_t StoredValue::getCurrentSize() {
-    return currentSize.get();
-}
-
-void StoredValue::increaseCurrentSize(size_t by) {
-    currentSize.incr(by);
-}
-
-void StoredValue::reduceCurrentSize(size_t by) {
-    currentSize.decr(by);
-    assert(static_cast<ssize_t>(getCurrentSize()) >= 0);
-}
-
-/**
- * Is there enough space for this thing?
- */
-bool StoredValue::hasAvailableSpace(const Item &item) {
-    return getCurrentSize() + sizeof(StoredValue) + item.getNKey() + item.getNBytes()
-        <= getMaxDataSize();
-=======
-
-    size_t visited = 0;
+
     for (int l = 0; l < static_cast<int>(n_locks); l++) {
         LockHolder lh(getMutex(l));
         for (int i = l; i < static_cast<int>(size); i+= n_locks) {
-            assert(l == mutexForBucket(i));
-            size_t depth(0);
-            StoredValue *v = values[i];
-            while (v) {
-                ++depth;
-                v = v->next;
+            size_t depth = 0;
+            StoredValue *p = values[i];
+            while (p) {
+                depth++;
+                p = p->next;
             }
             visitor.visit(i, depth);
-            visited++;
+            ++visited;
         }
     }
+
     assert(visited == size);
 }
 
@@ -231,5 +162,46 @@
     default: abort();
     }
     return rv;
->>>>>>> 7dc7538a
+}
+
+/**
+ * Get the maximum amount of memory available for storing data.
+ *
+ * @return the memory ceiling
+ */
+size_t StoredValue::getMaxDataSize() {
+    return maxDataSize;
+}
+
+/**
+ * Set the default number of bytes available for stored values.
+ */
+void StoredValue::setMaxDataSize(size_t to) {
+    if (to != 0) {
+        maxDataSize = to;
+    }
+}
+
+/**
+ * What's the total size of allocations?
+ */
+size_t StoredValue::getCurrentSize() {
+    return currentSize.get();
+}
+
+void StoredValue::increaseCurrentSize(size_t by) {
+    currentSize.incr(by);
+}
+
+void StoredValue::reduceCurrentSize(size_t by) {
+    currentSize.decr(by);
+    assert(static_cast<ssize_t>(getCurrentSize()) >= 0);
+}
+
+/**
+ * Is there enough space for this thing?
+ */
+bool StoredValue::hasAvailableSpace(const Item &item) {
+    return getCurrentSize() + sizeof(StoredValue) + item.getNKey() + item.getNBytes()
+        <= getMaxDataSize();
 }
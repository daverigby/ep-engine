/* -*- Mode: C++; tab-width: 4; c-basic-offset: 4; indent-tabs-mode: nil -*- */
/*
 *     Copyright 2010 NorthScale, Inc.
 *
 *   Licensed under the Apache License, Version 2.0 (the "License");
 *   you may not use this file except in compliance with the License.
 *   You may obtain a copy of the License at
 *
 *       http://www.apache.org/licenses/LICENSE-2.0
 *
 *   Unless required by applicable law or agreed to in writing, software
 *   distributed under the License is distributed on an "AS IS" BASIS,
 *   WITHOUT WARRANTIES OR CONDITIONS OF ANY KIND, either express or implied.
 *   See the License for the specific language governing permissions and
 *   limitations under the License.
 */

#include "config.h"

#include <limits>
#include <iostream>
#include <fstream>
#include <cstdio>
#include <cstring>
#include <assert.h>
#include <fcntl.h>

#include <memcached/engine.h>
#include <memcached/protocol_binary.h>
#include "ep_engine.h"
#include "tapthrottle.hh"
#include "htresizer.hh"
#include "backfill.hh"
#include "warmup.hh"
#include "memory_tracker.hh"
#include "stats-info.h"

#define STATWRITER_NAMESPACE core_engine
#include "statwriter.hh"
#undef STATWRITER_NAMESPACE

static SERVER_EXTENSION_API *extensionApi;
static ALLOCATOR_HOOKS_API *hooksApi;

static size_t percentOf(size_t val, double percent) {
    return static_cast<size_t>(static_cast<double>(val) * percent);
}

/**
 * Helper function to avoid typing in the long cast all over the place
 * @param handle pointer to the engine
 * @return the engine as a class
 */
static inline EventuallyPersistentEngine* getHandle(ENGINE_HANDLE* handle)
{
    EventuallyPersistentEngine* ret;
    ret = reinterpret_cast<EventuallyPersistentEngine*>(handle);
    ObjectRegistry::onSwitchThread(ret);
    return ret;
}

static inline void releaseHandle(ENGINE_HANDLE* handle) {
    (void) handle;
    ObjectRegistry::onSwitchThread(NULL);
}

/**
 * Call the response callback and return the appropriate value so that
 * the core knows what to do..
 */
static ENGINE_ERROR_CODE sendResponse(ADD_RESPONSE response, const void *key,
                                      uint16_t keylen,
                                      const void *ext, uint8_t extlen,
                                      const void *body, uint32_t bodylen,
                                      uint8_t datatype, uint16_t status,
                                      uint64_t cas, const void *cookie)
{
    ENGINE_ERROR_CODE rv = ENGINE_FAILED;
    EventuallyPersistentEngine *e = ObjectRegistry::onSwitchThread(NULL, true);
    if (response(key, keylen, ext, extlen, body, bodylen, datatype,
                 status, cas, cookie)) {
        rv = ENGINE_SUCCESS;
    }
    ObjectRegistry::onSwitchThread(e);
    return rv;
}

void LookupCallback::callback(GetValue &value) {
    if (value.getStatus() == ENGINE_SUCCESS) {
        engine->addLookupResult(cookie, value.getValue());
    } else {
        engine->addLookupResult(cookie, NULL);
    }
    engine->notifyIOComplete(cookie, value.getStatus());
}

template <typename T>
static void validate(T v, T l, T h) {
    if (v < l || v > h) {
        throw std::runtime_error("value out of range.");
    }
}

// The Engine API specifies C linkage for the functions..
extern "C" {

    static const engine_info* EvpGetInfo(ENGINE_HANDLE* handle)
    {
        engine_info* info = getHandle(handle)->getInfo();
        releaseHandle(handle);
        return info;
    }

    static ENGINE_ERROR_CODE EvpInitialize(ENGINE_HANDLE* handle,
                                           const char* config_str)
    {
        ENGINE_ERROR_CODE err_code = getHandle(handle)->initialize(config_str);
        releaseHandle(handle);
        return err_code;
    }

    static void EvpDestroy(ENGINE_HANDLE* handle, const bool force)
    {
        getHandle(handle)->destroy(force);
        delete getHandle(handle);
        releaseHandle(NULL);
    }

    static ENGINE_ERROR_CODE EvpItemAllocate(ENGINE_HANDLE* handle,
                                             const void* cookie,
                                             item **itm,
                                             const void* key,
                                             const size_t nkey,
                                             const size_t nbytes,
                                             const int flags,
                                             const rel_time_t exptime)
    {
        ENGINE_ERROR_CODE err_code = getHandle(handle)->itemAllocate(cookie, itm, key,
                                                                     nkey, nbytes, flags,
                                                                     exptime);
        releaseHandle(handle);
        return err_code;
    }

    static ENGINE_ERROR_CODE EvpItemDelete(ENGINE_HANDLE* handle,
                                           const void* cookie,
                                           const void* key,
                                           const size_t nkey,
                                           uint64_t cas,
                                           uint16_t vbucket)
    {
        ENGINE_ERROR_CODE err_code = getHandle(handle)->itemDelete(cookie, key, nkey,
                                                                   cas, vbucket);
        releaseHandle(handle);
        return err_code;
    }

    static void EvpItemRelease(ENGINE_HANDLE* handle,
                               const void *cookie,
                               item* itm)
    {
        getHandle(handle)->itemRelease(cookie, itm);
        releaseHandle(handle);
    }

    static ENGINE_ERROR_CODE EvpGet(ENGINE_HANDLE* handle,
                                    const void* cookie,
                                    item** itm,
                                    const void* key,
                                    const int nkey,
                                    uint16_t vbucket)
    {
        ENGINE_ERROR_CODE err_code = getHandle(handle)->get(cookie, itm, key, nkey, vbucket);
        releaseHandle(handle);
        return err_code;
    }

    static ENGINE_ERROR_CODE EvpGetStats(ENGINE_HANDLE* handle,
                                         const void* cookie,
                                         const char* stat_key,
                                         int nkey,
                                         ADD_STAT add_stat)
    {
        ENGINE_ERROR_CODE err_code = getHandle(handle)->getStats(cookie, stat_key, nkey,
                                                                 add_stat);
        releaseHandle(handle);
        return err_code;
    }

    static ENGINE_ERROR_CODE EvpStore(ENGINE_HANDLE* handle,
                                      const void *cookie,
                                      item* itm,
                                      uint64_t *cas,
                                      ENGINE_STORE_OPERATION operation,
                                      uint16_t vbucket)
    {
        ENGINE_ERROR_CODE err_code = getHandle(handle)->store(cookie, itm, cas, operation,
                                                              vbucket);
        releaseHandle(handle);
        return err_code;
    }

    static ENGINE_ERROR_CODE EvpArithmetic(ENGINE_HANDLE* handle,
                                           const void* cookie,
                                           const void* key,
                                           const int nkey,
                                           const bool increment,
                                           const bool create,
                                           const uint64_t delta,
                                           const uint64_t initial,
                                           const rel_time_t exptime,
                                           uint64_t *cas,
                                           uint64_t *result,
                                           uint16_t vbucket)
    {
        ENGINE_ERROR_CODE ecode = getHandle(handle)->arithmetic(cookie, key, nkey, increment,
                                                                create, delta, initial,
                                                                exptime, cas, result, vbucket);
        releaseHandle(handle);
        return ecode;
    }

    static ENGINE_ERROR_CODE EvpFlush(ENGINE_HANDLE* handle,
                                      const void* cookie, time_t when)
    {
        ENGINE_ERROR_CODE err_code = getHandle(handle)->flush(cookie, when);
        releaseHandle(handle);
        return err_code;
    }

    static void EvpResetStats(ENGINE_HANDLE* handle, const void *)
    {
        getHandle(handle)->resetStats();
        releaseHandle(handle);
    }

    static protocol_binary_response_status stopFlusher(EventuallyPersistentEngine *e,
                                                       const char **msg,
                                                       size_t *msg_size) {
        return e->stopFlusher(msg, msg_size);
    }

    static protocol_binary_response_status startFlusher(EventuallyPersistentEngine *e,
                                                        const char **msg,
                                                        size_t *msg_size) {
        return e->startFlusher(msg, msg_size);
    }

    static protocol_binary_response_status setTapParam(EventuallyPersistentEngine *e,
                                                       const char *keyz, const char *valz,
                                                       const char **msg, size_t *) {
        protocol_binary_response_status rv = PROTOCOL_BINARY_RESPONSE_SUCCESS;

        try {
            int v = atoi(valz);
            if (strcmp(keyz, "tap_keepalive") == 0) {
                validate(v, 0, MAX_TAP_KEEP_ALIVE);
                e->setTapKeepAlive(static_cast<uint32_t>(v));
            } else if (strcmp(keyz, "tap_throttle_threshold") == 0) {
                e->getConfiguration().setTapThrottleThreshold(v);
            } else if (strcmp(keyz, "tap_throttle_queue_cap") == 0) {
                e->getConfiguration().setTapThrottleQueueCap(v);
            } else {
                *msg = "Unknown config param";
                rv = PROTOCOL_BINARY_RESPONSE_KEY_ENOENT;
            }
        } catch(std::runtime_error ignored_exception) {
            *msg = "Value out of range.";
            rv = PROTOCOL_BINARY_RESPONSE_EINVAL;
        }

        return rv;
    }

    static protocol_binary_response_status setCheckpointParam(EventuallyPersistentEngine *e,
                                                              const char *keyz,
                                                              const char *valz,
                                                              const char **msg,
                                                              size_t *) {
        protocol_binary_response_status rv = PROTOCOL_BINARY_RESPONSE_SUCCESS;

        try {
            int v = atoi(valz);
            if (strcmp(keyz, "chk_max_items") == 0) {
                validate(v, MIN_CHECKPOINT_ITEMS, MAX_CHECKPOINT_ITEMS);
                e->getConfiguration().setChkMaxItems(v);
            } else if (strcmp(keyz, "chk_period") == 0) {
                validate(v, MIN_CHECKPOINT_PERIOD, MAX_CHECKPOINT_PERIOD);
                e->getConfiguration().setChkPeriod(v);
            } else if (strcmp(keyz, "max_checkpoints") == 0) {
                validate(v, DEFAULT_MAX_CHECKPOINTS, MAX_CHECKPOINTS_UPPER_BOUND);
                e->getConfiguration().setMaxCheckpoints(v);
            } else if (strcmp(keyz, "item_num_based_new_chk") == 0) {
                if (strcmp(valz, "true") == 0) {
                    e->getConfiguration().setItemNumBasedNewChk(true);
                } else {
                    e->getConfiguration().setItemNumBasedNewChk(false);
                }
            } else if (strcmp(keyz, "inconsistent_slave_chk") == 0) {
                if (strcmp(valz, "true") == 0) {
                    e->getConfiguration().setInconsistentSlaveChk(true);
                } else {
                    e->getConfiguration().setInconsistentSlaveChk(false);
                }
            } else if (strcmp(keyz, "keep_closed_chks") == 0) {
                if (strcmp(valz, "true") == 0) {
                    e->getConfiguration().setKeepClosedChks(true);
                } else {
                    e->getConfiguration().setKeepClosedChks(false);
                }
            } else {
                *msg = "Unknown config param";
                rv = PROTOCOL_BINARY_RESPONSE_KEY_ENOENT;
            }
        } catch(std::runtime_error ignored_exception) {
            *msg = "Value out of range.";
            rv = PROTOCOL_BINARY_RESPONSE_EINVAL;
        }

        return rv;
    }

    static protocol_binary_response_status setFlushParam(EventuallyPersistentEngine *e,
                                                         const char *keyz, const char *valz,
                                                         const char **msg,
                                                         size_t *) {
        protocol_binary_response_status rv = PROTOCOL_BINARY_RESPONSE_SUCCESS;

        // Handle the actual mutation.
        try {
            int v = atoi(valz);
            if (strcmp(keyz, "min_data_age") == 0) {
                e->getConfiguration().setMinDataAge(v);
            } else if (strcmp(keyz, "queue_age_cap") == 0) {
                e->getConfiguration().setQueueAgeCap(v);
            } else if (strcmp(keyz, "max_txn_size") == 0) {
                e->getConfiguration().setMaxTxnSize(v);
            } else if (strcmp(keyz, "bg_fetch_delay") == 0) {
                e->getConfiguration().setBgFetchDelay(v);
            } else if (strcmp(keyz, "flushall_enabled") == 0) {
                if (strcmp(valz, "true") == 0) {
                    e->getConfiguration().setFlushallEnabled(true);
                } else if(strcmp(valz, "false") == 0) {
                    e->getConfiguration().setFlushallEnabled(false);
                } else {
                    throw std::runtime_error("value out of range.");
               }
            } else if (strcmp(keyz, "max_size") == 0) {
                // Want more bits than int.
                char *ptr = NULL;
                // TODO:  This parser isn't perfect.
                uint64_t vsize = strtoull(valz, &ptr, 10);
                validate(vsize, static_cast<uint64_t>(0),
                         std::numeric_limits<uint64_t>::max());
                EPStats &stats = e->getEpStats();
                stats.setMaxDataSize(vsize);

                stats.mem_low_wat = percentOf(stats.getMaxDataSize(), 0.6);
                stats.mem_high_wat = percentOf(stats.getMaxDataSize(), 0.75);
            } else if (strcmp(keyz, "mem_low_wat") == 0) {
                // Want more bits than int.
                char *ptr = NULL;
                // TODO:  This parser isn't perfect.
                uint64_t vsize = strtoull(valz, &ptr, 10);
                validate(vsize, static_cast<uint64_t>(0),
                         std::numeric_limits<uint64_t>::max());
                EPStats &stats = e->getEpStats();
                stats.mem_low_wat = vsize;
            } else if (strcmp(keyz, "mem_high_wat") == 0) {
                // Want more bits than int.
                char *ptr = NULL;
                // TODO:  This parser isn't perfect.
                uint64_t vsize = strtoull(valz, &ptr, 10);
                validate(vsize, static_cast<uint64_t>(0),
                         std::numeric_limits<uint64_t>::max());
                EPStats &stats = e->getEpStats();
                stats.mem_high_wat = vsize;
            } else if (strcmp(keyz, "timing_log") == 0) {
                EPStats &stats = e->getEpStats();
                std::ostream *old = stats.timingLog;
                stats.timingLog = NULL;
                delete old;
                if (strcmp(valz, "off") == 0) {
                    getLogger()->log(EXTENSION_LOG_INFO, NULL,
                                     "Disabled timing log.");
                } else {
                    std::ofstream *tmp(new std::ofstream(valz));
                    if (tmp->good()) {
                        getLogger()->log(EXTENSION_LOG_INFO, NULL,
                                         "Logging detailed timings to ``%s''.", valz);
                        stats.timingLog = tmp;
                    } else {
                        getLogger()->log(EXTENSION_LOG_WARNING, NULL,
                                         "Error setting detailed timing log to ``%s'':  %s",
                                         valz, strerror(errno));
                        delete tmp;
                    }
                }
            } else if (strcmp(keyz, "exp_pager_stime") == 0) {
                char *ptr = NULL;
                // TODO:  This parser isn't perfect.
                uint64_t vsize = strtoull(valz, &ptr, 10);
                validate(vsize, static_cast<uint64_t>(0),
                         std::numeric_limits<uint64_t>::max());
                e->getConfiguration().setExpPagerStime((size_t)vsize);
            } else if (strcmp(keyz, "couch_response_timeout") == 0) {
                e->getConfiguration().setCouchResponseTimeout(v);
            } else if (strcmp(keyz, "klog_max_log_size") == 0) {
                char *ptr = NULL;
                uint64_t msize = strtoull(valz, &ptr, 10);
                validate(msize, static_cast<uint64_t>(0),
                         std::numeric_limits<uint64_t>::max());
                e->getConfiguration().setKlogMaxLogSize((size_t)msize);
            } else if (strcmp(keyz, "klog_max_entry_ratio") == 0) {
                validate(v, 0, std::numeric_limits<int>::max());
                e->getConfiguration().setKlogMaxEntryRatio(v);
            } else if (strcmp(keyz, "klog_compactor_queue_cap") == 0) {
                validate(v, 0, std::numeric_limits<int>::max());
                e->getConfiguration().setKlogCompactorQueueCap(v);
            } else {
                *msg = "Unknown config param";
                rv = PROTOCOL_BINARY_RESPONSE_KEY_ENOENT;
            }
        } catch(std::runtime_error ignored_exception) {
            *msg = "Value out of range.";
            rv = PROTOCOL_BINARY_RESPONSE_EINVAL;
        }

        return rv;
    }

    static protocol_binary_response_status evictKey(EventuallyPersistentEngine *e,
                                                    protocol_binary_request_header *request,
                                                    const char **msg,
                                                    size_t *msg_size) {
        protocol_binary_request_no_extras *req =
            (protocol_binary_request_no_extras*)request;

        char keyz[256];

        // Read the key.
        int keylen = ntohs(req->message.header.request.keylen);
        if (keylen >= (int)sizeof(keyz)) {
            *msg = "Key is too large.";
            return PROTOCOL_BINARY_RESPONSE_EINVAL;
        }
        memcpy(keyz, ((char*)request) + sizeof(req->message.header), keylen);
        keyz[keylen] = 0x00;

        uint16_t vbucket = ntohs(request->request.vbucket);

        std::string key(keyz, keylen);

        getLogger()->log(EXTENSION_LOG_DEBUG, NULL,
                         "Manually evicting object with key %s\n",
                         keyz);

        protocol_binary_response_status rv = e->evictKey(key, vbucket, msg, msg_size);
        if (rv == PROTOCOL_BINARY_RESPONSE_NOT_MY_VBUCKET ||
            rv == PROTOCOL_BINARY_RESPONSE_KEY_ENOENT) {
            if (e->isDegradedMode()) {
                return PROTOCOL_BINARY_RESPONSE_ETMPFAIL;
            }
        }
        return rv;
    }

    ENGINE_ERROR_CODE getLocked(EventuallyPersistentEngine *e,
                                protocol_binary_request_header *req,
                                const void *cookie,
                                Item **itm,
                                const char **msg,
                                size_t *,
                                protocol_binary_response_status *res) {

        uint8_t extlen = req->request.extlen;
        if (extlen != 0 && extlen != 4) {
            *msg = "Invalid packet format (extlen may be 0 or 4)";
            *res = PROTOCOL_BINARY_RESPONSE_EINVAL;
            return ENGINE_EINVAL;
        }

        protocol_binary_request_getl *grequest =
            (protocol_binary_request_getl*)req;
        *res = PROTOCOL_BINARY_RESPONSE_SUCCESS;

        const char *keyp = reinterpret_cast<const char*>(req->bytes);
        keyp += sizeof(req->bytes) + extlen;
        std::string key(keyp, ntohs(req->request.keylen));
        uint16_t vbucket = ntohs(req->request.vbucket);

        RememberingCallback<GetValue> getCb;
        uint32_t max_timeout = (unsigned int)e->getGetlMaxTimeout();
        uint32_t default_timeout = (unsigned int)e->getGetlDefaultTimeout();
        uint32_t lockTimeout = default_timeout;
        if (extlen == 4) {
            lockTimeout = ntohl(grequest->message.body.expiration);
        }

        if (lockTimeout >  max_timeout || lockTimeout < 1) {
            getLogger()->log(EXTENSION_LOG_DEBUG, NULL,
                             "Illegal value for lock timeout specified %u."
                             " Using default value: %u\n",
                             lockTimeout, default_timeout);
            lockTimeout = default_timeout;
        }

        bool gotLock = e->getLocked(key, vbucket, getCb,
                                    ep_current_time(),
                                    lockTimeout, cookie);

        getCb.waitForValue();
        ENGINE_ERROR_CODE rv = getCb.val.getStatus();

        if (rv == ENGINE_SUCCESS) {
            *itm = getCb.val.getValue();

        } else if (rv == ENGINE_EWOULDBLOCK) {

            // need to wait for value
            return rv;
        } else if (!gotLock){

            *msg =  "LOCK_ERROR";
            *res = PROTOCOL_BINARY_RESPONSE_ETMPFAIL;
            return ENGINE_TMPFAIL;
        } else {
            if (e->isDegradedMode()) {
                *msg = "LOCK_TMP_ERROR";
                *res = PROTOCOL_BINARY_RESPONSE_ETMPFAIL;
                return ENGINE_TMPFAIL;
            }

            RCPtr<VBucket> vb = e->getVBucket(vbucket);
            if (!vb) {
                *msg = "That's not my bucket.";
                *res = PROTOCOL_BINARY_RESPONSE_NOT_MY_VBUCKET;
                return ENGINE_NOT_MY_VBUCKET;
            }
            *msg = "NOT_FOUND";
            *res = PROTOCOL_BINARY_RESPONSE_KEY_ENOENT;
            return ENGINE_KEY_ENOENT;
        }

        return rv;
    }

    static protocol_binary_response_status unlockKey(EventuallyPersistentEngine *e,
                                                     protocol_binary_request_header *request,
                                                     const char **msg,
                                                     size_t *)
    {
        protocol_binary_request_no_extras *req =
            (protocol_binary_request_no_extras*)request;

        protocol_binary_response_status res = PROTOCOL_BINARY_RESPONSE_SUCCESS;
        char keyz[256];

        // Read the key.
        int keylen = ntohs(req->message.header.request.keylen);
        if (keylen >= (int)sizeof(keyz)) {
            *msg = "Key is too large.";
            return PROTOCOL_BINARY_RESPONSE_EINVAL;
        }

        memcpy(keyz, ((char*)request) + sizeof(req->message.header), keylen);
        keyz[keylen] = 0x00;

        uint16_t vbucket = ntohs(request->request.vbucket);
        std::string key(keyz, keylen);

        getLogger()->log(EXTENSION_LOG_DEBUG, NULL,
                         "Executing unl for key %s\n",
                         keyz);

        RememberingCallback<GetValue> getCb;
        uint64_t cas = ntohll(request->request.cas);

        ENGINE_ERROR_CODE rv = e->unlockKey(key, vbucket, cas, ep_current_time());

        if (rv == ENGINE_SUCCESS) {
            *msg = "UNLOCKED";
        } else if (rv == ENGINE_TMPFAIL){
            *msg =  "UNLOCK_ERROR";
            res = PROTOCOL_BINARY_RESPONSE_ETMPFAIL;
        } else {
            if (e->isDegradedMode()) {
                *msg = "LOCK_TMP_ERROR";
                return PROTOCOL_BINARY_RESPONSE_ETMPFAIL;
            }

            RCPtr<VBucket> vb = e->getVBucket(vbucket);
            if (!vb) {
                *msg = "That's not my bucket.";
                res =  PROTOCOL_BINARY_RESPONSE_NOT_MY_VBUCKET;
            }
            *msg = "NOT_FOUND";
            res =  PROTOCOL_BINARY_RESPONSE_KEY_ENOENT;
        }

        return res;
    }

    static protocol_binary_response_status setParam(EventuallyPersistentEngine *e,
                                                    protocol_binary_request_set_param *req,
                                                    const char **msg,
                                                    size_t *msg_size) {
        size_t keylen = ntohs(req->message.header.request.keylen);
        uint8_t extlen = req->message.header.request.extlen;
        size_t vallen = ntohl(req->message.header.request.bodylen);
        engine_param_t paramtype =
            static_cast<engine_param_t>(ntohl(req->message.body.param_type));

        if (keylen == 0 || (vallen - keylen - extlen) == 0) {
            return PROTOCOL_BINARY_RESPONSE_EINVAL;
        }

        const char *keyp = reinterpret_cast<const char*>(req->bytes) + sizeof(req->bytes);
        const char *valuep = keyp + keylen;
        vallen -= (keylen + extlen);

        char keyz[32];
        char valz[512];

        // Read the key.
        if (keylen >= sizeof(keyz)) {
            *msg = "Key is too large.";
            return PROTOCOL_BINARY_RESPONSE_EINVAL;
        }
        memcpy(keyz, keyp, keylen);
        keyz[keylen] = 0x00;

        // Read the value.
        if (vallen >= sizeof(valz)) {
            *msg = "Value is too large.";
            return PROTOCOL_BINARY_RESPONSE_EINVAL;
        }
        memcpy(valz, valuep, vallen);
        valz[vallen] = 0x00;

        protocol_binary_response_status rv;

        switch (paramtype) {
        case engine_param_flush:
            rv = setFlushParam(e, keyz, valz, msg, msg_size);
            break;
        case engine_param_tap:
            rv = setTapParam(e, keyz, valz, msg, msg_size);
            break;
        case engine_param_checkpoint:
            rv = setCheckpointParam(e, keyz, valz, msg, msg_size);
            break;
        default:
            rv = PROTOCOL_BINARY_RESPONSE_UNKNOWN_COMMAND;
        }

        return rv;
    }

    static ENGINE_ERROR_CODE observeCmd(EventuallyPersistentEngine *e,
                                        protocol_binary_request_header *request,
                                        const void *cookie,
                                        ADD_RESPONSE response) {
        protocol_binary_request_observe *req =
            reinterpret_cast<protocol_binary_request_observe*>(request);
        assert(req);

        uint16_t keylen = ntohs(req->message.header.request.keylen);
        uint8_t extlen = req->message.header.request.extlen;
        uint16_t vbucket = ntohs(req->message.header.request.vbucket);
        uint32_t bodylen = ntohl(req->message.header.request.bodylen);
        uint64_t cas = ntohll(req->message.header.request.cas);
        uint32_t exp = ntohl(req->message.body.expiration);

        // Return invalid if no key or observe set is specified
        if (keylen == 0 || (bodylen - keylen - extlen) == 0) {
            sendResponse(response, NULL, 0, NULL, 0, "", 0, PROTOCOL_BINARY_RAW_BYTES,
                         PROTOCOL_BINARY_RESPONSE_EINVAL, 0, cookie);
            return ENGINE_FAILED;
        }

        const char *keyp = reinterpret_cast<const char*>(req->bytes);
        keyp += sizeof(request->bytes) + extlen;
        std::string key(keyp, keylen);

        const char *obs_set_pos = reinterpret_cast<const char*>(req->bytes);
        obs_set_pos += sizeof(request->bytes) + extlen + keylen;
        std::string obs_set(obs_set_pos, (bodylen - extlen - keylen));

        return e->observe(cookie, key, cas, vbucket, obs_set, exp, response);
    }

    static ENGINE_ERROR_CODE unobserveCmd(EventuallyPersistentEngine *e,
                                          protocol_binary_request_header *request,
                                          const void *cookie,
                                          ADD_RESPONSE response) {
        uint16_t keylen = ntohs(request->request.keylen);
        uint16_t vbucket = ntohs(request->request.vbucket);
        uint32_t bodylen = ntohl(request->request.bodylen);
        uint64_t cas = ntohll(request->request.cas);

        // Return invalid if no key or observe set is specified
        if (keylen == 0 || (bodylen - keylen) == 0) {
            sendResponse(response, NULL, 0, NULL, 0, "", 0, PROTOCOL_BINARY_RAW_BYTES,
                         PROTOCOL_BINARY_RESPONSE_EINVAL, 0, cookie);
            return ENGINE_FAILED;
        }

        const char *keyp = reinterpret_cast<const char*>(request->bytes);
        keyp += sizeof(request->bytes);
        std::string key(keyp, keylen);

        const char *obs_set_pos = reinterpret_cast<const char*>(request->bytes);
        obs_set_pos += sizeof(request->bytes) + keylen;
        std::string obs_set(obs_set_pos, (bodylen - keylen));

        return e->unobserve(cookie, key, cas, vbucket, obs_set, response);
    }

    static ENGINE_ERROR_CODE getVBucket(EventuallyPersistentEngine *e,
                                        const void *cookie,
                                        protocol_binary_request_header *request,
                                        ADD_RESPONSE response) {
        protocol_binary_request_get_vbucket *req =
            reinterpret_cast<protocol_binary_request_get_vbucket*>(request);
        assert(req);

        uint16_t vbucket = ntohs(req->message.header.request.vbucket);
        RCPtr<VBucket> vb = e->getVBucket(vbucket);
        if (!vb) {
            const std::string msg("That's not my bucket.");
            return sendResponse(response, NULL, 0, NULL, 0, msg.c_str(), msg.length(),
                                PROTOCOL_BINARY_RAW_BYTES,
                                PROTOCOL_BINARY_RESPONSE_NOT_MY_VBUCKET, 0, cookie);
        } else {
            vbucket_state_t state = (vbucket_state_t)ntohl(vb->getState());
            return sendResponse(response, NULL, 0, NULL, 0, &state, sizeof(state),
                                PROTOCOL_BINARY_RAW_BYTES,
                                PROTOCOL_BINARY_RESPONSE_SUCCESS, 0, cookie);
        }
    }

    static ENGINE_ERROR_CODE setVBucket(EventuallyPersistentEngine *e,
                                        const void *cookie,
                                        protocol_binary_request_header *request,
                                        ADD_RESPONSE response)
    {
        protocol_binary_request_set_vbucket *req =
            reinterpret_cast<protocol_binary_request_set_vbucket*>(request);

        size_t bodylen = ntohl(req->message.header.request.bodylen)
            - ntohs(req->message.header.request.keylen);
        if (bodylen != sizeof(vbucket_state_t)) {
            const std::string msg("Incorrect packet format");
            sendResponse(response, NULL, 0, NULL, 0, msg.c_str(), msg.length(),
                         PROTOCOL_BINARY_RAW_BYTES,
                         PROTOCOL_BINARY_RESPONSE_EINVAL, 0, cookie);
        }

        vbucket_state_t state;
        memcpy(&state, &req->message.body.state, sizeof(state));
        state = static_cast<vbucket_state_t>(ntohl(state));

        if (!is_valid_vbucket_state_t(state)) {
            const std::string msg("Invalid vbucket state");
            sendResponse(response, NULL, 0, NULL, 0, msg.c_str(), msg.length(),
                         PROTOCOL_BINARY_RAW_BYTES,
                         PROTOCOL_BINARY_RESPONSE_EINVAL, 0, cookie);
        }

        e->setVBucketState(ntohs(req->message.header.request.vbucket), state);
        return sendResponse(response, NULL, 0, NULL, 0, NULL, 0,
                            PROTOCOL_BINARY_RAW_BYTES,
                            PROTOCOL_BINARY_RESPONSE_SUCCESS, 0, cookie);
    }

    static ENGINE_ERROR_CODE delVBucket(EventuallyPersistentEngine *e,
                                        const void *cookie,
                                        protocol_binary_request_header *req,
                                        ADD_RESPONSE response) {
        uint16_t vbucket = ntohs(req->request.vbucket);
        if (e->deleteVBucket(vbucket)) {
            return sendResponse(response, NULL, 0, NULL, 0, NULL, 0,
                                PROTOCOL_BINARY_RAW_BYTES,
                                PROTOCOL_BINARY_RESPONSE_SUCCESS, 0, cookie);
        } else {
            // If we fail to delete, try to figure out why.
            RCPtr<VBucket> vb = e->getVBucket(vbucket);
            if (!vb) {
                const std::string msg("Failed to delete vbucket.  Bucket not found.");
                return sendResponse(response, NULL, 0, NULL, 0, msg.c_str(), msg.length(),
                                    PROTOCOL_BINARY_RAW_BYTES,
                                    PROTOCOL_BINARY_RESPONSE_NOT_MY_VBUCKET, 0, cookie);
            } else if(vb->getState() != vbucket_state_dead) {
                const std::string msg("Failed to delete vbucket.  Must be in the dead state.");
                return sendResponse(response, NULL, 0, NULL, 0, msg.c_str(), msg.length(),
                                    PROTOCOL_BINARY_RAW_BYTES,
                                    PROTOCOL_BINARY_RESPONSE_EINVAL, 0, cookie);
            } else {
                const std::string msg("Failed to delete vbucket.  Unknown reason.");
                return sendResponse(response, NULL, 0, NULL, 0, msg.c_str(), msg.length(),
                                    PROTOCOL_BINARY_RAW_BYTES,
                                    PROTOCOL_BINARY_RESPONSE_EINTERNAL, 0, cookie);
            }
        }
    }

    static ENGINE_ERROR_CODE getReplicaCmd(EventuallyPersistentEngine *e,
                                           protocol_binary_request_header *request,
                                           const void *cookie,
                                           Item **it,
                                           const char **msg,
                                           protocol_binary_response_status *res) {
        EventuallyPersistentStore *eps = e->getEpStore();
        protocol_binary_request_no_extras *req =
            (protocol_binary_request_no_extras*)request;
        int keylen = ntohs(req->message.header.request.keylen);
        uint16_t vbucket = ntohs(req->message.header.request.vbucket);
        ENGINE_ERROR_CODE error_code;
        std::string keystr(((char *)request) + sizeof(req->message.header), keylen);

        GetValue rv(eps->getReplica(keystr, vbucket, cookie, true));

        if ((error_code = rv.getStatus()) != ENGINE_SUCCESS) {
            if (error_code == ENGINE_NOT_MY_VBUCKET) {
                *msg = "That's not my bucket.";
                *res = PROTOCOL_BINARY_RESPONSE_NOT_MY_VBUCKET;
            } else if (error_code == ENGINE_TMPFAIL) {
                *msg = "NOT_FOUND";
                *res = PROTOCOL_BINARY_RESPONSE_KEY_ENOENT;
            } else {
                return error_code;
            }
        } else {
            *it = rv.getValue();
            *res = PROTOCOL_BINARY_RESPONSE_SUCCESS;
        }
        return ENGINE_SUCCESS;
    }

    static ENGINE_ERROR_CODE processUnknownCommand(EventuallyPersistentEngine *h,
                                                   const void* cookie,
                                                   protocol_binary_request_header *request,
                                                   ADD_RESPONSE response)
    {
        protocol_binary_response_status res = PROTOCOL_BINARY_RESPONSE_UNKNOWN_COMMAND;
        const char *msg = NULL;
        size_t msg_size = 0;
        Item *itm = NULL;

        EPStats &stats = h->getEpStats();
        ENGINE_ERROR_CODE rv = ENGINE_SUCCESS;

        switch (request->request.opcode) {
        case PROTOCOL_BINARY_CMD_GET_VBUCKET:
            {
                BlockTimer timer(&stats.getVbucketCmdHisto);
                rv = getVBucket(h, cookie, request, response);
                return rv;
            }
        case PROTOCOL_BINARY_CMD_DEL_VBUCKET:
            {
                BlockTimer timer(&stats.delVbucketCmdHisto);
                rv = delVBucket(h, cookie, request, response);
                return rv;
            }
        case PROTOCOL_BINARY_CMD_SET_VBUCKET:
            {
                BlockTimer timer(&stats.setVbucketCmdHisto);
                rv = setVBucket(h, cookie, request, response);
                return rv;
            }
        case PROTOCOL_BINARY_CMD_TOUCH:
        case PROTOCOL_BINARY_CMD_GAT:
        case PROTOCOL_BINARY_CMD_GATQ:
            {
                rv = h->touch(cookie, request, response);
                return rv;
            }
        case CMD_RESTORE_FILE:
        case CMD_RESTORE_ABORT:
        case CMD_RESTORE_COMPLETE:
            {
                rv = h->handleRestoreCmd(cookie, request, response);
                return rv;
            }
        case CMD_STOP_PERSISTENCE:
            res = stopFlusher(h, &msg, &msg_size);
            break;
        case CMD_START_PERSISTENCE:
            res = startFlusher(h, &msg, &msg_size);
            break;
        case CMD_SET_PARAM:
            res = setParam(h, reinterpret_cast<protocol_binary_request_set_param*>(request),
                           &msg, &msg_size);
            break;
        case CMD_EVICT_KEY:
            res = evictKey(h, request, &msg, &msg_size);
            break;
        case CMD_GET_LOCKED:
            rv = getLocked(h, request, cookie, &itm, &msg, &msg_size, &res);
            if (rv == ENGINE_EWOULDBLOCK) {
                // we dont have the value for the item yet
                return rv;
            }
            break;
        case CMD_UNLOCK_KEY:
            res = unlockKey(h, request, &msg, &msg_size);
            break;
        case CMD_OBSERVE:
            {
                rv = observeCmd(h, request, cookie, response);
                return rv;
            }
        case CMD_UNOBSERVE:
            {
                rv = unobserveCmd(h, request, cookie, response);
                return rv;
            }
        case CMD_DEREGISTER_TAP_CLIENT:
            {
                rv = h->deregisterTapClient(cookie, request, response);
                return rv;
            }
        case CMD_RESET_REPLICATION_CHAIN:
            {
                rv = h->resetReplicationChain(cookie, request, response);
                return rv;
            }
        case CMD_LAST_CLOSED_CHECKPOINT:
        case CMD_CREATE_CHECKPOINT:
        case CMD_EXTEND_CHECKPOINT:
            {
                rv = h->handleCheckpointCmds(cookie, request, response);
                return rv;
            }
        case CMD_GET_META:
        case CMD_GETQ_META:
            {
                rv = h->getMeta(cookie,
                                reinterpret_cast<protocol_binary_request_get_meta*>(request),
                                response);
                return rv;
            }
        case CMD_SET_WITH_META:
        case CMD_SETQ_WITH_META:
        case CMD_ADD_WITH_META:
        case CMD_ADDQ_WITH_META:
            {
                rv = h->setWithMeta(cookie,
                                    reinterpret_cast<protocol_binary_request_set_with_meta*>(request),
                                    response);
                return rv;
            }
        case CMD_DEL_WITH_META:
        case CMD_DELQ_WITH_META:
            {
                rv = h->deleteWithMeta(cookie,
                                       reinterpret_cast<protocol_binary_request_delete_with_meta*>(request),
                                       response);
                return rv;
            }
        case CMD_GET_REPLICA:
            rv = getReplicaCmd(h, request, cookie, &itm, &msg, &res);
            if (rv != ENGINE_SUCCESS) {
                return rv;
            }
            break;
        }

        // Send a special response for getl since we don't want to send the key
        if (itm && request->request.opcode == CMD_GET_LOCKED) {
            uint32_t flags = itm->getFlags();
            rv = sendResponse(response, NULL, 0, (const void *)&flags, sizeof(uint32_t),
                              static_cast<const void *>(itm->getData()),
                              itm->getNBytes(),
                              PROTOCOL_BINARY_RAW_BYTES,
                              static_cast<uint16_t>(res), itm->getCas(),
                              cookie);
            delete itm;
        } else if (itm) {
            std::string key  = itm->getKey();
            uint32_t flags = itm->getFlags();
            rv = sendResponse(response, static_cast<const void *>(key.data()),
                              itm->getNKey(),
                              (const void *)&flags, sizeof(uint32_t),
                              static_cast<const void *>(itm->getData()),
                              itm->getNBytes(),
                              PROTOCOL_BINARY_RAW_BYTES,
                              static_cast<uint16_t>(res), itm->getCas(),
                              cookie);
            delete itm;
        } else {
            msg_size = (msg_size > 0 || msg == NULL) ? msg_size : strlen(msg);
            rv = sendResponse(response, NULL, 0, NULL, 0,
                              msg, static_cast<uint16_t>(msg_size),
                              PROTOCOL_BINARY_RAW_BYTES,
                              static_cast<uint16_t>(res), 0, cookie);

        }
        return rv;
    }

    static ENGINE_ERROR_CODE EvpUnknownCommand(ENGINE_HANDLE* handle,
                                               const void* cookie,
                                               protocol_binary_request_header *request,
                                               ADD_RESPONSE response)
    {
        ENGINE_ERROR_CODE err_code = processUnknownCommand(getHandle(handle), cookie,
                                                           request, response);
        releaseHandle(handle);
        return err_code;
    }

    static void EvpItemSetCas(ENGINE_HANDLE* , const void *,
                              item *itm, uint64_t cas) {
        static_cast<Item*>(itm)->setCas(cas);
    }

    static ENGINE_ERROR_CODE EvpTapNotify(ENGINE_HANDLE* handle,
                                          const void *cookie,
                                          void *engine_specific,
                                          uint16_t nengine,
                                          uint8_t ttl,
                                          uint16_t tap_flags,
                                          tap_event_t tap_event,
                                          uint32_t tap_seqno,
                                          const void *key,
                                          size_t nkey,
                                          uint32_t flags,
                                          uint32_t exptime,
                                          uint64_t cas,
                                          const void *data,
                                          size_t ndata,
                                          uint16_t vbucket)
    {
        ENGINE_ERROR_CODE err_code = getHandle(handle)->tapNotify(cookie, engine_specific,
                                            nengine, ttl, tap_flags, tap_event, tap_seqno,
                                            key, nkey, flags, exptime, cas, data, ndata,
                                            vbucket);
        releaseHandle(handle);
        return err_code;
    }

    static tap_event_t EvpTapIterator(ENGINE_HANDLE* handle,
                                      const void *cookie, item **itm,
                                      void **es, uint16_t *nes, uint8_t *ttl,
                                      uint16_t *flags, uint32_t *seqno,
                                      uint16_t *vbucket) {
        tap_event_t tap_event = getHandle(handle)->walkTapQueue(cookie, itm, es, nes, ttl,
                                                                flags, seqno, vbucket);
        releaseHandle(handle);
        return tap_event;
    }

    static TAP_ITERATOR EvpGetTapIterator(ENGINE_HANDLE* handle,
                                          const void* cookie,
                                          const void* client,
                                          size_t nclient,
                                          uint32_t flags,
                                          const void* userdata,
                                          size_t nuserdata)
    {
        EventuallyPersistentEngine *h = getHandle(handle);
        TAP_ITERATOR iterator = NULL;
        {
            std::string c(static_cast<const char*>(client), nclient);
            // Figure out what we want from the userdata before adding it to the API
            // to the handle
            if (h->createTapQueue(cookie, c, flags, userdata, nuserdata)) {
                iterator = EvpTapIterator;
            }
        }
        releaseHandle(handle);
        return iterator;
    }

    static void EvpHandleDisconnect(const void *cookie,
                                    ENGINE_EVENT_TYPE type,
                                    const void *event_data,
                                    const void *cb_data)
    {
        assert(type == ON_DISCONNECT);
        assert(event_data == NULL);
        void *c = const_cast<void*>(cb_data);
        getHandle(static_cast<ENGINE_HANDLE*>(c))->handleDisconnect(cookie);
        releaseHandle(static_cast<ENGINE_HANDLE*>(c));
    }


    /**
     * The only public interface to the eventually persistance engine.
     * Allocate a new instance and initialize it
     * @param interface the highest interface the server supports (we only support
     *                  interface 1)
     * @param get_server_api callback function to get the server exported API
     *                  functions
     * @param handle Where to return the new instance
     * @return ENGINE_SUCCESS on success
     */
    ENGINE_ERROR_CODE create_instance(uint64_t interface,
                                      GET_SERVER_API get_server_api,
                                      ENGINE_HANDLE **handle)
    {
        SERVER_HANDLE_V1 *api = get_server_api();
        if (interface != 1 || api == NULL) {
            return ENGINE_ENOTSUP;
        }

        hooksApi = api->alloc_hooks;
        extensionApi = api->extension;
        MemoryTracker::getInstance();

        Atomic<size_t>* inital_tracking = new Atomic<size_t>();

        ObjectRegistry::setStats(inital_tracking);
        EventuallyPersistentEngine *engine;
        engine = new struct EventuallyPersistentEngine(get_server_api);
        ObjectRegistry::setStats(NULL);

        if (engine == NULL) {
            return ENGINE_ENOMEM;
        }

        if (MemoryTracker::trackingMemoryAllocations()) {
            engine->getEpStats().memoryTrackerEnabled.set(true);
            engine->getEpStats().totalMemory.set(inital_tracking->get());
        }
        delete inital_tracking;

        ep_current_time = api->core->get_current_time;
        ep_abs_time = api->core->abstime;
        ep_reltime = api->core->realtime;

        *handle = reinterpret_cast<ENGINE_HANDLE*> (engine);

        return ENGINE_SUCCESS;
    }

    void *EvpNotifyPendingConns(void*arg) {
        ObjectRegistry::onSwitchThread(static_cast<EventuallyPersistentEngine*>(arg));
        static_cast<EventuallyPersistentEngine*>(arg)->notifyPendingConnections();
        return NULL;
    }

    static bool EvpGetItemInfo(ENGINE_HANDLE *, const void *,
                               const item* itm, item_info *itm_info)
    {
        const Item *it = reinterpret_cast<const Item*>(itm);
        if (itm_info->nvalue < 1) {
            return false;
        }
        itm_info->cas = it->getCas();
        itm_info->exptime = it->getExptime();
        itm_info->nbytes = it->getNBytes();
        itm_info->flags = it->getFlags();
        itm_info->clsid = 0;
        itm_info->nkey = static_cast<uint16_t>(it->getNKey());
        itm_info->nvalue = 1;
        itm_info->key = it->getKey().c_str();
        itm_info->value[0].iov_base = const_cast<char*>(it->getData());
        itm_info->value[0].iov_len = it->getNBytes();
        return true;
    }
} // C linkage

EXTENSION_LOGGER_DESCRIPTOR *getLogger(void) {
    if (extensionApi != NULL) {
        return (EXTENSION_LOGGER_DESCRIPTOR*)extensionApi->get_extension(EXTENSION_LOGGER);
    }

    return NULL;
}

ALLOCATOR_HOOKS_API *getHooksApi(void) {
    return hooksApi;
}

EventuallyPersistentEngine::EventuallyPersistentEngine(GET_SERVER_API get_server_api) :
    forceShutdown(false), kvstore(NULL),
    epstore(NULL), tapThrottle(new TapThrottle(stats)), databaseInitTime(0),
    startedEngineThreads(false),
    getServerApiFunc(get_server_api), getlExtension(NULL),
    tapConnMap(NULL), tapConfig(NULL), checkpointConfig(NULL),
    memLowWat(std::numeric_limits<size_t>::max()),
    memHighWat(std::numeric_limits<size_t>::max()),
    mutation_count(0), observeRegistry(&epstore, &stats), warmingUp(true),
    flushAllEnabled(false), startupTime(0)
{
    interface.interface = 1;
    ENGINE_HANDLE_V1::get_info = EvpGetInfo;
    ENGINE_HANDLE_V1::initialize = EvpInitialize;
    ENGINE_HANDLE_V1::destroy = EvpDestroy;
    ENGINE_HANDLE_V1::allocate = EvpItemAllocate;
    ENGINE_HANDLE_V1::remove = EvpItemDelete;
    ENGINE_HANDLE_V1::release = EvpItemRelease;
    ENGINE_HANDLE_V1::get = EvpGet;
    ENGINE_HANDLE_V1::get_stats = EvpGetStats;
    ENGINE_HANDLE_V1::reset_stats = EvpResetStats;
    ENGINE_HANDLE_V1::store = EvpStore;
    ENGINE_HANDLE_V1::arithmetic = EvpArithmetic;
    ENGINE_HANDLE_V1::flush = EvpFlush;
    ENGINE_HANDLE_V1::unknown_command = EvpUnknownCommand;
    ENGINE_HANDLE_V1::get_tap_iterator = EvpGetTapIterator;
    ENGINE_HANDLE_V1::tap_notify = EvpTapNotify;
    ENGINE_HANDLE_V1::item_set_cas = EvpItemSetCas;
    ENGINE_HANDLE_V1::get_item_info = EvpGetItemInfo;
    ENGINE_HANDLE_V1::get_stats_struct = NULL;
    ENGINE_HANDLE_V1::errinfo = NULL;
    ENGINE_HANDLE_V1::aggregate_stats = NULL;

    serverApi = getServerApiFunc();
    memset(&info, 0, sizeof(info));
    info.info.description = "EP engine v" VERSION;
    info.info.features[info.info.num_features++].feature = ENGINE_FEATURE_CAS;
    info.info.features[info.info.num_features++].feature = ENGINE_FEATURE_PERSISTENT_STORAGE;
    info.info.features[info.info.num_features++].feature = ENGINE_FEATURE_LRU;
    restore.manager = NULL;
}

ENGINE_ERROR_CODE EventuallyPersistentEngine::reserveCookie(const void *cookie) {
    EventuallyPersistentEngine *epe = ObjectRegistry::onSwitchThread(NULL, true);
    ENGINE_ERROR_CODE rv = serverApi->cookie->reserve(cookie);
    ObjectRegistry::onSwitchThread(epe);
    return rv;
}

ENGINE_ERROR_CODE EventuallyPersistentEngine::releaseCookie(const void *cookie) {
    EventuallyPersistentEngine *epe = ObjectRegistry::onSwitchThread(NULL, true);
    ENGINE_ERROR_CODE rv = serverApi->cookie->release(cookie);
    ObjectRegistry::onSwitchThread(epe);
    return rv;
}

void EventuallyPersistentEngine::storeEngineSpecific(const void *cookie,
                                                     void *engine_data) {
    EventuallyPersistentEngine *epe = ObjectRegistry::onSwitchThread(NULL, true);
    serverApi->cookie->store_engine_specific(cookie, engine_data);
    ObjectRegistry::onSwitchThread(epe);
}

void *EventuallyPersistentEngine::getEngineSpecific(const void *cookie) {
    EventuallyPersistentEngine *epe = ObjectRegistry::onSwitchThread(NULL, true);
    void *engine_data = serverApi->cookie->get_engine_specific(cookie);
    ObjectRegistry::onSwitchThread(epe);
    return engine_data;
}

void EventuallyPersistentEngine::registerEngineCallback(ENGINE_EVENT_TYPE type,
                                                        EVENT_CALLBACK cb,
                                                        const void *cb_data) {
    EventuallyPersistentEngine *epe = ObjectRegistry::onSwitchThread(NULL, true);
    SERVER_CALLBACK_API *sapi = getServerApi()->callback;
    sapi->register_callback(reinterpret_cast<ENGINE_HANDLE*>(this),
                            type, cb, cb_data);
    ObjectRegistry::onSwitchThread(epe);
}

/**
 * A configuration value changed listener that responds to ep-engine
 * parameter changes by invoking engine-specific methods on
 * configuration change events.
 */
class EpEngineValueChangeListener : public ValueChangedListener {
public:
    EpEngineValueChangeListener(EventuallyPersistentEngine &e) : engine(e) {
        // EMPTY
    }

    virtual void sizeValueChanged(const std::string &key, size_t value) {
        if (key.compare("getl_max_timeout") == 0) {
            engine.setGetlMaxTimeout(value);
        } else if (key.compare("getl_default_timeout") == 0) {
            engine.setGetlDefaultTimeout(value);
        } else if (key.compare("max_item_size") == 0) {
            engine.setMaxItemSize(value);
        }
    }

    virtual void booleanValueChanged(const std::string &key, bool value) {
        if (key.compare("flushall_enabled") == 0) {
            engine.setFlushAll(value);
        }
    }
private:
    EventuallyPersistentEngine &engine;
};



ENGINE_ERROR_CODE EventuallyPersistentEngine::initialize(const char* config) {
    resetStats();
    if (config != NULL) {
        if (!configuration.parseConfiguration(config, serverApi)) {
            return ENGINE_FAILED;
        }
    }

    // Start updating the variables from the config!
    HashTable::setDefaultNumBuckets(configuration.getHtSize());
    HashTable::setDefaultNumLocks(configuration.getHtLocks());
    stats.setMaxDataSize(configuration.getMaxSize());
    StoredValue::setMutationMemoryThreshold(configuration.getMutationMemThreshold());
    std::string storedValType = configuration.getStoredValType();
    if (storedValType.length() > 0) {
        if (!HashTable::setDefaultStorageValueType(storedValType.c_str())) {
            getLogger()->log(EXTENSION_LOG_WARNING, NULL,
                         "Unhandled storage value type: %s",
                         configuration.getStoredValType().c_str());
        }
    }

    maxItemSize = configuration.getMaxItemSize();
    configuration.addValueChangedListener("max_item_size",
                                          new EpEngineValueChangeListener(*this));

    memLowWat = configuration.getMemLowWat();
    memHighWat = configuration.getMemHighWat();

    if (configuration.isRestoreMode()) {
        if ((restore.manager = create_restore_manager(*this)) == NULL) {
            getLogger()->log(EXTENSION_LOG_WARNING, NULL,
                    "Failed to create restore manager");
            return ENGINE_FAILED;
        }
        restore.manager->enableRestoreFileChecks(configuration.isRestoreFileChecks());
        restore.enabled.set(true);
    }

    getlDefaultTimeout = configuration.getGetlDefaultTimeout();
    configuration.addValueChangedListener("getl_default_timeout",
                                          new EpEngineValueChangeListener(*this));
    getlMaxTimeout = configuration.getGetlMaxTimeout();
    configuration.addValueChangedListener("getl_max_timeout",
                                          new EpEngineValueChangeListener(*this));

    flushAllEnabled = configuration.isFlushallEnabled();
    configuration.addValueChangedListener("flushall_enabled",
                                          new EpEngineValueChangeListener(*this));

    tapConnMap = new TapConnMap(*this);
    tapConfig = new TapConfig(*this);
    TapConfig::addConfigChangeListener(*this);

    checkpointConfig = new CheckpointConfig(*this);
    CheckpointConfig::addConfigChangeListener(*this);

    time_t start = ep_real_time();
    try {
        if ((kvstore = KVStoreFactory::create(*this)) == NULL) {
            return ENGINE_FAILED;
        }
    } catch (std::exception& e) {
        std::stringstream ss;
        ss << "Failed to create database: " << e.what() << std::endl;
        if (!dbAccess()) {
            ss << "No access to \"" << configuration.getDbname() << "\"."
               << std::endl;
        }

        getLogger()->log(EXTENSION_LOG_WARNING, NULL, "%s",
                         ss.str().c_str());
        return ENGINE_FAILED;
    }

    if (memLowWat == std::numeric_limits<size_t>::max()) {
        memLowWat = percentOf(stats.getMaxDataSize(), 0.6);
    }
    if (memHighWat == std::numeric_limits<size_t>::max()) {
        memHighWat = percentOf(stats.getMaxDataSize(), 0.75);
    }

<<<<<<< HEAD
    stats.mem_low_wat = memLowWat;
    stats.mem_high_wat = memHighWat;
=======
        // Register the callback
        registerEngineCallback(ON_DISCONNECT, EvpHandleDisconnect, this);
        startEngineThreads();
>>>>>>> 76ae3f6b

    databaseInitTime = ep_real_time() - start;
    epstore = new EventuallyPersistentStore(*this, kvstore, configuration.isVb0(),
                                            configuration.isConcurrentDB());
    if (epstore == NULL) {
        return ENGINE_ENOMEM;
    }

    // Register the callback
    SERVER_CALLBACK_API *sapi = getServerApi()->callback;
    sapi->register_callback(reinterpret_cast<ENGINE_HANDLE*>(this),
                            ON_DISCONNECT, EvpHandleDisconnect, this);
    startEngineThreads();

    // Complete the initialization of the ep-store
    epstore->initialize();

    getlExtension = new GetlExtension(epstore, getServerApiFunc);
    getlExtension->initialize();

    // record engine initialization time
    startupTime = ep_real_time();

    getLogger()->log(EXTENSION_LOG_DEBUG, NULL, "Engine init complete.\n");

    return ENGINE_SUCCESS;
}

KVStore* EventuallyPersistentEngine::newKVStore() {
    // @todo nuke me!
    return KVStoreFactory::create(*this);
}

void EventuallyPersistentEngine::destroy(bool force) {
    forceShutdown = force;
    stopEngineThreads();
    tapConnMap->shutdownAllTapConnections();
}

/// @cond DETAILS
class AllFlusher : public DispatcherCallback {
public:
    AllFlusher(EventuallyPersistentStore *st, TapConnMap &tcm)
        : epstore(st), tapConnMap(tcm) { }
    bool callback(Dispatcher &, TaskId) {
        doFlush();
        return false;
    }

    void doFlush() {
        epstore->reset();
        tapConnMap.addFlushEvent();
    }

    std::string description() {
        return std::string("Performing flush.");
    }

private:
    EventuallyPersistentStore *epstore;
    TapConnMap                &tapConnMap;
};
/// @endcond

ENGINE_ERROR_CODE EventuallyPersistentEngine::flush(const void *, time_t when) {
    shared_ptr<AllFlusher> cb(new AllFlusher(epstore, *tapConnMap));

    if (!flushAllEnabled) {
        return ENGINE_ENOTSUP;
    }

    if (isDegradedMode()) {
        return ENGINE_TMPFAIL;
    }

    if (when == 0) {
        cb->doFlush();
    } else {
        epstore->getNonIODispatcher()->schedule(cb, NULL, Priority::FlushAllPriority,
                                                static_cast<double>(when),
                                                false);
    }

    return ENGINE_SUCCESS;
}

ENGINE_ERROR_CODE  EventuallyPersistentEngine::store(const void *cookie,
                                                     item* itm,
                                                     uint64_t *cas,
                                                     ENGINE_STORE_OPERATION operation,
                                                     uint16_t vbucket)
{
    ENGINE_ERROR_CODE ret;
    Item *it = static_cast<Item*>(itm);
    item *i = NULL;

    it->setVBucketId(vbucket);

    switch (operation) {
    case OPERATION_CAS:
        if (it->getCas() == 0) {
            // Using a cas command with a cas wildcard doesn't make sense
            ret = ENGINE_NOT_STORED;
            break;
        }
        // FALLTHROUGH
    case OPERATION_SET:
        if (isDegradedMode()) {
            // We're allowed to run set in restore mode..
            if (!restore.enabled.get()) {
                return ENGINE_TMPFAIL;
            }
        }
        ret = epstore->set(*it, cookie);
        if (ret == ENGINE_SUCCESS) {
            *cas = it->getCas();
            addMutationEvent(it);
        }

        break;

    case OPERATION_ADD:
        // you can't call add while the server is running in restore mode..
        if (isDegradedMode()) {
            return ENGINE_TMPFAIL;
        }

        if (it->getCas() != 0) {
            // Adding an item with a cas value doesn't really make sense...
            return ENGINE_KEY_EEXISTS;
        }

        ret = epstore->add(*it, cookie);
        if (ret == ENGINE_SUCCESS) {
            *cas = it->getCas();
            addMutationEvent(it);
        }
        break;

    case OPERATION_REPLACE:
        // @todo this isn't atomic!
        ret = get(cookie, &i, it->getKey().c_str(),
                  it->getNKey(), vbucket);
        switch (ret) {
        case ENGINE_SUCCESS:
            itemRelease(cookie, i);
            ret = epstore->set(*it, cookie);
            if (ret == ENGINE_SUCCESS) {
                *cas = it->getCas();
                addMutationEvent(it);
            }
            break;
        case ENGINE_KEY_ENOENT:
            ret = ENGINE_NOT_STORED;
            break;
        default:
            // Just return the error we got.
            break;
        }
        break;
    case OPERATION_APPEND:
    case OPERATION_PREPEND:
        do {
            if ((ret = get(cookie, &i, it->getKey().c_str(),
                           it->getNKey(), vbucket)) == ENGINE_SUCCESS) {
                Item *old = reinterpret_cast<Item*>(i);

                if (old->getCas() == (uint64_t) -1) {
                    // item is locked against updates
                    itemRelease(cookie, i);
                    return ENGINE_TMPFAIL;
                }

                if (it->getCas() != 0 && old->getCas() != it->getCas()) {
                    itemRelease(cookie, i);
                    return ENGINE_KEY_EEXISTS;
                }

                if ((old->getValue()->length() + it->getValue()->length()) > maxItemSize) {
                    itemRelease(cookie, i);
                    return ENGINE_E2BIG;
                }

                if (operation == OPERATION_APPEND) {
                    if (!old->append(*it)) {
                        itemRelease(cookie, i);
                        return memoryCondition();
                    }
                } else {
                    if (!old->prepend(*it)) {
                        itemRelease(cookie, i);
                        return memoryCondition();
                    }
                }

                ret = store(cookie, old, cas, OPERATION_CAS, vbucket);
                if (ret == ENGINE_SUCCESS) {
                    addMutationEvent(static_cast<Item*>(i));
                }
                itemRelease(cookie, i);
            }
        } while (ret == ENGINE_KEY_EEXISTS);

        // Map the error code back to what memcacpable expects
        if (ret == ENGINE_KEY_ENOENT) {
            ret = ENGINE_NOT_STORED;
        }
        break;

    default:
        ret = ENGINE_ENOTSUP;
    }

    if (ret == ENGINE_ENOMEM) {
        ret = memoryCondition();
    } else if (ret == ENGINE_NOT_STORED || ret == ENGINE_NOT_MY_VBUCKET) {
        if (isDegradedMode()) {
            return ENGINE_TMPFAIL;
        }
    }

    return ret;
}

inline tap_event_t EventuallyPersistentEngine::doWalkTapQueue(const void *cookie,
                                                              item **itm,
                                                              void **es,
                                                              uint16_t *nes,
                                                              uint8_t *ttl,
                                                              uint16_t *flags,
                                                              uint32_t *seqno,
                                                              uint16_t *vbucket,
                                                              TapProducer *connection,
                                                              bool &retry) {
    *es = NULL;
    *nes = 0;
    *ttl = (uint8_t)-1;
    *seqno = 0;
    *flags = 0;
    *vbucket = 0;

    retry = false;

    if (connection->shouldFlush()) {
        return TAP_FLUSH;
    }

    if (connection->isTimeForNoop()) {
        getLogger()->log(EXTENSION_LOG_INFO, NULL,
                         "%s Sending a NOOP message.\n",
                         connection->logHeader());
        return TAP_NOOP;
    }

    if (connection->isSuspended() || connection->windowIsFull()) {
        getLogger()->log(EXTENSION_LOG_INFO, NULL,
                     "%s Connection in pause state because it is in suspended state or "
                     " its ack windows is full.\n",
                     connection->logHeader());
        return TAP_PAUSE;
    }

    tap_event_t ret = TAP_PAUSE;
    TapVBucketEvent ev = connection->nextVBucketHighPriority();
    if (ev.event != TAP_PAUSE) {
        switch (ev.event) {
        case TAP_VBUCKET_SET:
            getLogger()->log(EXTENSION_LOG_WARNING, NULL,
                             "%s Sending TAP_VBUCKET_SET with vbucket %d and state \"%s\"\n",
                             connection->logHeader(), ev.vbucket,
                             VBucket::toString(ev.state));
            connection->encodeVBucketStateTransition(ev, es, nes, vbucket);
            break;
        case TAP_OPAQUE:
            getLogger()->log(EXTENSION_LOG_WARNING, NULL,
                             "%s Sending TAP_OPAQUE with command \"%s\" and vbucket %d\n",
                             connection->logHeader(),
                             TapConnection::opaqueCmdToString(ntohl((uint32_t) ev.state)),
                             ev.vbucket);
            connection->opaqueCommandCode = (uint32_t) ev.state;
            *vbucket = ev.vbucket;
            *es = &connection->opaqueCommandCode;
            *nes = sizeof(connection->opaqueCommandCode);
            break;
        default:
            getLogger()->log(EXTENSION_LOG_WARNING, NULL,
                             "%s Unknown TapVBucketEvent message type %d\n",
                             connection->logHeader(), ev.event);
            abort();
        }
        return ev.event;
    }

    if (connection->waitForOpaqueMsgAck()) {
        return TAP_PAUSE;
    }

    VBucketFilter backFillVBFilter;
    if (connection->runBackfill(backFillVBFilter)) {
        queueBackfill(backFillVBFilter, connection, cookie);
    }

    Item *it = connection->getNextItem(cookie, vbucket, ret);
    switch (ret) {
    case TAP_CHECKPOINT_START:
    case TAP_CHECKPOINT_END:
    case TAP_MUTATION:
    case TAP_DELETION:
        *itm = it;
        if (ret == TAP_MUTATION || ret == TAP_DELETION) {
            connection->itemRevSeqno = htonl(it->getSeqno());
            *es = &connection->itemRevSeqno;
            *nes = sizeof(connection->itemRevSeqno);
        } else if (ret == TAP_CHECKPOINT_START) {
            // Send the current value of the max deleted seqno
            RCPtr<VBucket> vb = getVBucket(*vbucket);
            if (!vb) {
                retry = true;
                return TAP_NOOP;
            }
            connection->itemRevSeqno = htonl(vb->ht.getMaxDeletedSeqno());
            *es = &connection->itemRevSeqno;
            *nes = sizeof(connection->itemRevSeqno);
        }
        break;
    case TAP_NOOP:
        retry = true;
        break;
    default:
        break;
    }

    if (ret == TAP_PAUSE && (connection->dumpQueue || connection->doTakeOver)) {
        TapVBucketEvent vbev = connection->checkDumpOrTakeOverCompletion();
        if (vbev.event == TAP_VBUCKET_SET) {
            getLogger()->log(EXTENSION_LOG_WARNING, NULL,
                             "%s Sending TAP_VBUCKET_SET with vbucket %d and state \"%s\"\n",
                             connection->logHeader(), vbev.vbucket,
                             VBucket::toString(vbev.state));
            connection->encodeVBucketStateTransition(vbev, es, nes, vbucket);
        }
        ret = vbev.event;
    }

    return ret;
}

tap_event_t EventuallyPersistentEngine::walkTapQueue(const void *cookie,
                                                     item **itm,
                                                     void **es,
                                                     uint16_t *nes,
                                                     uint8_t *ttl,
                                                     uint16_t *flags,
                                                     uint32_t *seqno,
                                                     uint16_t *vbucket) {
    TapProducer *connection = getTapProducer(cookie);
    if (!connection) {
        getLogger()->log(EXTENSION_LOG_WARNING, NULL,
                         "Failed to lookup TAP connection.. Disconnecting\n");
        return TAP_DISCONNECT;
    }

    // Clear the notifySent flag and the paused flag to cause
    // the backend to schedule notification while we're figuring if
    // we've got data to send or not (to avoid race conditions)
    connection->paused.set(true);
    connection->notifySent.set(false);

    bool retry = false;
    tap_event_t ret;

    connection->lastWalkTime = ep_current_time();
    do {
        ret = doWalkTapQueue(cookie, itm, es, nes, ttl, flags,
                             seqno, vbucket, connection, retry);
    } while (retry);

    if (ret != TAP_PAUSE && ret != TAP_DISCONNECT) {
        // we're no longer paused (the front-end will call us again)
        // so we don't need the engine to notify us about new changes..
        connection->paused.set(false);
        connection->lastMsgTime = ep_current_time();
        if (ret == TAP_NOOP) {
            *seqno = 0;
        } else {
            ++stats.numTapFetched;
            *seqno = connection->getSeqno();
            if (connection->requestAck(ret, *vbucket)) {
                *flags = TAP_FLAG_ACK;
                connection->seqnoAckRequested = *seqno;
            }

            if (ret == TAP_MUTATION) {
                if (connection->haveTapFlagByteorderSupport()) {
                    *flags |= TAP_FLAG_NETWORK_BYTE_ORDER;
                }
            }
        }
    }

    return ret;
}

bool EventuallyPersistentEngine::createTapQueue(const void *cookie,
                                                std::string &client,
                                                uint32_t flags,
                                                const void *userdata,
                                                size_t nuserdata)
{
    if (reserveCookie(cookie) != ENGINE_SUCCESS) {
        return false;
    }

    std::string name = "eq_tapq:";
    if (client.length() == 0) {
        name.assign(TapConnection::getAnonName());
    } else {
        name.append(client);
    }

    // Decoding the userdata section of the packet and update the filters
    const char *ptr = static_cast<const char*>(userdata);
    uint64_t backfillAge = 0;
    std::vector<uint16_t> vbuckets;
    std::map<uint16_t, uint64_t> lastCheckpointIds;

    if (flags & TAP_CONNECT_FLAG_BACKFILL) { /* */
        if (nuserdata < sizeof(backfillAge)) {
            getLogger()->log(EXTENSION_LOG_WARNING, NULL,
                             "Backfill age is missing. Reject connection request from %s\n",
                             name.c_str());
            return false;
        }
        // use memcpy to avoid alignemt issues
        memcpy(&backfillAge, ptr, sizeof(backfillAge));
        backfillAge = ntohll(backfillAge);
        nuserdata -= sizeof(backfillAge);
        ptr += sizeof(backfillAge);
    }

    if (flags & TAP_CONNECT_FLAG_LIST_VBUCKETS) {
        uint16_t nvbuckets;
        if (nuserdata < sizeof(nvbuckets)) {
            getLogger()->log(EXTENSION_LOG_WARNING, NULL,
                             "Number of vbuckets is missing. Reject connection request from %s\n",
                             name.c_str());
            return false;
        }
        memcpy(&nvbuckets, ptr, sizeof(nvbuckets));
        nuserdata -= sizeof(nvbuckets);
        ptr += sizeof(nvbuckets);
        nvbuckets = ntohs(nvbuckets);
        if (nvbuckets > 0) {
            if (nuserdata < (sizeof(uint16_t) * nvbuckets)) {
                getLogger()->log(EXTENSION_LOG_WARNING, NULL,
                                 "# of vbuckets not matched. Reject connection request from %s\n",
                                 name.c_str());
                return false;
            }
            for (uint16_t ii = 0; ii < nvbuckets; ++ii) {
                uint16_t val;
                memcpy(&val, ptr, sizeof(nvbuckets));
                ptr += sizeof(uint16_t);
                vbuckets.push_back(ntohs(val));
            }
            nuserdata -= (sizeof(uint16_t) * nvbuckets);
        }
    }

    if (flags & TAP_CONNECT_CHECKPOINT) {
        uint16_t nCheckpoints = 0;
        if (nuserdata >= sizeof(nCheckpoints)) {
            memcpy(&nCheckpoints, ptr, sizeof(nCheckpoints));
            nuserdata -= sizeof(nCheckpoints);
            ptr += sizeof(nCheckpoints);
            nCheckpoints = ntohs(nCheckpoints);
        }
        if (nCheckpoints > 0) {
            if (nuserdata < ((sizeof(uint16_t) + sizeof(uint64_t)) * nCheckpoints)) {
                getLogger()->log(EXTENSION_LOG_WARNING, NULL,
                             "# of checkpoint Ids not matched. Reject connection request from %s\n",
                             name.c_str());
                return false;
            }
            for (uint16_t j = 0; j < nCheckpoints; ++j) {
                uint16_t vbid;
                uint64_t checkpointId;
                memcpy(&vbid, ptr, sizeof(vbid));
                ptr += sizeof(uint16_t);
                memcpy(&checkpointId, ptr, sizeof(checkpointId));
                ptr += sizeof(uint64_t);
                lastCheckpointIds[ntohs(vbid)] = ntohll(checkpointId);
            }
            nuserdata -= ((sizeof(uint16_t) + sizeof(uint64_t)) * nCheckpoints);
        }
    }

    bool isRegisteredClient = false;
    bool isClosedCheckpointOnly = false;
    if (flags & TAP_CONNECT_REGISTERED_CLIENT) {
        isRegisteredClient = true;
        uint8_t closedCheckpointOnly = 0;
        if (nuserdata >= sizeof(closedCheckpointOnly)) {
            memcpy(&closedCheckpointOnly, ptr, sizeof(closedCheckpointOnly));
            nuserdata -= sizeof(closedCheckpointOnly);
            ptr += sizeof(closedCheckpointOnly);
        }
        isClosedCheckpointOnly = closedCheckpointOnly > 0 ? true : false;
    }

    TapProducer *tp = dynamic_cast<TapProducer*>(tapConnMap->findByName(name));
    if (tp && tp->isConnected() && !tp->doDisconnect() && isRegisteredClient) {
        return false;
    }

    tapConnMap->newProducer(cookie, name, flags,
                            backfillAge,
                            static_cast<int>(configuration.getTapKeepalive()),
                            isRegisteredClient,
                            isClosedCheckpointOnly,
                            vbuckets,
                            lastCheckpointIds);

    tapConnMap->notify();
    return true;
}

ENGINE_ERROR_CODE EventuallyPersistentEngine::tapNotify(const void *cookie,
                                                        void *engine_specific,
                                                        uint16_t nengine,
                                                        uint8_t, // ttl
                                                        uint16_t tap_flags,
                                                        tap_event_t tap_event,
                                                        uint32_t tap_seqno,
                                                        const void *key,
                                                        size_t nkey,
                                                        uint32_t flags,
                                                        uint32_t exptime,
                                                        uint64_t cas,
                                                        const void *data,
                                                        size_t ndata,
                                                        uint16_t vbucket)
{
    void *specific = getEngineSpecific(cookie);
    TapConnection *connection = NULL;
    if (specific == NULL) {
        if (tap_event == TAP_ACK) {
            getLogger()->log(EXTENSION_LOG_WARNING, NULL,
                             "Tap producer with cookie %s does not exist."
                             " Force disconnect...\n", (char *) cookie);
            // tap producer is no longer connected..
            return ENGINE_DISCONNECT;
        } else {
            // Create a new tap consumer...
            connection = tapConnMap->newConsumer(cookie);
            if (connection == NULL) {
                getLogger()->log(EXTENSION_LOG_WARNING, NULL,
                                 "Failed to create new tap consumer. Force disconnect\n");
                return ENGINE_DISCONNECT;
            }
            storeEngineSpecific(cookie, connection);
        }
    } else {
        connection = reinterpret_cast<TapConnection *>(specific);
    }

    std::string k(static_cast<const char*>(key), nkey);
    ENGINE_ERROR_CODE ret = ENGINE_SUCCESS;

    switch (tap_event) {
    case TAP_ACK:
        ret = processTapAck(cookie, tap_seqno, tap_flags, k);
        break;
    case TAP_FLUSH:
        ret = flush(cookie, 0);
        getLogger()->log(EXTENSION_LOG_WARNING, NULL, "%s Received flush.\n",
                         connection->logHeader());
        break;
    case TAP_DELETION:
        {
            bool meta = false;
            uint32_t seqnum = 0;
            ItemMetaData itemMeta(0, cas, flags, exptime);

            if (nengine == sizeof(uint32_t)) {
                memcpy(&seqnum, engine_specific, sizeof(seqnum));
                itemMeta.seqno = ntohl(seqnum);
                meta = true;
            }
            ret = epstore->deleteItem(k, 0, vbucket, cookie, true, meta,
                                      &itemMeta);
            if (ret == ENGINE_SUCCESS) {
                addDeleteEvent(k, vbucket, 0);
            } else if (ret == ENGINE_KEY_ENOENT) {
                ret = ENGINE_SUCCESS;
            }
            TapConsumer *tc = dynamic_cast<TapConsumer*>(connection);
            if (tc && !tc->supportsCheckpointSync()) {
                // If the checkpoint synchronization is not supported,
                // check if a new checkpoint should be created or not.
                tc->checkVBOpenCheckpoint(vbucket);
            }
        }
        break;
    case TAP_CHECKPOINT_START:
    case TAP_CHECKPOINT_END:
        {
            TapConsumer *tc = dynamic_cast<TapConsumer*>(connection);
            if (tc) {
                if(tap_event == TAP_CHECKPOINT_START && nengine == sizeof(uint32_t)) {
                    // Set the current value for the max deleted seqno
                    RCPtr<VBucket> vb = getVBucket(vbucket);
                    if (!vb) {
                        return ENGINE_TMPFAIL;
                    }
                    uint32_t seqnum;
                    memcpy(&seqnum, engine_specific, sizeof(seqnum));
                    seqnum = ntohl(seqnum);
                    vb->ht.setMaxDeletedSeqno(seqnum);
                }

                if (data != NULL) {
                    uint64_t checkpointId;
                    memcpy(&checkpointId, data, sizeof(checkpointId));
                    checkpointId = ntohll(checkpointId);

                    if (tc->processCheckpointCommand(tap_event, vbucket, checkpointId)) {
                        ret = ENGINE_SUCCESS;
                    } else {
                        ret = ENGINE_DISCONNECT;
                        getLogger()->log(EXTENSION_LOG_WARNING, NULL,
                                         "%s Error processing checkpoint %llu. Force disconnect\n",
                                         connection->logHeader(), checkpointId);
                    }
                } else {
                    ret = ENGINE_DISCONNECT;
                    getLogger()->log(EXTENSION_LOG_WARNING, NULL,
                                     "%s Checkpoint Id is missing in CHECKPOINT messages."
                                     " Force disconnect...\n",
                                     connection->logHeader());
                }
            } else {
                ret = ENGINE_DISCONNECT;
                getLogger()->log(EXTENSION_LOG_WARNING, NULL,
                                 "%s not a consumer! Force disconnect\n",
                                 connection->logHeader());
            }
        }
        break;
    case TAP_MUTATION:
        {
            if (!tapThrottle->shouldProcess()) {
                ++stats.tapThrottled;
                if (connection->supportsAck()) {
                    ret = ENGINE_TMPFAIL;
                } else {
                    ret = ENGINE_DISCONNECT;
                    getLogger()->log(EXTENSION_LOG_WARNING, NULL,
                                     "%s Can't throttle streams without ack support."
                                     " Force disconnect...\n",
                                     connection->logHeader());
                }
                break;
            }

            BlockTimer timer(&stats.tapMutationHisto);
            TapConsumer *tc = dynamic_cast<TapConsumer*>(connection);
            RCPtr<Blob> vblob(Blob::New(static_cast<const char*>(data), ndata));
            Item *itm = new Item(k, flags, exptime, vblob);
            itm->setVBucketId(vbucket);

            if (tc) {
                bool meta = false;
                if (nengine == sizeof(uint32_t)) {
                    uint32_t seqnum;
                    memcpy(&seqnum, engine_specific, sizeof(seqnum));
                    seqnum = ntohl(seqnum);
                    itm->setCas(cas);
                    itm->setSeqno(seqnum);
                    meta = true;
                }

                if (tc->isBackfillPhase(vbucket)) {
                    ret = epstore->addTAPBackfillItem(*itm, meta);
                } else {
                    if (meta) {
                        ret = epstore->setWithMeta(*itm, 0, cookie, true, true);
                    } else {
                        ret = epstore->set(*itm, cookie, true);
                    }
                }
            } else {
                getLogger()->log(EXTENSION_LOG_WARNING, NULL,
                                 "%s not a consumer! Force disconnect\n",
                                 connection->logHeader());
                ret = ENGINE_DISCONNECT;
            }

            if (ret == ENGINE_SUCCESS) {
                addMutationEvent(itm);
            } else if (ret == ENGINE_ENOMEM) {
                if (connection->supportsAck()) {
                    ret = ENGINE_TMPFAIL;
                } else {
                    getLogger()->log(EXTENSION_LOG_WARNING, NULL,
                                     "%s Connection does not support tap ack'ing.."
                                     " Force disconnect\n",
                                     connection->logHeader());
                    ret = ENGINE_DISCONNECT;
                }
            }

            delete itm;
            if (tc && !tc->supportsCheckpointSync()) {
                tc->checkVBOpenCheckpoint(vbucket);
            }

            if (ret == ENGINE_DISCONNECT) {
                getLogger()->log(EXTENSION_LOG_WARNING, NULL,
                                 "%s Failed to apply tap mutation. Force disconnect\n",
                                 connection->logHeader());
            }
        }
        break;

    case TAP_OPAQUE:
        if (nengine == sizeof(uint32_t)) {
            uint32_t cc;
            memcpy(&cc, engine_specific, sizeof(cc));
            cc = ntohl(cc);

            switch (cc) {
            case TAP_OPAQUE_ENABLE_AUTO_NACK:
                // @todo: the memcached core will _ALWAYS_ send nack
                //        if it encounter an error. This should be
                // set as the default when we move to .next after 2.0
                // (currently we need to allow the message for
                // backwards compatibility)
                getLogger()->log(EXTENSION_LOG_INFO, NULL,
                                 "%s Enable auto nack mode\n",
                                 connection->logHeader());
                break;
            case TAP_OPAQUE_ENABLE_CHECKPOINT_SYNC:
                connection->setSupportCheckpointSync(true);
                getLogger()->log(EXTENSION_LOG_INFO, NULL,
                                 "%s Enable checkpoint synchronization\n",
                                 connection->logHeader());
                break;
            case TAP_OPAQUE_OPEN_CHECKPOINT:
                /**
                 * This event is only received by the TAP client that wants to get mutations
                 * from closed checkpoints only. At this time, only incremental backup client
                 * receives this event so that it can close the connection and reconnect later.
                 */
                 getLogger()->log(EXTENSION_LOG_INFO, NULL, "%s Beginning of checkpoint.\n",
                                 connection->logHeader());
                break;
            case TAP_OPAQUE_INITIAL_VBUCKET_STREAM:
                {
                    getLogger()->log(EXTENSION_LOG_INFO, NULL,
                                     "%s Backfill started for vbucket %d.\n",
                                     connection->logHeader(), vbucket);
                    BlockTimer timer(&stats.tapVbucketResetHisto);
                    ret = resetVBucket(vbucket) ? ENGINE_SUCCESS : ENGINE_DISCONNECT;
                    if (ret == ENGINE_DISCONNECT) {
                        getLogger()->log(EXTENSION_LOG_WARNING, NULL,
                                     "%s Failed to reset a vbucket %d. Force disconnect\n",
                                     connection->logHeader(), vbucket);
                    }
                    TapConsumer *tc = dynamic_cast<TapConsumer*>(connection);
                    if (tc) {
                        tc->setBackfillPhase(true, vbucket);
                    } else {
                        ret = ENGINE_DISCONNECT;
                        getLogger()->log(EXTENSION_LOG_WARNING, NULL,
                                         "TAP consumer doesn't exists. Force disconnect\n");
                    }
                }
                break;
            case TAP_OPAQUE_CLOSE_BACKFILL:
                {
                    getLogger()->log(EXTENSION_LOG_INFO, NULL, "%s Backfill finished.\n",
                                     connection->logHeader());
                    TapConsumer *tc = dynamic_cast<TapConsumer*>(connection);
                    if (tc) {
                        tc->setBackfillPhase(false, vbucket);
                    } else {
                        ret = ENGINE_DISCONNECT;
                        getLogger()->log(EXTENSION_LOG_WARNING, NULL,
                                         "%s not a consumer! Force disconnect\n",
                                         connection->logHeader());
                    }
                }
                break;
            case TAP_OPAQUE_CLOSE_TAP_STREAM:
                /**
                 * This event is sent by the eVBucketMigrator to notify that the source node
                 * closes the tap replication stream and switches to TAKEOVER_VBUCKETS phase.
                 * This is just an informative message and doesn't require any action.
                 */
                getLogger()->log(EXTENSION_LOG_INFO, NULL,
                                 "%s Received close tap stream. Switching to takeover phase.\n",
                                 connection->logHeader());
                break;
            default:
                getLogger()->log(EXTENSION_LOG_WARNING, NULL,
                                 "%s Received an unknown opaque command\n",
                                 connection->logHeader());
            }
        } else {
            getLogger()->log(EXTENSION_LOG_WARNING, NULL,
                             "%s Received tap opaque with unknown size %d\n",
                             connection->logHeader(), nengine);
        }
        break;

    case TAP_VBUCKET_SET:
        {
            BlockTimer timer(&stats.tapVbucketSetHisto);

            if (nengine != sizeof(vbucket_state_t)) {
                // illegal datasize
                getLogger()->log(EXTENSION_LOG_WARNING, NULL,
                                 "%s Received TAP_VBUCKET_SET with illegal size."
                                 " Force disconnect\n",
                                 connection->logHeader());
                ret = ENGINE_DISCONNECT;
                break;
            }

            vbucket_state_t state;
            memcpy(&state, engine_specific, nengine);
            state = (vbucket_state_t)ntohl(state);

            if (!is_valid_vbucket_state_t(state)) {
                getLogger()->log(EXTENSION_LOG_WARNING, NULL,
                                 "%s Received an invalid vbucket state. Force disconnect\n",
                                 connection->logHeader());
                ret = ENGINE_DISCONNECT;
                break;
            }

            getLogger()->log(EXTENSION_LOG_INFO, NULL,
                             "%s Received TAP_VBUCKET_SET with vbucket %d and state \"%s\"\n",
                             connection->logHeader(), vbucket, VBucket::toString(state));

            epstore->setVBucketState(vbucket, state);
        }
        break;

    default:
        // Unknown command
        getLogger()->log(EXTENSION_LOG_WARNING, NULL,
                        "%s Recieved bad opcode, ignoring message\n",
                        connection->logHeader());
    }

    connection->processedEvent(tap_event, ret);
    return ret;
}

TapProducer* EventuallyPersistentEngine::getTapProducer(const void *cookie) {
    TapProducer *rv =
        reinterpret_cast<TapProducer*>(getEngineSpecific(cookie));
    if (!(rv && rv->connected)) {
        getLogger()->log(EXTENSION_LOG_WARNING, NULL,
                         "Walking a non-existent tap queue, disconnecting\n");
        return NULL;
    }

    if (rv->doDisconnect()) {
        getLogger()->log(EXTENSION_LOG_WARNING, NULL,
                         "%s Disconnecting pending connection\n",
                         rv->logHeader());
        return NULL;
    }
    return rv;
}

ENGINE_ERROR_CODE EventuallyPersistentEngine::processTapAck(const void *cookie,
                                                            uint32_t seqno,
                                                            uint16_t status,
                                                            const std::string &msg)
{
    TapProducer *connection = getTapProducer(cookie);
    if (!connection) {
        getLogger()->log(EXTENSION_LOG_WARNING, NULL,
                         "Unable to process tap ack. No producer found\n");
        return ENGINE_DISCONNECT;
    }

    return connection->processAck(seqno, status, msg);
}

void EventuallyPersistentEngine::startEngineThreads(void)
{
    assert(!startedEngineThreads);
    if (pthread_create(&notifyThreadId, NULL, EvpNotifyPendingConns, this) != 0) {
        throw std::runtime_error("Error creating thread to notify pending connections");
    }
    startedEngineThreads = true;
}

void EventuallyPersistentEngine::queueBackfill(const VBucketFilter &backfillVBFilter,
                                               TapProducer *tc, const void *tok) {
    shared_ptr<DispatcherCallback> backfill_cb(new BackfillTask(this, tc, epstore,
                                                                tok, backfillVBFilter));
    epstore->getNonIODispatcher()->schedule(backfill_cb, NULL,
                                            Priority::BackfillTaskPriority,
                                            0, false, false);
}

bool VBucketCountVisitor::visitBucket(RCPtr<VBucket> &vb) {
    ++numVbucket;
    numItems += vb->ht.getNumItems();
    nonResident += vb->ht.getNumNonResidentItems();

    if (desired_state != vbucket_state_dead) {
        htMemory += vb->ht.memorySize();
        htItemMemory += vb->ht.getItemMemory();
        htCacheSize += vb->ht.cacheSize;
        numEjects += vb->ht.getNumEjects();
        opsCreate += vb->opsCreate;
        opsUpdate += vb->opsUpdate;
        opsDelete += vb->opsDelete;
        opsReject += vb->opsReject;

        queueSize += vb->dirtyQueueSize;
        queueMemory += vb->dirtyQueueMem;
        queueFill += vb->dirtyQueueFill;
        queueDrain += vb->dirtyQueueDrain;
        queueAge += vb->getQueueAge();
        pendingWrites += vb->dirtyQueuePendingWrites;
    }

    return false;
}

/**
 * A container class holding VBucketCountVisitors to aggregate stats for different
 * vbucket states.
 */
class VBucketCountAggregator : public VBucketVisitor  {
public:
    bool visitBucket(RCPtr<VBucket> &vb)  {
        std::map<vbucket_state_t, VBucketCountVisitor*>::iterator it;
        it = visitorMap.find(vb->getState());
        if ( it != visitorMap.end() ) {
            it->second->visitBucket(vb);
        }

        return false;
    }

    void addVisitor(VBucketCountVisitor* visitor)  {
        visitorMap[visitor->getVBucketState()] = visitor;
    }
private:
    std::map<vbucket_state_t, VBucketCountVisitor*> visitorMap;
};

ENGINE_ERROR_CODE EventuallyPersistentEngine::doEngineStats(const void *cookie,
                                                            ADD_STAT add_stat) {
    VBucketCountAggregator aggregator;

    VBucketCountVisitor activeCountVisitor(vbucket_state_active);
    aggregator.addVisitor(&activeCountVisitor);

    VBucketCountVisitor replicaCountVisitor(vbucket_state_replica);
    aggregator.addVisitor(&replicaCountVisitor);

    VBucketCountVisitor pendingCountVisitor(vbucket_state_pending);
    aggregator.addVisitor(&pendingCountVisitor);

    VBucketCountVisitor deadCountVisitor(vbucket_state_dead);
    aggregator.addVisitor(&deadCountVisitor);

    epstore->visit(aggregator);

    configuration.addStats(add_stat, cookie);

    EPStats &epstats = getEpStats();
    add_casted_stat("ep_version", VERSION, add_stat, cookie);
    add_casted_stat("ep_storage_age",
                    epstats.dirtyAge, add_stat, cookie);
    add_casted_stat("ep_storage_age_highwat",
                    epstats.dirtyAgeHighWat, add_stat, cookie);
    add_casted_stat("ep_data_age",
                    epstats.dataAge, add_stat, cookie);
    add_casted_stat("ep_data_age_highwat",
                    epstats.dataAgeHighWat, add_stat, cookie);
    add_casted_stat("ep_too_young",
                    epstats.tooYoung, add_stat, cookie);
    add_casted_stat("ep_too_old",
                    epstats.tooOld, add_stat, cookie);
    add_casted_stat("ep_total_enqueued",
                    epstats.totalEnqueued, add_stat, cookie);
    add_casted_stat("ep_total_new_items", stats.newItems, add_stat, cookie);
    add_casted_stat("ep_total_del_items", stats.delItems, add_stat, cookie);
    add_casted_stat("ep_total_persisted",
                    epstats.totalPersisted, add_stat, cookie);
    add_casted_stat("ep_item_flush_failed",
                    epstats.flushFailed, add_stat, cookie);
    add_casted_stat("ep_item_commit_failed",
                    epstats.commitFailed, add_stat, cookie);
    add_casted_stat("ep_item_begin_failed",
                    epstats.beginFailed, add_stat, cookie);
    add_casted_stat("ep_expired", epstats.expired, add_stat, cookie);
    add_casted_stat("ep_item_flush_expired",
                    epstats.flushExpired, add_stat, cookie);
    add_casted_stat("ep_queue_size",
                    epstats.queue_size, add_stat, cookie);
    add_casted_stat("ep_flusher_todo",
                    epstats.flusher_todo, add_stat, cookie);
    add_casted_stat("ep_uncommitted_items",
                    epstore->getNumUncommittedItems(), add_stat, cookie);
    add_casted_stat("ep_flusher_state",
                    epstore->getFlusher()->stateName(),
                    add_stat, cookie);
    add_casted_stat("ep_commit_num", epstats.flusherCommits,
                    add_stat, cookie);
    add_casted_stat("ep_commit_time",
                    epstats.commit_time, add_stat, cookie);
    add_casted_stat("ep_commit_time_total",
                    epstats.cumulativeCommitTime, add_stat, cookie);
    add_casted_stat("ep_vbucket_del",
                    epstats.vbucketDeletions, add_stat, cookie);
    add_casted_stat("ep_vbucket_del_fail",
                    epstats.vbucketDeletionFail, add_stat, cookie);
    add_casted_stat("ep_flush_preempts",
                    epstats.flusherPreempts, add_stat, cookie);
    add_casted_stat("ep_flush_duration",
                    epstats.flushDuration, add_stat, cookie);
    add_casted_stat("ep_flush_duration_total",
                    epstats.cumulativeFlushTime, add_stat, cookie);
    add_casted_stat("ep_flush_duration_highwat",
                    epstats.flushDurationHighWat, add_stat, cookie);
    add_casted_stat("ep_flush_all",
                    epstore->isFlushAllScheduled() ? "true" : "false", add_stat, cookie);
    add_casted_stat("curr_items", activeCountVisitor.getNumItems(), add_stat, cookie);
    add_casted_stat("curr_items_tot",
                   activeCountVisitor.getNumItems() +
                   replicaCountVisitor.getNumItems() +
                   pendingCountVisitor.getNumItems(),
                   add_stat, cookie);
    add_casted_stat("vb_active_num", activeCountVisitor.getVBucketNumber(), add_stat, cookie);
    add_casted_stat("vb_active_curr_items", activeCountVisitor.getNumItems(),
                   add_stat, cookie);
    add_casted_stat("vb_active_num_non_resident", activeCountVisitor.getNonResident(),
                    add_stat, cookie);
    add_casted_stat("vb_active_perc_mem_resident", activeCountVisitor.getMemResidentPer(),
                    add_stat, cookie);
    add_casted_stat("vb_active_eject", activeCountVisitor.getEjects(), add_stat, cookie);
    add_casted_stat("vb_active_ht_memory", activeCountVisitor.getHashtableMemory(),
                   add_stat, cookie);
    add_casted_stat("vb_active_itm_memory", activeCountVisitor.getItemMemory(),
                   add_stat, cookie);
    add_casted_stat("vb_active_ops_create", activeCountVisitor.getOpsCreate(), add_stat, cookie);
    add_casted_stat("vb_active_ops_update", activeCountVisitor.getOpsUpdate(), add_stat, cookie);
    add_casted_stat("vb_active_ops_delete", activeCountVisitor.getOpsDelete(), add_stat, cookie);
    add_casted_stat("vb_active_ops_reject", activeCountVisitor.getOpsReject(), add_stat, cookie);
    add_casted_stat("vb_active_queue_size", activeCountVisitor.getQueueSize(), add_stat, cookie);
    add_casted_stat("vb_active_queue_memory", activeCountVisitor.getQueueMemory(),
                   add_stat, cookie);
    add_casted_stat("vb_active_queue_age", activeCountVisitor.getAge(), add_stat, cookie);
    add_casted_stat("vb_active_queue_pending", activeCountVisitor.getPendingWrites(),
                   add_stat, cookie);
    add_casted_stat("vb_active_queue_fill", activeCountVisitor.getQueueFill(), add_stat, cookie);
    add_casted_stat("vb_active_queue_drain", activeCountVisitor.getQueueDrain(),
                   add_stat, cookie);

    add_casted_stat("vb_replica_num", replicaCountVisitor.getVBucketNumber(), add_stat, cookie);
    add_casted_stat("vb_replica_curr_items", replicaCountVisitor.getNumItems(), add_stat, cookie);
    add_casted_stat("vb_replica_num_non_resident", replicaCountVisitor.getNonResident(),
                   add_stat, cookie);
    add_casted_stat("vb_replica_perc_mem_resident", replicaCountVisitor.getMemResidentPer(),
                   add_stat, cookie);
    add_casted_stat("vb_replica_eject", replicaCountVisitor.getEjects(), add_stat, cookie);
    add_casted_stat("vb_replica_ht_memory", replicaCountVisitor.getHashtableMemory(),
                   add_stat, cookie);
    add_casted_stat("vb_replica_itm_memory", replicaCountVisitor.getItemMemory(), add_stat, cookie);
    add_casted_stat("vb_replica_ops_create", replicaCountVisitor.getOpsCreate(), add_stat, cookie);
    add_casted_stat("vb_replica_ops_update", replicaCountVisitor.getOpsUpdate(), add_stat, cookie);
    add_casted_stat("vb_replica_ops_delete", replicaCountVisitor.getOpsDelete(), add_stat, cookie);
    add_casted_stat("vb_replica_ops_reject", replicaCountVisitor.getOpsReject(), add_stat, cookie);
    add_casted_stat("vb_replica_queue_size", replicaCountVisitor.getQueueSize(), add_stat, cookie);
    add_casted_stat("vb_replica_queue_memory", replicaCountVisitor.getQueueMemory(),
                   add_stat, cookie);
    add_casted_stat("vb_replica_queue_age", replicaCountVisitor.getAge(), add_stat, cookie);
    add_casted_stat("vb_replica_queue_pending", replicaCountVisitor.getPendingWrites(),
                   add_stat, cookie);
    add_casted_stat("vb_replica_queue_fill", replicaCountVisitor.getQueueFill(), add_stat, cookie);
    add_casted_stat("vb_replica_queue_drain", replicaCountVisitor.getQueueDrain(), add_stat, cookie);

    add_casted_stat("vb_pending_num", pendingCountVisitor.getVBucketNumber(), add_stat, cookie);
    add_casted_stat("vb_pending_curr_items", pendingCountVisitor.getNumItems(), add_stat, cookie);
    add_casted_stat("vb_pending_num_non_resident", pendingCountVisitor.getNonResident(),
                   add_stat, cookie);
    add_casted_stat("vb_pending_perc_mem_resident", pendingCountVisitor.getMemResidentPer(),
                   add_stat, cookie);
    add_casted_stat("vb_pending_eject", pendingCountVisitor.getEjects(), add_stat, cookie);
    add_casted_stat("vb_pending_ht_memory", pendingCountVisitor.getHashtableMemory(),
                   add_stat, cookie);
    add_casted_stat("vb_pending_itm_memory", pendingCountVisitor.getItemMemory(), add_stat, cookie);
    add_casted_stat("vb_pending_ops_create", pendingCountVisitor.getOpsCreate(), add_stat, cookie);
    add_casted_stat("vb_pending_ops_update", pendingCountVisitor.getOpsUpdate(), add_stat, cookie);
    add_casted_stat("vb_pending_ops_delete", pendingCountVisitor.getOpsDelete(), add_stat, cookie);
    add_casted_stat("vb_pending_ops_reject", pendingCountVisitor.getOpsReject(), add_stat, cookie);
    add_casted_stat("vb_pending_queue_size", pendingCountVisitor.getQueueSize(), add_stat, cookie);
    add_casted_stat("vb_pending_queue_memory", pendingCountVisitor.getQueueMemory(),
                   add_stat, cookie);
    add_casted_stat("vb_pending_queue_age", pendingCountVisitor.getAge(), add_stat, cookie);
    add_casted_stat("vb_pending_queue_pending", pendingCountVisitor.getPendingWrites(),
                   add_stat, cookie);
    add_casted_stat("vb_pending_queue_fill", pendingCountVisitor.getQueueFill(), add_stat, cookie);
    add_casted_stat("vb_pending_queue_drain", pendingCountVisitor.getQueueDrain(), add_stat, cookie);
    add_casted_stat("vb_dead_num", deadCountVisitor.getVBucketNumber(), add_stat, cookie);

    add_casted_stat("ep_vb_snapshot_total", epstats.snapshotVbucketHisto.total(),
                    add_stat, cookie);

    add_casted_stat("ep_vb_total",
                   activeCountVisitor.getVBucketNumber() +
                   replicaCountVisitor.getVBucketNumber() +
                   pendingCountVisitor.getVBucketNumber() +
                   deadCountVisitor.getVBucketNumber(),
                   add_stat, cookie);

    add_casted_stat("ep_diskqueue_items",
                    activeCountVisitor.getQueueSize() +
                    replicaCountVisitor.getQueueSize() +
                    pendingCountVisitor.getQueueSize(),
                    add_stat, cookie);
    add_casted_stat("ep_diskqueue_memory",
                    activeCountVisitor.getQueueMemory() +
                    replicaCountVisitor.getQueueMemory() +
                    pendingCountVisitor.getQueueMemory(),
                    add_stat, cookie);
    add_casted_stat("ep_diskqueue_fill",
                    activeCountVisitor.getQueueFill() +
                    replicaCountVisitor.getQueueFill() +
                    pendingCountVisitor.getQueueFill(),
                    add_stat, cookie);
    add_casted_stat("ep_diskqueue_drain",
                    activeCountVisitor.getQueueDrain() +
                    replicaCountVisitor.getQueueDrain() +
                    pendingCountVisitor.getQueueDrain(),
                    add_stat, cookie);
    add_casted_stat("ep_diskqueue_pending",
                    activeCountVisitor.getPendingWrites() +
                    replicaCountVisitor.getPendingWrites() +
                    pendingCountVisitor.getPendingWrites(),
                    add_stat, cookie);

    size_t memUsed =  stats.getTotalMemoryUsed();
    add_casted_stat("mem_used", memUsed, add_stat, cookie);
    add_casted_stat("bytes", memUsed, add_stat, cookie);
    add_casted_stat("ep_kv_size", stats.currentSize, add_stat, cookie);
    add_casted_stat("ep_value_size", stats.totalValueSize, add_stat, cookie);
    add_casted_stat("ep_overhead", stats.memOverhead, add_stat, cookie);
    add_casted_stat("ep_max_data_size", epstats.getMaxDataSize(), add_stat, cookie);
    add_casted_stat("ep_mem_low_wat", epstats.mem_low_wat, add_stat, cookie);
    add_casted_stat("ep_mem_high_wat", epstats.mem_high_wat, add_stat, cookie);
    add_casted_stat("ep_total_cache_size",
                    activeCountVisitor.getCacheSize() +
                    replicaCountVisitor.getCacheSize() +
                    pendingCountVisitor.getCacheSize(),
                    add_stat, cookie);
    add_casted_stat("ep_oom_errors", stats.oom_errors, add_stat, cookie);
    add_casted_stat("ep_tmp_oom_errors", stats.tmp_oom_errors, add_stat, cookie);
    add_casted_stat("ep_mem_tracker_enabled",
                    stats.memoryTrackerEnabled ? "true" : "false",
                    add_stat, cookie);
    add_casted_stat("ep_storage_type",
                    HashTable::getDefaultStorageValueTypeStr(),
                    add_stat, cookie);
    add_casted_stat("ep_bg_fetched", epstats.bg_fetched, add_stat,
                    cookie);
    add_casted_stat("ep_tap_bg_fetched", stats.numTapBGFetched, add_stat, cookie);
    add_casted_stat("ep_tap_bg_fetch_requeued", stats.numTapBGFetchRequeued,
                    add_stat, cookie);
    add_casted_stat("ep_num_pager_runs", epstats.pagerRuns, add_stat,
                    cookie);
    add_casted_stat("ep_num_expiry_pager_runs", epstats.expiryPagerRuns, add_stat,
                    cookie);
    add_casted_stat("ep_num_checkpoint_remover_runs", epstats.checkpointRemoverRuns,
                    add_stat, cookie);
    add_casted_stat("ep_items_rm_from_checkpoints", epstats.itemsRemovedFromCheckpoints,
                    add_stat, cookie);
    add_casted_stat("ep_num_value_ejects", epstats.numValueEjects, add_stat,
                    cookie);
    add_casted_stat("ep_num_eject_failures", epstats.numFailedEjects, add_stat,
                    cookie);
    add_casted_stat("ep_num_not_my_vbuckets", epstats.numNotMyVBuckets, add_stat,
                    cookie);
    add_casted_stat("ep_db_cleaner_status",
                    epstats.dbCleanerComplete.get() ? "complete" : "running",
                    add_stat, cookie);

    add_casted_stat("ep_dbinit", databaseInitTime, add_stat, cookie);
    add_casted_stat("ep_io_num_read", epstats.io_num_read, add_stat, cookie);
    add_casted_stat("ep_io_num_write", epstats.io_num_write, add_stat, cookie);
    add_casted_stat("ep_io_read_bytes", epstats.io_read_bytes, add_stat, cookie);
    add_casted_stat("ep_io_write_bytes", epstats.io_write_bytes, add_stat, cookie);

    add_casted_stat("ep_pending_ops", epstats.pendingOps, add_stat, cookie);
    add_casted_stat("ep_pending_ops_total", epstats.pendingOpsTotal,
                    add_stat, cookie);
    add_casted_stat("ep_pending_ops_max", epstats.pendingOpsMax, add_stat, cookie);
    add_casted_stat("ep_pending_ops_max_duration",
                    epstats.pendingOpsMaxDuration,
                    add_stat, cookie);

    if (epstats.vbucketDeletions > 0) {
        add_casted_stat("ep_vbucket_del_max_walltime",
                        epstats.vbucketDelMaxWalltime,
                        add_stat, cookie);
        add_casted_stat("ep_vbucket_del_total_walltime",
                        epstats.vbucketDelTotWalltime,
                        add_stat, cookie);
        add_casted_stat("ep_vbucket_del_avg_walltime",
                        epstats.vbucketDelTotWalltime / epstats.vbucketDeletions,
                        add_stat, cookie);
    }

    if (epstats.bgNumOperations > 0) {
        add_casted_stat("ep_bg_num_samples", epstats.bgNumOperations, add_stat, cookie);
        add_casted_stat("ep_bg_min_wait",
                        epstats.bgMinWait,
                        add_stat, cookie);
        add_casted_stat("ep_bg_max_wait",
                        epstats.bgMaxWait,
                        add_stat, cookie);
        add_casted_stat("ep_bg_wait_avg",
                        epstats.bgWait / epstats.bgNumOperations,
                        add_stat, cookie);
        add_casted_stat("ep_bg_min_load",
                        epstats.bgMinLoad,
                        add_stat, cookie);
        add_casted_stat("ep_bg_max_load",
                        epstats.bgMaxLoad,
                        add_stat, cookie);
        add_casted_stat("ep_bg_load_avg",
                        epstats.bgLoad / epstats.bgNumOperations,
                        add_stat, cookie);
        add_casted_stat("ep_bg_wait",
                        epstats.bgWait,
                        add_stat, cookie);
        add_casted_stat("ep_bg_load",
                        epstats.bgLoad,
                        add_stat, cookie);
    }

    StorageProperties sprop(epstore->getStorageProperties());
    add_casted_stat("ep_store_max_concurrency", sprop.maxConcurrency(),
                    add_stat, cookie);
    add_casted_stat("ep_store_max_readers", sprop.maxReaders(),
                    add_stat, cookie);
    add_casted_stat("ep_store_max_readwrite", sprop.maxWriters(),
                    add_stat, cookie);
    add_casted_stat("ep_num_non_resident",
                    activeCountVisitor.getNonResident() +
                    pendingCountVisitor.getNonResident() +
                    replicaCountVisitor.getNonResident(),
                    add_stat, cookie);

    add_casted_stat("ep_latency_get_cmd", epstats.getCmdHisto.total(),
                    add_stat, cookie);
    add_casted_stat("ep_latency_arith_cmd", epstats.arithCmdHisto.total(),
                    add_stat, cookie);

    add_casted_stat("ep_degraded_mode", isDegradedMode(), add_stat, cookie);
    add_casted_stat("ep_exp_pager_stime", epstore->getExpiryPagerSleeptime(),
                    add_stat, cookie);
    add_casted_stat("ep_total_observe_sets", epstats.totalObserveSets,
                    add_stat, cookie);
    add_casted_stat("ep_stats_observe_polls", epstats.statsObservePolls,
                    add_stat, cookie);
    add_casted_stat("ep_observe_calls", epstats.observeCalls, add_stat,
                    cookie);
    add_casted_stat("ep_unobserve_calls", epstats.unobserveCalls, add_stat,
                    cookie);
    add_casted_stat("ep_observe_registry_size", epstats.obsRegSize, add_stat,
                    cookie);
    add_casted_stat("ep_observe_errors", epstats.obsErrors, add_stat, cookie);
    add_casted_stat("ep_obs_reg_clean_job", epstats.obsCleanerRuns, add_stat,
                    cookie);

    add_casted_stat("ep_mlog_compactor_runs", epstats.mlogCompactorRuns,
                    add_stat, cookie);

    add_casted_stat("ep_startup_time", startupTime, add_stat, cookie);

    add_casted_stat("ep_flusher_num_completed", epstats.numCompletedFlush,
                    add_stat, cookie);

    if (getConfiguration().isWarmup()) {
        Warmup *wp = epstore->getWarmup();
        assert(wp);
        if (epstats.warmupComplete) {
            add_casted_stat("ep_warmup_thread", "complete", add_stat, cookie);
        } else {
            add_casted_stat("ep_warmup_thread", "running", add_stat, cookie);
        }
        if (wp->getTime() > 0) {
            add_casted_stat("ep_warmup_time", wp->getTime() / 1000, add_stat, cookie);
        }
        add_casted_stat("ep_warmup_oom", epstats.warmOOM, add_stat, cookie);
        add_casted_stat("ep_warmup_dups", epstats.warmDups, add_stat, cookie);
    }

    add_casted_stat("ep_num_ops_get_meta", epstats.numOpsGetMeta,
                    add_stat, cookie);
    add_casted_stat("ep_num_ops_set_meta", epstats.numOpsSetMeta,
                    add_stat, cookie);
    add_casted_stat("ep_num_ops_del_meta", epstats.numOpsDelMeta,
                    add_stat, cookie);


    return ENGINE_SUCCESS;
}

ENGINE_ERROR_CODE EventuallyPersistentEngine::doMemoryStats(const void *cookie,
                                                           ADD_STAT add_stat) {

    add_casted_stat("mem_used", stats.getTotalMemoryUsed(), add_stat, cookie);
    add_casted_stat("ep_kv_size", stats.currentSize, add_stat, cookie);
    add_casted_stat("ep_value_size", stats.totalValueSize, add_stat, cookie);
    add_casted_stat("ep_overhead", stats.memOverhead, add_stat, cookie);
    add_casted_stat("ep_max_data_size", stats.getMaxDataSize(), add_stat, cookie);
    add_casted_stat("ep_mem_low_wat", stats.mem_low_wat, add_stat, cookie);
    add_casted_stat("ep_mem_high_wat", stats.mem_high_wat, add_stat, cookie);
    add_casted_stat("ep_oom_errors", stats.oom_errors, add_stat, cookie);
    add_casted_stat("ep_tmp_oom_errors", stats.tmp_oom_errors, add_stat, cookie);
    add_casted_stat("ep_mem_tracker_enabled",
                    stats.memoryTrackerEnabled ? "true" : "false",
                    add_stat, cookie);

    std::map<std::string, size_t> alloc_stats;
    MemoryTracker::getInstance()->getAllocatorStats(alloc_stats);
    std::map<std::string, size_t>::iterator it = alloc_stats.begin();
    for (; it != alloc_stats.end(); ++it) {
        add_casted_stat(it->first.c_str(), it->second, add_stat, cookie);
    }

    return ENGINE_SUCCESS;
}

ENGINE_ERROR_CODE EventuallyPersistentEngine::doVBucketStats(const void *cookie,
                                                             ADD_STAT add_stat,
                                                             bool prevStateRequested,
                                                             bool details) {
    class StatVBucketVisitor : public VBucketVisitor {
    public:
        StatVBucketVisitor(const void *c, ADD_STAT a,
                           bool isPrevStateRequested, bool detailsRequested) :
            cookie(c), add_stat(a), isPrevState(isPrevStateRequested),
            isDetailsRequested(detailsRequested) {}

        bool visitBucket(RCPtr<VBucket> &vb) {
            if (isPrevState) {
                char buf[16];
                snprintf(buf, sizeof(buf), "vb_%d", vb->getId());
                add_casted_stat(buf, VBucket::toString(vb->getInitialState()),
                                add_stat, cookie);
            } else {
                vb->addStats(isDetailsRequested, add_stat, cookie);
            }
            return false;
        }

    private:
        const void *cookie;
        ADD_STAT add_stat;
        bool isPrevState;
        bool isDetailsRequested;
    };

    StatVBucketVisitor svbv(cookie, add_stat, prevStateRequested, details);
    epstore->visit(svbv);
    return ENGINE_SUCCESS;
}

ENGINE_ERROR_CODE EventuallyPersistentEngine::doHashStats(const void *cookie,
                                                          ADD_STAT add_stat) {

    class StatVBucketVisitor : public VBucketVisitor {
    public:
        StatVBucketVisitor(const void *c, ADD_STAT a) : cookie(c), add_stat(a) {}

        bool visitBucket(RCPtr<VBucket> &vb) {
            uint16_t vbid = vb->getId();
            char buf[32];
            snprintf(buf, sizeof(buf), "vb_%d:state", vbid);
            add_casted_stat(buf, VBucket::toString(vb->getState()), add_stat, cookie);

            HashTableDepthStatVisitor depthVisitor;
            vb->ht.visitDepth(depthVisitor);

            snprintf(buf, sizeof(buf), "vb_%d:size", vbid);
            add_casted_stat(buf, vb->ht.getSize(), add_stat, cookie);
            snprintf(buf, sizeof(buf), "vb_%d:locks", vbid);
            add_casted_stat(buf, vb->ht.getNumLocks(), add_stat, cookie);
            snprintf(buf, sizeof(buf), "vb_%d:min_depth", vbid);
            add_casted_stat(buf, depthVisitor.min == -1 ? 0 : depthVisitor.min,
                            add_stat, cookie);
            snprintf(buf, sizeof(buf), "vb_%d:max_depth", vbid);
            add_casted_stat(buf, depthVisitor.max, add_stat, cookie);
            snprintf(buf, sizeof(buf), "vb_%d:histo", vbid);
            add_casted_stat(buf, depthVisitor.depthHisto, add_stat, cookie);
            snprintf(buf, sizeof(buf), "vb_%d:reported", vbid);
            add_casted_stat(buf, vb->ht.getNumItems(), add_stat, cookie);
            snprintf(buf, sizeof(buf), "vb_%d:counted", vbid);
            add_casted_stat(buf, depthVisitor.size, add_stat, cookie);
            snprintf(buf, sizeof(buf), "vb_%d:resized", vbid);
            add_casted_stat(buf, vb->ht.getNumResizes(), add_stat, cookie);
            snprintf(buf, sizeof(buf), "vb_%d:mem_size", vbid);
            add_casted_stat(buf, vb->ht.memSize, add_stat, cookie);
            snprintf(buf, sizeof(buf), "vb_%d:mem_size_counted", vbid);
            add_casted_stat(buf, depthVisitor.memUsed, add_stat, cookie);

            return false;
        }

        const void *cookie;
        ADD_STAT add_stat;
    };

    StatVBucketVisitor svbv(cookie, add_stat);
    epstore->visit(svbv);

    return ENGINE_SUCCESS;
}

ENGINE_ERROR_CODE EventuallyPersistentEngine::doCheckpointStats(const void *cookie,
                                                                ADD_STAT add_stat,
                                                                const char* stat_key,
                                                                int nkey) {

    class StatCheckpointVisitor : public VBucketVisitor {
    public:
        StatCheckpointVisitor(EventuallyPersistentStore * eps, const void *c,
                              ADD_STAT a) : epstore(eps), cookie(c), add_stat(a) {}

        bool visitBucket(RCPtr<VBucket> &vb) {
            addCheckpointStat(cookie, add_stat, epstore, vb);
            return false;
        }

        static void addCheckpointStat(const void *cookie, ADD_STAT add_stat,
                                      EventuallyPersistentStore *eps, RCPtr<VBucket> &vb) {
            if (!vb) {
                return;
            }

            uint16_t vbid = vb->getId();
            char buf[256];
            snprintf(buf, sizeof(buf), "vb_%d:state", vbid);
            add_casted_stat(buf, VBucket::toString(vb->getState()), add_stat, cookie);
            vb->checkpointManager.addStats(add_stat, cookie);
            snprintf(buf, sizeof(buf), "vb_%d:persisted_checkpoint_id", vbid);
            add_casted_stat(buf, eps->getLastPersistedCheckpointId(vbid), add_stat, cookie);
        }

        EventuallyPersistentStore *epstore;
        const void *cookie;
        ADD_STAT add_stat;
    };

    if (nkey == 10) {
        StatCheckpointVisitor cv(epstore, cookie, add_stat);
        epstore->visit(cv);
    } else if (nkey > 11) {
        std::string vbid(&stat_key[11], nkey - 11);
        uint16_t vbucket_id(0);
        parseUint16(vbid.c_str(), &vbucket_id);
        RCPtr<VBucket> vb = getVBucket(vbucket_id);
        StatCheckpointVisitor::addCheckpointStat(cookie, add_stat, epstore, vb);
    }

    return ENGINE_SUCCESS;
}

/// @cond DETAILS

/**
 * Aggregator object to count all tap stats.
 */
struct TapCounter {
    TapCounter()
        : tap_queue(0), totalTaps(0),
          tap_queueFill(0), tap_queueDrain(0), tap_queueBackoff(0),
          tap_queueBackfillRemaining(0), tap_queueItemOnDisk(0), tap_totalBacklogSize(0)
    {}

    size_t      tap_queue;
    size_t      totalTaps;

    size_t      tap_queueFill;
    size_t      tap_queueDrain;
    size_t      tap_queueBackoff;
    size_t      tap_queueBackfillRemaining;
    size_t      tap_queueItemOnDisk;
    size_t      tap_totalBacklogSize;
};

/**
 * Function object to send stats for a single tap connection.
 */
struct TapStatBuilder {
    TapStatBuilder(const void *c, ADD_STAT as, TapCounter* tc)
        : cookie(c), add_stat(as), aggregator(tc) {}

    void operator() (TapConnection *tc) {
        ++aggregator->totalTaps;
        tc->addStats(add_stat, cookie);

        TapProducer *tp = dynamic_cast<TapProducer*>(tc);
        if (tp) {
            aggregator->tap_queue += tp->getQueueSize();
            aggregator->tap_queueFill += tp->getQueueFillTotal();
            aggregator->tap_queueDrain += tp->getQueueDrainTotal();
            aggregator->tap_queueBackoff += tp->getQueueBackoff();
            aggregator->tap_queueBackfillRemaining += tp->getBackfillRemaining();
            aggregator->tap_queueItemOnDisk += tp->getRemaingOnDisk();
            aggregator->tap_totalBacklogSize += tp->getBackfillRemaining() +
                                                tp->getRemainingOnCheckpoints();
        }
    }

    const void *cookie;
    ADD_STAT    add_stat;
    TapCounter* aggregator;
};

struct TapAggStatBuilder {
    TapAggStatBuilder(std::map<std::string, TapCounter*> *m,
                      const char *s, size_t sl)
        : counters(m), sep(s), sep_len(sl) {}

    TapCounter *getTarget(TapProducer *tc) {
        TapCounter *rv = NULL;

        if (tc) {
            const std::string name(tc->getName());
            size_t pos1 = name.find(':');
            assert(pos1 != name.npos);
            size_t pos2 = name.find(sep, pos1+1, sep_len);
            if (pos2 != name.npos) {
                std::string prefix(name.substr(pos1+1, pos2 - pos1 - 1));
                rv = (*counters)[prefix];
                if (rv == NULL) {
                    rv = new TapCounter;
                    (*counters)[prefix] = rv;
                }
            }
        }
        return rv;
    }

    void aggregate(TapProducer *tp, TapCounter *tc){
            ++tc->totalTaps;
            tc->tap_queue += tp->getQueueSize();
            tc->tap_queueFill += tp->getQueueFillTotal();
            tc->tap_queueDrain += tp->getQueueDrainTotal();
            tc->tap_queueBackoff += tp->getQueueBackoff();
            tc->tap_queueBackfillRemaining += tp->getBackfillRemaining();
            tc->tap_queueItemOnDisk += tp->getRemaingOnDisk();
            tc->tap_totalBacklogSize += tp->getBackfillRemaining() +
                                        tp->getRemainingOnCheckpoints();
    }

    TapCounter *getTotalCounter() {
        TapCounter *rv = NULL;
        std::string sepr(sep);
        std::string total(sepr + "total");
        rv = (*counters)[total];
        if(rv == NULL) {
            rv = new TapCounter;
            (*counters)[total] = rv;
        }
        return rv;
    }

    void operator() (TapConnection *tc) {

        TapProducer *tp = dynamic_cast<TapProducer*>(tc);
        TapCounter *aggregator = getTarget(tp);
        if (aggregator && tp) {
            aggregate(tp, aggregator);
        }
        if (tp) {
            aggregate(tp, getTotalCounter());
        }
    }

    std::map<std::string, TapCounter*> *counters;
    const char *sep;
    size_t sep_len;
};

/// @endcond

static void showTapAggStat(const std::string prefix,
                           TapCounter *counter,
                           const void *cookie,
                           ADD_STAT add_stat) {

    char statname[80] = {0};
    const size_t sl(sizeof(statname));
    snprintf(statname, sl, "%s:count", prefix.c_str());
    add_casted_stat(statname, counter->totalTaps, add_stat, cookie);

    snprintf(statname, sl, "%s:qlen", prefix.c_str());
    add_casted_stat(statname, counter->tap_queue, add_stat, cookie);

    snprintf(statname, sl, "%s:fill", prefix.c_str());
    add_casted_stat(statname, counter->tap_queueFill,
                    add_stat, cookie);

    snprintf(statname, sl, "%s:drain", prefix.c_str());
    add_casted_stat(statname, counter->tap_queueDrain,
                    add_stat, cookie);

    snprintf(statname, sl, "%s:backoff", prefix.c_str());
    add_casted_stat(statname, counter->tap_queueBackoff,
                    add_stat, cookie);

    snprintf(statname, sl, "%s:backfill_remaining", prefix.c_str());
    add_casted_stat(statname, counter->tap_queueBackfillRemaining,
                    add_stat, cookie);

    snprintf(statname, sl, "%s:itemondisk", prefix.c_str());
    add_casted_stat(statname, counter->tap_queueItemOnDisk,
                    add_stat, cookie);

    snprintf(statname, sl, "%s:total_backlog_size", prefix.c_str());
    add_casted_stat(statname, counter->tap_totalBacklogSize,
                    add_stat, cookie);
}

ENGINE_ERROR_CODE EventuallyPersistentEngine::doTapAggStats(const void *cookie,
                                                            ADD_STAT add_stat,
                                                            const char *sepPtr,
                                                            size_t sep_len) {
    // In practice, this will be 1, but C++ doesn't let me use dynamic
    // array sizes.
    const size_t max_sep_len(8);
    sep_len = std::min(sep_len, max_sep_len);

    char sep[max_sep_len + 1];
    memcpy(sep, sepPtr, sep_len);
    sep[sep_len] = 0x00;

    std::map<std::string, TapCounter*> counters;
    TapAggStatBuilder tapVisitor(&counters, sep, sep_len);
    tapConnMap->each(tapVisitor);

    std::map<std::string, TapCounter*>::iterator it;
    for (it = counters.begin(); it != counters.end(); ++it) {
        showTapAggStat(it->first, it->second, cookie, add_stat);
        delete it->second;
    }

    return ENGINE_SUCCESS;
}

ENGINE_ERROR_CODE EventuallyPersistentEngine::doTapStats(const void *cookie,
                                                         ADD_STAT add_stat) {
    TapCounter aggregator;
    TapStatBuilder tapVisitor(cookie, add_stat, &aggregator);
    tapConnMap->each(tapVisitor);

    add_casted_stat("ep_tap_total_fetched", stats.numTapFetched, add_stat, cookie);
    add_casted_stat("ep_tap_bg_max_pending", tapConfig->getBgMaxPending(),
                    add_stat, cookie);
    add_casted_stat("ep_tap_bg_fetched", stats.numTapBGFetched, add_stat, cookie);
    add_casted_stat("ep_tap_bg_fetch_requeued", stats.numTapBGFetchRequeued,
                    add_stat, cookie);
    add_casted_stat("ep_tap_fg_fetched", stats.numTapFGFetched, add_stat, cookie);
    add_casted_stat("ep_tap_deletes", stats.numTapDeletes, add_stat, cookie);
    add_casted_stat("ep_tap_throttled", stats.tapThrottled, add_stat, cookie);
    add_casted_stat("ep_tap_noop_interval", tapConnMap->getTapNoopInterval(), add_stat, cookie);
    add_casted_stat("ep_tap_count", aggregator.totalTaps, add_stat, cookie);
    add_casted_stat("ep_tap_total_queue", aggregator.tap_queue, add_stat, cookie);
    add_casted_stat("ep_tap_queue_fill", aggregator.tap_queueFill, add_stat, cookie);
    add_casted_stat("ep_tap_queue_drain", aggregator.tap_queueDrain, add_stat, cookie);
    add_casted_stat("ep_tap_queue_backoff", aggregator.tap_queueBackoff,
                    add_stat, cookie);
    add_casted_stat("ep_tap_queue_backfillremaining",
                    aggregator.tap_queueBackfillRemaining, add_stat, cookie);
    add_casted_stat("ep_tap_queue_itemondisk", aggregator.tap_queueItemOnDisk,
                    add_stat, cookie);
    add_casted_stat("ep_tap_total_backlog_size", aggregator.tap_totalBacklogSize,
                    add_stat, cookie);
    add_casted_stat("ep_tap_ack_window_size", tapConfig->getAckWindowSize(),
                    add_stat, cookie);
    add_casted_stat("ep_tap_ack_interval", tapConfig->getAckInterval(),
                    add_stat, cookie);
    add_casted_stat("ep_tap_ack_grace_period", tapConfig->getAckGracePeriod(),
                    add_stat, cookie);
    add_casted_stat("ep_tap_backoff_period",
                    tapConfig->getBackoffSleepTime(),
                    add_stat, cookie);
    add_casted_stat("ep_tap_throttle_threshold",
                    stats.tapThrottleThreshold * 100.0,
                    add_stat, cookie);
    add_casted_stat("ep_tap_throttle_queue_cap",
                    stats.tapThrottleWriteQueueCap, add_stat, cookie);

    if (stats.tapBgNumOperations > 0) {
        add_casted_stat("ep_tap_bg_num_samples", stats.tapBgNumOperations,
                        add_stat, cookie);
        add_casted_stat("ep_tap_bg_min_wait",
                        stats.tapBgMinWait,
                        add_stat, cookie);
        add_casted_stat("ep_tap_bg_max_wait",
                        stats.tapBgMaxWait,
                        add_stat, cookie);
        add_casted_stat("ep_tap_bg_wait_avg",
                        stats.tapBgWait / stats.tapBgNumOperations,
                        add_stat, cookie);
        add_casted_stat("ep_tap_bg_min_load",
                        stats.tapBgMinLoad,
                        add_stat, cookie);
        add_casted_stat("ep_tap_bg_max_load",
                        stats.tapBgMaxLoad,
                        add_stat, cookie);
        add_casted_stat("ep_tap_bg_load_avg",
                        stats.tapBgLoad / stats.tapBgNumOperations,
                        add_stat, cookie);
    }

    return ENGINE_SUCCESS;
}

ENGINE_ERROR_CODE EventuallyPersistentEngine::doKeyStats(const void *cookie,
                                                         ADD_STAT add_stat,
                                                         uint16_t vbid,
                                                         std::string &key,
                                                         bool validate) {
    ENGINE_ERROR_CODE rv = ENGINE_FAILED;

    Item *it = NULL;
    shared_ptr<Item> diskItem;
    struct key_stats kstats;
    rel_time_t now = ep_current_time();
    if (fetchLookupResult(cookie, &it)) {
        diskItem.reset(it); // Will be null if the key was not found
        if (!validate) {
            getLogger()->log(EXTENSION_LOG_DEBUG, NULL,
                             "Found lookup results for non-validating key "
                             "stat call. Would have leaked\n");
            diskItem.reset();
        }
    } else if (validate) {
        shared_ptr<LookupCallback> cb(new LookupCallback(this, cookie));
        rv = epstore->getFromUnderlying(key, vbid, cookie, cb);
        if (rv == ENGINE_NOT_MY_VBUCKET || rv == ENGINE_KEY_ENOENT) {
            if (isDegradedMode()) {
                return ENGINE_TMPFAIL;
            }
        }
        return rv;
    }

    if (epstore->getKeyStats(key, vbid, kstats)) {
        std::string valid("this_is_a_bug");
        if (validate) {
            if (kstats.dirty) {
                valid.assign("dirty");
            } else {
                GetValue gv(epstore->get(key, vbid, cookie, serverApi->core));
                if (gv.getStatus() == ENGINE_SUCCESS) {
                    shared_ptr<Item> itm(gv.getValue());
                    if (diskItem.get()) {
                        // Both items exist
                        if (diskItem->getNBytes() != itm->getNBytes()) {
                            valid.assign("length_mismatch");
                        } else if (memcmp(diskItem->getData(), itm->getData(),
                                          diskItem->getNBytes()) != 0) {
                            valid.assign("data_mismatch");
                        } else if (diskItem->getFlags() != itm->getFlags()) {
                            valid.assign("flags_mismatch");
                        } else {
                            valid.assign("valid");
                        }
                    } else {
                        // Since we do the disk lookup first, this could
                        // be transient
                        valid.assign("ram_but_not_disk");
                    }
                } else {
                    valid.assign("item_deleted");
                }
            }
            getLogger()->log(EXTENSION_LOG_DEBUG, NULL, "Key '%s' is %s\n",
                             key.c_str(), valid.c_str());
        }
        add_casted_stat("key_is_dirty", kstats.dirty, add_stat, cookie);
        add_casted_stat("key_exptime", kstats.exptime, add_stat, cookie);
        add_casted_stat("key_flags", kstats.flags, add_stat, cookie);
        add_casted_stat("key_cas", kstats.cas, add_stat, cookie);
        add_casted_stat("key_data_age", kstats.dirty ? now -
                        kstats.data_age : 0, add_stat, cookie);
        add_casted_stat("key_last_modification_time", kstats.last_modification_time,
                        add_stat, cookie);
        add_casted_stat("key_vb_state", VBucket::toString(kstats.vb_state), add_stat,
                        cookie);
        if (validate) {
            add_casted_stat("key_valid", valid.c_str(), add_stat, cookie);
        }
        rv = ENGINE_SUCCESS;
    } else {
        rv = ENGINE_KEY_ENOENT;
    }

    return rv;
}


ENGINE_ERROR_CODE EventuallyPersistentEngine::doTimingStats(const void *cookie,
                                                            ADD_STAT add_stat) {
    add_casted_stat("bg_wait", stats.bgWaitHisto, add_stat, cookie);
    add_casted_stat("bg_load", stats.bgLoadHisto, add_stat, cookie);
    add_casted_stat("bg_tap_wait", stats.tapBgWaitHisto, add_stat, cookie);
    add_casted_stat("bg_tap_load", stats.tapBgLoadHisto, add_stat, cookie);
    add_casted_stat("pending_ops", stats.pendingOpsHisto, add_stat, cookie);

    add_casted_stat("storage_age", stats.dirtyAgeHisto, add_stat, cookie);
    add_casted_stat("data_age", stats.dataAgeHisto, add_stat, cookie);
    add_casted_stat("paged_out_time", stats.pagedOutTimeHisto, add_stat, cookie);

    // Regular commands
    add_casted_stat("get_cmd", stats.getCmdHisto, add_stat, cookie);
    add_casted_stat("arith_cmd", stats.arithCmdHisto, add_stat, cookie);
    add_casted_stat("get_stats_cmd", stats.getStatsCmdHisto, add_stat, cookie);
    // Admin commands
    add_casted_stat("get_vb_cmd", stats.getVbucketCmdHisto, add_stat, cookie);
    add_casted_stat("set_vb_cmd", stats.setVbucketCmdHisto, add_stat, cookie);
    add_casted_stat("del_vb_cmd", stats.delVbucketCmdHisto, add_stat, cookie);
    // Tap commands
    add_casted_stat("tap_vb_set", stats.tapVbucketSetHisto, add_stat, cookie);
    add_casted_stat("tap_vb_reset", stats.tapVbucketResetHisto, add_stat, cookie);
    add_casted_stat("tap_mutation", stats.tapMutationHisto, add_stat, cookie);
    // Misc
    add_casted_stat("notify_io", stats.notifyIOHisto, add_stat, cookie);

    // Disk stats
    add_casted_stat("disk_insert", stats.diskInsertHisto, add_stat, cookie);
    add_casted_stat("disk_update", stats.diskUpdateHisto, add_stat, cookie);
    add_casted_stat("disk_del", stats.diskDelHisto, add_stat, cookie);
    add_casted_stat("disk_vb_chunk_del", stats.diskVBChunkDelHisto, add_stat, cookie);
    add_casted_stat("disk_vb_del", stats.diskVBDelHisto, add_stat, cookie);
    add_casted_stat("disk_invalid_vbtable_del", stats.diskInvalidVBTableDelHisto,
                    add_stat, cookie);
    add_casted_stat("disk_commit", stats.diskCommitHisto, add_stat, cookie);
    add_casted_stat("disk_invalid_item_del", stats.diskInvaidItemDelHisto,
                    add_stat, cookie);
    add_casted_stat("disk_vbstate_snapshot", stats.snapshotVbucketHisto,
                    add_stat, cookie);

    add_casted_stat("item_alloc_sizes", stats.itemAllocSizeHisto,
                    add_stat, cookie);

    // Mutation Log
    const MutationLog *mutationLog(epstore->getMutationLog());
    if (mutationLog->isEnabled()) {
        add_casted_stat("klogPadding", mutationLog->paddingHisto,
                        add_stat, cookie);
        add_casted_stat("klogFlushTime", mutationLog->flushTimeHisto,
                        add_stat, cookie);
        add_casted_stat("klogSyncTime", mutationLog->syncTimeHisto,
                        add_stat, cookie);
        add_casted_stat("klogCompactorTime", stats.mlogCompactorHisto,
                        add_stat, cookie);
    }

    return ENGINE_SUCCESS;
}

static void showJobLog(const char *prefix, const char *logname,
                       const std::vector<JobLogEntry> log,
                       const void *cookie, ADD_STAT add_stat) {
    char statname[80] = {0};
    for (size_t i = 0; i < log.size(); ++i) {
        snprintf(statname, sizeof(statname), "%s:%s:%d:task",
                 prefix, logname, static_cast<int>(i));
        add_casted_stat(statname, log[i].getName().c_str(),
                        add_stat, cookie);
        snprintf(statname, sizeof(statname), "%s:%s:%d:starttime",
                 prefix, logname, static_cast<int>(i));
        add_casted_stat(statname, log[i].getTimestamp(),
                        add_stat, cookie);
        snprintf(statname, sizeof(statname), "%s:%s:%d:runtime",
                 prefix, logname, static_cast<int>(i));
        add_casted_stat(statname, log[i].getDuration(),
                        add_stat, cookie);
    }
}

static void doDispatcherStat(const char *prefix, const DispatcherState &ds,
                             const void *cookie, ADD_STAT add_stat) {
    char statname[80] = {0};
    snprintf(statname, sizeof(statname), "%s:state", prefix);
    add_casted_stat(statname, ds.getStateName(), add_stat, cookie);

    snprintf(statname, sizeof(statname), "%s:status", prefix);
    add_casted_stat(statname, ds.isRunningTask() ? "running" : "idle",
                    add_stat, cookie);

    if (ds.isRunningTask()) {
        snprintf(statname, sizeof(statname), "%s:task", prefix);
        add_casted_stat(statname, ds.getTaskName().c_str(),
                        add_stat, cookie);

        snprintf(statname, sizeof(statname), "%s:runtime", prefix);
        add_casted_stat(statname, (gethrtime() - ds.getTaskStart()) / 1000,
                        add_stat, cookie);
    }

    showJobLog(prefix, "log", ds.getLog(), cookie, add_stat);
    showJobLog(prefix, "slow", ds.getSlowLog(), cookie, add_stat);
}

ENGINE_ERROR_CODE EventuallyPersistentEngine::doDispatcherStats(const void *cookie,
                                                                ADD_STAT add_stat) {
    DispatcherState ds(epstore->getDispatcher()->getDispatcherState());
    doDispatcherStat("dispatcher", ds, cookie, add_stat);

    if (epstore->hasSeparateRODispatcher()) {
        DispatcherState rods(epstore->getRODispatcher()->getDispatcherState());
        doDispatcherStat("ro_dispatcher", rods, cookie, add_stat);
    }

    DispatcherState nds(epstore->getNonIODispatcher()->getDispatcherState());
    doDispatcherStat("nio_dispatcher", nds, cookie, add_stat);

    return ENGINE_SUCCESS;
}

ENGINE_ERROR_CODE EventuallyPersistentEngine::doObserveStats(const void* cookie,
                                                             ADD_STAT add_stat,
                                                             const char* stat_key,
                                                             int nkey) {
    stats.statsObservePolls++;
    std::string obs_set(stat_key, nkey);
    state_map* smap = getObserveRegistry().getObserveSetState(obs_set);
    std::map<std::string, std::string>::iterator itr;
    for (itr = smap->begin(); itr != smap->end(); itr++) {
        add_casted_stat(itr->first.c_str(), itr->second.c_str(), add_stat, cookie);
    }
    delete smap;
    return ENGINE_SUCCESS;
}

ENGINE_ERROR_CODE EventuallyPersistentEngine::doKlogStats(const void* cookie,
                                                          ADD_STAT add_stat) {
    const MutationLog *mutationLog(epstore->getMutationLog());
    add_casted_stat("size", mutationLog->logSize, add_stat, cookie);
    for (int i(0); i < MUTATION_LOG_TYPES; ++i) {
        size_t v(mutationLog->itemsLogged[i]);
        if (v > 0) {
            char key[32];
            snprintf(key, sizeof(key), "count_%s", mutation_log_type_names[i]);
            add_casted_stat(key, v, add_stat, cookie);
        }
    }
    return ENGINE_SUCCESS;
}

ENGINE_ERROR_CODE EventuallyPersistentEngine::getStats(const void* cookie,
                                                       const char* stat_key,
                                                       int nkey,
                                                       ADD_STAT add_stat) {
    BlockTimer timer(&stats.getStatsCmdHisto);
    if (stat_key != NULL) {
        getLogger()->log(EXTENSION_LOG_DEBUG, NULL, "stats %s %d", stat_key, nkey);
    } else {
        getLogger()->log(EXTENSION_LOG_DEBUG, NULL, "stats engine");
    }

    ENGINE_ERROR_CODE rv = ENGINE_KEY_ENOENT;
    if (stat_key == NULL) {
        rv = doEngineStats(cookie, add_stat);
    } else if (nkey > 8 && strncmp(stat_key, "observe ", 8) == 0) {
        rv = doObserveStats(cookie, add_stat, stat_key + 8, nkey - 8);
    } else if (nkey > 7 && strncmp(stat_key, "tapagg ", 7) == 0) {
        rv = doTapAggStats(cookie, add_stat, stat_key + 7, nkey - 7);
    } else if (nkey == 3 && strncmp(stat_key, "tap", 3) == 0) {
        rv = doTapStats(cookie, add_stat);
    } else if (nkey == 4 && strncmp(stat_key, "hash", 3) == 0) {
        rv = doHashStats(cookie, add_stat);
    } else if (nkey == 7 && strncmp(stat_key, "vbucket", 7) == 0) {
        rv = doVBucketStats(cookie, add_stat, false, false);
    } else if (nkey == 15 && strncmp(stat_key, "vbucket-details", 15) == 0) {
        rv = doVBucketStats(cookie, add_stat, false, true);
    } else if (nkey == 12 && strncmp(stat_key, "prev-vbucket", 12) == 0) {
        rv = doVBucketStats(cookie, add_stat, true, false);
    } else if (nkey >= 10 && strncmp(stat_key, "checkpoint", 10) == 0) {
        rv = doCheckpointStats(cookie, add_stat, stat_key, nkey);
    } else if (nkey == 4 && strncmp(stat_key, "klog", 10) == 0) {
        rv = doKlogStats(cookie, add_stat);
    } else if (nkey == 7 && strncmp(stat_key, "timings", 7) == 0) {
        rv = doTimingStats(cookie, add_stat);
    } else if (nkey == 10 && strncmp(stat_key, "dispatcher", 10) == 0) {
        rv = doDispatcherStats(cookie, add_stat);
    } else if (nkey == 6 && strncmp(stat_key, "memory", 6) == 0) {
        rv = doMemoryStats(cookie, add_stat);
    } else if (nkey == 7 && strncmp(stat_key, "restore", 7) == 0) {
        rv = ENGINE_SUCCESS;
        LockHolder lh(restore.mutex);
        if (restore.manager) {
            restore.manager->stats(cookie, add_stat);
        }
    } else if (nkey > 4 && strncmp(stat_key, "key ", 4) == 0) {
        std::string key;
        std::string vbid;
        std::string s_key(&stat_key[4], nkey - 4);
        std::stringstream ss(s_key);

        ss >> key;
        ss >> vbid;
        if (key.length() == 0) {
            return rv;
        }
        uint16_t vbucket_id(0);
        parseUint16(vbid.c_str(), &vbucket_id);
        // Non-validating, non-blocking version
        rv = doKeyStats(cookie, add_stat, vbucket_id, key, false);
    } else if (nkey > 5 && strncmp(stat_key, "vkey ", 5) == 0) {
        std::string key;
        std::string vbid;
        std::string s_key(&stat_key[5], nkey - 5);
        std::stringstream ss(s_key);

        ss >> key;
        ss >> vbid;
        if (key.length() == 0) {
            return rv;
        }
        uint16_t vbucket_id(0);
        parseUint16(vbid.c_str(), &vbucket_id);
        // Validating version; blocks
        rv = doKeyStats(cookie, add_stat, vbucket_id, key, true);
    } else if (nkey == 7 &&
               (strncmp(stat_key, "couchdb", 7) == 0 ||
                strncmp(stat_key, "mccouch", 7) == 0)) {
        add_casted_stat("ep_set_vbucket", stats.setVbucketStateHisto,
                        add_stat, cookie);
        add_casted_stat("ep_delq", stats.couchDelqHisto,
                        add_stat, cookie);
        add_casted_stat("ep_get_hit", stats.couchGetHisto,
                        add_stat, cookie);
        add_casted_stat("ep_get_fail", stats.couchGetFailHisto,
                        add_stat, cookie);
        add_casted_stat("ep_set_hit", stats.couchSetHisto,
                        add_stat, cookie);
        add_casted_stat("ep_set_fail", stats.couchSetFailHisto,
                        add_stat, cookie);

        rv = ENGINE_SUCCESS;
    } else if (nkey == 9 && strncmp(stat_key, "kvtimings", 9) == 0) {
        getEpStore()->getROUnderlying()->addTimingStats("ro", add_stat, cookie);
        getEpStore()->getRWUnderlying()->addTimingStats("rw", add_stat, cookie);
        rv = ENGINE_SUCCESS;
    } else if (nkey == 7 && strncmp(stat_key, "kvstore", 7) == 0) {
        getEpStore()->getROUnderlying()->addStats("ro", add_stat, cookie);
        getEpStore()->getRWUnderlying()->addStats("rw", add_stat, cookie);
        rv = ENGINE_SUCCESS;
    } else if (nkey == 6 && strncmp(stat_key, "warmup", 6) == 0) {
        epstore->getWarmup()->addStats(add_stat, cookie);
        rv = ENGINE_SUCCESS;
    } else if (nkey == 4 && strncmp(stat_key, "info", 4) == 0) {
        add_casted_stat("info", get_stats_info(), add_stat, cookie);
        rv = ENGINE_SUCCESS;
    } else if (nkey == 9 && strncmp(stat_key, "allocator", 9) ==0) {
        char* buffer = (char*)malloc(sizeof(char) * 20000);
        MemoryTracker::getInstance()->getDetailedStats(buffer, 20000);
        add_casted_stat("detailed", buffer, add_stat, cookie);
        free(buffer);
        rv = ENGINE_SUCCESS;
    } else if (nkey == 6 && strncmp(stat_key, "config", 6) == 0) {
        configuration.addStats(add_stat, cookie);
        rv = ENGINE_SUCCESS;
    }

    return rv;
}

void EventuallyPersistentEngine::notifyPendingConnections(void) {
    uint32_t blurb = tapConnMap->prepareWait();
    // No need to aquire shutdown lock
    while (!shutdown.isShutdown) {
        tapConnMap->notifyIOThreadMain();
        epstore->firePendingVBucketOps();

        if (shutdown.isShutdown) {
            return;
        }

        blurb = tapConnMap->wait(1.0, blurb);
    }
}

void EventuallyPersistentEngine::notifyNotificationThread(void) {
    LockHolder lh(shutdown.mutex);
    if (!shutdown.isShutdown) {
        tapConnMap->notify();
    }
}

ENGINE_ERROR_CODE EventuallyPersistentEngine::touch(const void *cookie,
                                                    protocol_binary_request_header *request,
                                                    ADD_RESPONSE response)
{
    if (request->request.extlen != 4 || request->request.keylen == 0) {
        return sendResponse(response, NULL, 0, NULL, 0, NULL, 0, PROTOCOL_BINARY_RAW_BYTES,
                            PROTOCOL_BINARY_RESPONSE_EINVAL, 0, cookie);
    }

    protocol_binary_request_touch *t = reinterpret_cast<protocol_binary_request_touch*>(request);
    void *key = t->bytes + sizeof(t->bytes);
    uint32_t exptime = ntohl(t->message.body.expiration);
    uint16_t nkey = ntohs(request->request.keylen);
    uint16_t vbucket = ntohs(request->request.vbucket);

    // try to get the object
    std::string k(static_cast<const char*>(key), nkey);

    exptime = serverApi->core->abstime(serverApi->core->realtime(exptime));
    GetValue gv(epstore->getAndUpdateTtl(k, vbucket, cookie,
                                         request->request.opcode != PROTOCOL_BINARY_CMD_TOUCH,
                                         (time_t)exptime));
    ENGINE_ERROR_CODE rv = gv.getStatus();
    if (rv == ENGINE_SUCCESS) {
        Item *it = gv.getValue();
        if (request->request.opcode == PROTOCOL_BINARY_CMD_TOUCH) {
            rv = sendResponse(response, NULL, 0, NULL, 0, NULL, 0,
                              PROTOCOL_BINARY_RAW_BYTES,
                              PROTOCOL_BINARY_RESPONSE_SUCCESS, 0, cookie);
        } else {
            uint32_t flags = it->getFlags();
            rv = sendResponse(response, NULL, 0, &flags, sizeof(flags),
                              it->getData(), it->getNBytes(),
                              PROTOCOL_BINARY_RAW_BYTES,
                              PROTOCOL_BINARY_RESPONSE_SUCCESS, it->getCas(),
                              cookie);
        }
        delete it;
    } else if (rv == ENGINE_KEY_ENOENT) {
        if (isDegradedMode()) {
            rv = sendResponse(response, NULL, 0, NULL, 0, NULL, 0, PROTOCOL_BINARY_RAW_BYTES,
                              PROTOCOL_BINARY_RESPONSE_ETMPFAIL, 0, cookie);
        } else if (request->request.opcode == PROTOCOL_BINARY_CMD_GATQ) {
            // GATQ should not return response upon cache miss
            rv = ENGINE_SUCCESS;
        } else {
            rv = sendResponse(response, NULL, 0, NULL, 0, NULL, 0, PROTOCOL_BINARY_RAW_BYTES,
                              PROTOCOL_BINARY_RESPONSE_KEY_ENOENT, 0, cookie);
        }
    } else if (rv == ENGINE_NOT_MY_VBUCKET) {
        if (isDegradedMode()) {
            rv = sendResponse(response, NULL, 0, NULL, 0, NULL, 0, PROTOCOL_BINARY_RAW_BYTES,
                              PROTOCOL_BINARY_RESPONSE_ETMPFAIL, 0, cookie);
        } else {
            rv = sendResponse(response, NULL, 0, NULL, 0, NULL, 0, PROTOCOL_BINARY_RAW_BYTES,
                              PROTOCOL_BINARY_RESPONSE_NOT_MY_VBUCKET, 0, cookie);
        }
    }

    return rv;
}

ENGINE_ERROR_CODE EventuallyPersistentEngine::observe(const void *cookie,
                                                      std::string key,
                                                      uint64_t cas,
                                                      uint16_t vbucket,
                                                      std::string obs_set,
                                                      uint32_t expiration,
                                                      ADD_RESPONSE response) {
    protocol_binary_response_status rv;

    stats.observeCalls++;
    getLogger()->log(EXTENSION_LOG_DEBUG, NULL, "observe %s %llu %s %d",
                     key.c_str(), cas, obs_set.c_str(), expiration);
    rv = getObserveRegistry().observeKey(key, cas, vbucket, expiration, obs_set);
    if (rv == PROTOCOL_BINARY_RESPONSE_ETMPFAIL) {
        return sendResponse(response, NULL, 0, NULL, 0, NULL, 0, 0, memoryCondition(),
                            0, cookie);
    } else if (rv == PROTOCOL_BINARY_RESPONSE_EBUSY) {
        return sendResponse(response, "Observe set full", 16, NULL, 0, NULL, 0, 0,
                            rv, 0, cookie);
    }
    return sendResponse(response, NULL, 0, NULL, 0, NULL, 0, 0, rv, 0, cookie);
}

ENGINE_ERROR_CODE EventuallyPersistentEngine::unobserve(const void *cookie,
                                                        std::string key,
                                                        uint64_t cas,
                                                        uint16_t vbucket,
                                                        std::string obs_set,
                                                        ADD_RESPONSE response) {
    stats.unobserveCalls++;
    getLogger()->log(EXTENSION_LOG_DEBUG, NULL, "unobserve %s %llu %s",
                     key.c_str(), cas, obs_set.c_str());
    getObserveRegistry().unobserveKey(key, cas, vbucket, obs_set);
    return sendResponse(response, NULL, 0, NULL, 0, NULL, 0, 0, 0, 0, cookie);
}

ENGINE_ERROR_CODE EventuallyPersistentEngine::handleRestoreCmd(const void *cookie,
                                                               protocol_binary_request_header *request,
                                                               ADD_RESPONSE response)
{
    LockHolder lh(restore.mutex);
    if (restore.manager == NULL) { // we need another "mode" variable
        std::string msg = "Restore mode is not enabled.";
        return sendResponse(response, NULL, 0, NULL, 0, msg.c_str(), msg.length(),
                            PROTOCOL_BINARY_RAW_BYTES,
                            PROTOCOL_BINARY_RESPONSE_NOT_SUPPORTED, 0, cookie);
    }

    if (request->request.opcode == CMD_RESTORE_FILE) {
        std::string filename((const char*)request->bytes + sizeof(request->bytes) +
                             request->request.extlen, ntohs(request->request.keylen));
        try {
            restore.manager->initialize(filename);
        } catch (std::string e) {
            return sendResponse(response, NULL, 0, NULL, 0, e.c_str(), e.length(),
                                PROTOCOL_BINARY_RAW_BYTES,
                                PROTOCOL_BINARY_RESPONSE_KEY_ENOENT, 0, cookie);
        }

        try {
            restore.manager->start();
        } catch (std::string e) {
            return sendResponse(response, NULL, 0, NULL, 0, e.c_str(),
                                e.length(), PROTOCOL_BINARY_RAW_BYTES,
                                PROTOCOL_BINARY_RESPONSE_EINTERNAL, 0, cookie);
        }
    } else if (request->request.opcode == CMD_RESTORE_ABORT) {
        try {
            restore.manager->abort();
        } catch (std::string e) {
            return sendResponse(response, NULL, 0, NULL, 0, e.c_str(),
                                e.length(), PROTOCOL_BINARY_RAW_BYTES,
                                PROTOCOL_BINARY_RESPONSE_EINTERNAL, 0, cookie);
        }
    } else {
        if (restore.manager->isRunning()) {
            return sendResponse(response, NULL, 0, NULL, 0, NULL, 0,
                                PROTOCOL_BINARY_RAW_BYTES,
                                PROTOCOL_BINARY_RESPONSE_EBUSY, 0, cookie);
        }

        destroy_restore_manager(restore.manager);
        restore.enabled.set(false);
        restore.manager = NULL;
        if (!isDegradedMode()) {
            epstore->completeDegradedMode();
        }
    }

    return sendResponse(response, NULL, 0, NULL, 0, NULL, 0,
                        PROTOCOL_BINARY_RAW_BYTES,
                        PROTOCOL_BINARY_RESPONSE_SUCCESS, 0, cookie);
}

ENGINE_ERROR_CODE EventuallyPersistentEngine::deregisterTapClient(const void *cookie,
                                                        protocol_binary_request_header *request,
                                                        ADD_RESPONSE response)
{
    std::string tap_name = "eq_tapq:";
    std::string name((const char*)request->bytes + sizeof(request->bytes) +
                      request->request.extlen, ntohs(request->request.keylen));
    tap_name.append(name);

    // Close the tap connection for the registered TAP client and remove its checkpoint cursors.
    bool rv = tapConnMap->closeTapConnectionByName(tap_name);
    if (!rv) {
        // If the tap connection is not found, we still need to remove its checkpoint cursors.
        const VBucketMap &vbuckets = getEpStore()->getVBuckets();
        size_t numOfVBuckets = vbuckets.getSize();
        for (size_t i = 0; i < numOfVBuckets; ++i) {
            assert(i <= std::numeric_limits<uint16_t>::max());
            uint16_t vbid = static_cast<uint16_t>(i);
            RCPtr<VBucket> vb = vbuckets.getBucket(vbid);
            if (!vb) {
                continue;
            }
            vb->checkpointManager.removeTAPCursor(tap_name);
        }
    }

    return sendResponse(response, NULL, 0, NULL, 0, NULL, 0,
                        PROTOCOL_BINARY_RAW_BYTES,
                        PROTOCOL_BINARY_RESPONSE_SUCCESS, 0, cookie);
}

ENGINE_ERROR_CODE
EventuallyPersistentEngine::handleCheckpointCmds(const void *cookie,
                                                 protocol_binary_request_header *req,
                                                 ADD_RESPONSE response)
{
    std::stringstream msg;
    uint16_t vbucket = ntohs(req->request.vbucket);
    RCPtr<VBucket> vb = getVBucket(vbucket);

    if (!vb) {
        msg << "VBucket " << vbucket << " not found!!!";
        return sendResponse(response, NULL, 0, NULL, 0,
                            msg.str().c_str(), msg.str().length(),
                            PROTOCOL_BINARY_RAW_BYTES,
                            PROTOCOL_BINARY_RESPONSE_NOT_MY_VBUCKET, 0, cookie);
    }

    int16_t status = PROTOCOL_BINARY_RESPONSE_SUCCESS;

    switch (req->request.opcode) {
    case CMD_LAST_CLOSED_CHECKPOINT:
        {
            uint64_t checkpointId = vb->checkpointManager.getLastClosedCheckpointId();
            checkpointId = htonll(checkpointId);
            return sendResponse(response, NULL, 0, NULL, 0,
                                &checkpointId, sizeof(checkpointId),
                                PROTOCOL_BINARY_RAW_BYTES,
                                status, 0, cookie);
        }
        break;
    case CMD_CREATE_CHECKPOINT:
        if (vb->getState() != vbucket_state_active) {
            msg << "VBucket " << vbucket << " not in active state!!!";
            status = PROTOCOL_BINARY_RESPONSE_NOT_MY_VBUCKET;
        } else {
            uint64_t checkpointId = vb->checkpointManager.createNewCheckpoint();
            checkpointId = htonll(checkpointId);
            return sendResponse(response, NULL, 0, NULL, 0,
                                &checkpointId, sizeof(checkpointId),
                                PROTOCOL_BINARY_RAW_BYTES,
                                status, 0, cookie);
        }
        break;
    case CMD_EXTEND_CHECKPOINT:
        {
            protocol_binary_request_no_extras *noext_req =
                (protocol_binary_request_no_extras*)req;
            uint16_t keylen = ntohs(noext_req->message.header.request.keylen);
            uint32_t bodylen = ntohl(noext_req->message.header.request.bodylen);

            if ((bodylen - keylen) == 0) {
                msg << "No value is given for CMD_EXTEND_CHECKPOINT!!!";
                status = PROTOCOL_BINARY_RESPONSE_EINVAL;
            } else {
                uint32_t val;
                memcpy(&val, req->bytes + sizeof(req->bytes) + keylen,
                       bodylen - keylen);
                val = ntohl(val);
                vb->checkpointManager.setCheckpointExtension(val > 0 ? true : false);
            }
        }
        break;
    default:
        {
            msg << "Unknown checkpoint command opcode: " << req->request.opcode;
            status = PROTOCOL_BINARY_RESPONSE_UNKNOWN_COMMAND;
        }
    }

    return sendResponse(response, NULL, 0, NULL, 0,
                        msg.str().c_str(), msg.str().length(),
                        PROTOCOL_BINARY_RAW_BYTES,
                        status, 0, cookie);
}

ENGINE_ERROR_CODE
EventuallyPersistentEngine::resetReplicationChain(const void *cookie,
                                                  protocol_binary_request_header *req,
                                                  ADD_RESPONSE response) {
    (void) req;
    tapConnMap->resetReplicaChain();
    return sendResponse(response, NULL, 0, NULL, 0, NULL, 0,
                        PROTOCOL_BINARY_RAW_BYTES,
                        PROTOCOL_BINARY_RESPONSE_SUCCESS, 0, cookie);
}

static protocol_binary_response_status engine_error_2_protocol_error(ENGINE_ERROR_CODE e) {
    protocol_binary_response_status ret;

    switch (e) {
    case ENGINE_SUCCESS:
        return PROTOCOL_BINARY_RESPONSE_SUCCESS;
    case ENGINE_KEY_ENOENT:
        return PROTOCOL_BINARY_RESPONSE_KEY_ENOENT;
    case ENGINE_KEY_EEXISTS:
        return PROTOCOL_BINARY_RESPONSE_KEY_EEXISTS;
    case ENGINE_ENOMEM:
        return PROTOCOL_BINARY_RESPONSE_ENOMEM;
    case ENGINE_TMPFAIL:
        return PROTOCOL_BINARY_RESPONSE_ETMPFAIL;
    case ENGINE_NOT_STORED:
        return PROTOCOL_BINARY_RESPONSE_NOT_STORED;
    case ENGINE_EINVAL:
        return PROTOCOL_BINARY_RESPONSE_EINVAL;
    case ENGINE_ENOTSUP:
        return PROTOCOL_BINARY_RESPONSE_NOT_SUPPORTED;
    case ENGINE_E2BIG:
        return PROTOCOL_BINARY_RESPONSE_E2BIG;
    case ENGINE_NOT_MY_VBUCKET:
        return PROTOCOL_BINARY_RESPONSE_NOT_MY_VBUCKET;
    case ENGINE_ERANGE:
        return PROTOCOL_BINARY_RESPONSE_ERANGE;
    default:
        ret = PROTOCOL_BINARY_RESPONSE_EINTERNAL;
    }

    return ret;
}

ENGINE_ERROR_CODE EventuallyPersistentEngine::getMeta(const void* cookie,
                                                      protocol_binary_request_get_meta *request,
                                                      ADD_RESPONSE response)
{
    if (request->message.header.request.extlen != 0 || request->message.header.request.keylen == 0) {
        return sendResponse(response, NULL, 0, NULL, 0, NULL, 0,
                            PROTOCOL_BINARY_RAW_BYTES,
                            PROTOCOL_BINARY_RESPONSE_EINVAL, 0, cookie);
    }

    std::string key((char *)(request->bytes + sizeof(request->bytes)),
                    (size_t)ntohs(request->message.header.request.keylen));
    uint16_t vbucket = ntohs(request->message.header.request.vbucket);

    std::string meta;
    uint64_t cas;
    uint32_t flags;

    ENGINE_ERROR_CODE rv = epstore->getMetaData(key, vbucket, cookie,
                                                meta, cas, flags);

    if (rv == ENGINE_SUCCESS) {
        rv = sendResponse(response, NULL, 0, (const void *)&flags, 4,
                          meta.data(), meta.length(),
                          PROTOCOL_BINARY_RAW_BYTES,
                          PROTOCOL_BINARY_RESPONSE_SUCCESS,
                          cas, cookie);
    } else if (rv != ENGINE_EWOULDBLOCK) {
        if (rv == ENGINE_KEY_ENOENT &&
            request->message.header.request.opcode == CMD_GETQ_META) {
            rv = ENGINE_SUCCESS;
        } else {
            rv = sendResponse(response, NULL, 0, NULL, 0, NULL, 0,
                              PROTOCOL_BINARY_RAW_BYTES,
                              engine_error_2_protocol_error(rv), cas, cookie);
        }
    }

    return rv;
}

ENGINE_ERROR_CODE EventuallyPersistentEngine::setWithMeta(const void* cookie,
                                                    protocol_binary_request_set_with_meta *request,
                                                    ADD_RESPONSE response)
{
    // revid_nbytes, flags and exptime is mandatory fields.. and we need a key
    if (request->message.header.request.extlen != 12 || request->message.header.request.keylen == 0) {
        return sendResponse(response, NULL, 0, NULL, 0, NULL, 0,
                            PROTOCOL_BINARY_RAW_BYTES,
                            PROTOCOL_BINARY_RESPONSE_EINVAL, 0, cookie);
    }

    if (isDegradedMode()) {
        // We're allowed to run set in restore mode..
        if (!restore.enabled.get()) {
            return sendResponse(response, NULL, 0, NULL, 0, NULL, 0,
                                PROTOCOL_BINARY_RAW_BYTES,
                                PROTOCOL_BINARY_RESPONSE_ETMPFAIL,
                                0, cookie);
        }
    }

    uint8_t *key = request->bytes + sizeof(request->bytes);
    uint16_t nkey = ntohs(request->message.header.request.keylen);
    uint16_t vbucket = ntohs(request->message.header.request.vbucket);

    uint8_t *dta = key + nkey;
    size_t nbytes = ntohl(request->message.header.request.bodylen);
    nbytes -= nkey + request->message.header.request.extlen;
    uint32_t metabytes = ntohl(request->message.body.nmeta_bytes);
    nbytes -= metabytes;

    ItemMetaData itm_meta;
    uint8_t opcode = request->message.header.request.opcode;

    if (!Item::decodeMeta(dta + nbytes, itm_meta)) {
        return sendResponse(response, NULL, 0, NULL, 0, NULL, 0,
                            PROTOCOL_BINARY_RAW_BYTES,
                            PROTOCOL_BINARY_RESPONSE_EINVAL, 0, cookie);
    }

    Item *itm = new Item(key, nkey, nbytes, itm_meta.flags,
                         itm_meta.exptime, itm_meta.cas, -1, vbucket);
    if (itm == NULL) {
        return sendResponse(response, NULL, 0, NULL, 0, NULL, 0,
                            PROTOCOL_BINARY_RAW_BYTES,
                            PROTOCOL_BINARY_RESPONSE_ENOMEM, 0, cookie);
    }
    memcpy((char*)itm->getData(), dta, nbytes);
    itm->setSeqno(itm_meta.seqno);

    bool allowExisting = (opcode == CMD_SET_WITH_META ||
                          opcode == CMD_SETQ_WITH_META);

    ENGINE_ERROR_CODE ret = epstore->setWithMeta(*itm,
                                                 ntohll(request->message.header.request.cas),
                                                 cookie, false, allowExisting);
    protocol_binary_response_status rc;
    rc = engine_error_2_protocol_error(ret);

    if (ret == ENGINE_SUCCESS) {
        addMutationEvent(itm);
        itm_meta.cas = itm->getCas();
    } else {
        itm_meta.cas = 0;
    }

    delete itm;
    if ((opcode == CMD_SETQ_WITH_META || opcode == CMD_ADDQ_WITH_META) &&
        rc == PROTOCOL_BINARY_RESPONSE_SUCCESS) {
        return ENGINE_SUCCESS;
    }

    return sendResponse(response, NULL, 0, NULL, 0, NULL, 0,
                        PROTOCOL_BINARY_RAW_BYTES,
                        rc, itm_meta.cas, cookie);
}

ENGINE_ERROR_CODE EventuallyPersistentEngine::deleteWithMeta(const void* cookie,
                                                             protocol_binary_request_delete_with_meta *request,
                                                             ADD_RESPONSE response) {
    // revid_nbytes, flags and exptime is mandatory fields.. and we need a key
    if (request->message.header.request.extlen != 4 || request->message.header.request.keylen == 0) {
        return sendResponse(response, NULL, 0, NULL, 0, NULL, 0,
                            PROTOCOL_BINARY_RAW_BYTES,
                            PROTOCOL_BINARY_RESPONSE_EINVAL, 0, cookie);
    }

    if (isDegradedMode()) {
        // We're allowed to run set in restore mode..
        if (!restore.enabled.get()) {
            return sendResponse(response, NULL, 0, NULL, 0, NULL, 0,
                                PROTOCOL_BINARY_RAW_BYTES,
                                PROTOCOL_BINARY_RESPONSE_ETMPFAIL,
                                0, cookie);
        }
    }

    const char *key_ptr = reinterpret_cast<const char*>(request->bytes);
    key_ptr += sizeof(request->bytes);
    uint16_t nkey = ntohs(request->message.header.request.keylen);
    std::string key(key_ptr, nkey);
    uint16_t vbucket = ntohs(request->message.header.request.vbucket);

    uint8_t *dta = request->bytes + sizeof(request->bytes) + nkey;
    size_t nbytes = ntohl(request->message.header.request.bodylen);
    nbytes -= nkey + request->message.header.request.extlen;
    uint32_t metabytes = ntohl(request->message.body.nmeta_bytes);
    nbytes -= metabytes;

    ItemMetaData itm_meta;
    uint8_t opcode = request->message.header.request.opcode;

    if (!Item::decodeMeta(dta + nbytes, itm_meta)) {
        return sendResponse(response, NULL, 0, NULL, 0, NULL, 0,
                            PROTOCOL_BINARY_RAW_BYTES,
                            PROTOCOL_BINARY_RESPONSE_EINVAL, 0, cookie);
    }

    ENGINE_ERROR_CODE ret = epstore->deleteItem(key,
                                                ntohll(request->message.header.request.cas),
                                                vbucket, cookie, false, true,
                                                &itm_meta);
    protocol_binary_response_status rc;
    rc = engine_error_2_protocol_error(ret);

    if (ret == ENGINE_SUCCESS) {
        addDeleteEvent(key, vbucket, ntohll(request->message.header.request.cas));
    }

    if (opcode == CMD_DELQ_WITH_META && rc == PROTOCOL_BINARY_RESPONSE_SUCCESS) {
        return ENGINE_SUCCESS;
    }

    return sendResponse(response, NULL, 0, NULL, 0, NULL, 0,
                        PROTOCOL_BINARY_RAW_BYTES, rc, 0, cookie);
}<|MERGE_RESOLUTION|>--- conflicted
+++ resolved
@@ -1370,14 +1370,8 @@
         memHighWat = percentOf(stats.getMaxDataSize(), 0.75);
     }
 
-<<<<<<< HEAD
     stats.mem_low_wat = memLowWat;
     stats.mem_high_wat = memHighWat;
-=======
-        // Register the callback
-        registerEngineCallback(ON_DISCONNECT, EvpHandleDisconnect, this);
-        startEngineThreads();
->>>>>>> 76ae3f6b
 
     databaseInitTime = ep_real_time() - start;
     epstore = new EventuallyPersistentStore(*this, kvstore, configuration.isVb0(),
@@ -1387,9 +1381,7 @@
     }
 
     // Register the callback
-    SERVER_CALLBACK_API *sapi = getServerApi()->callback;
-    sapi->register_callback(reinterpret_cast<ENGINE_HANDLE*>(this),
-                            ON_DISCONNECT, EvpHandleDisconnect, this);
+    registerEngineCallback(ON_DISCONNECT, EvpHandleDisconnect, this);
     startEngineThreads();
 
     // Complete the initialization of the ep-store

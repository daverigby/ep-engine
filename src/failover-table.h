/* -*- Mode: C++; tab-width: 4; c-basic-offset: 4; indent-tabs-mode: nil -*- */
/*
 *     Copyright 2014 Couchbase, Inc
 *
 *   Licensed under the Apache License, Version 2.0 (the "License");
 *   you may not use this file except in compliance with the License.
 *   You may obtain a copy of the License at
 *
 *       http://www.apache.org/licenses/LICENSE-2.0
 *
 *   Unless required by applicable law or agreed to in writing, software
 *   distributed under the License is distributed on an "AS IS" BASIS,
 *   WITHOUT WARRANTIES OR CONDITIONS OF ANY KIND, either express or implied.
 *   See the License for the specific language governing permissions and
 *   limitations under the License.
 */
#ifndef SRC_FAILOVER_TABLE_H_
#define SRC_FAILOVER_TABLE_H_ 1

#include "config.h"

#include <list>
#include <mutex>
#include <string>
#include <stdint.h>
#include <stddef.h>
#include <stdlib.h>

#include <memcached/engine.h>
#include <platform/random.h>

#include "cJSON.h"
#include <atomic>
#include "utility.h"

typedef struct {
    uint64_t vb_uuid;
    uint64_t by_seqno;
} failover_entry_t;

/**
 * The failover table hold a list of uuid/sequence number pairs. The sequence
 * numbers are always guarenteed to be increasing. This table is used to
 * detect changes of history caused by node failures.
 */
class FailoverTable {
 public:
    typedef std::list<failover_entry_t> table_t;

    FailoverTable(size_t capacity);

    FailoverTable(const std::string& json, size_t capacity);

    ~FailoverTable();

    /**
     * Returns the latest entry in the failover table
     */
    failover_entry_t getLatestEntry();

    /**
     * Returns the cached version of the latest UUID
     */
    uint64_t getLatestUUID();

    /**
     * Creates a new entry in the table
     *
     * Calling this function with the same high sequence number does not change
     * the state of the failover table. If this function is called with a lower
     * sequence number than what exists in the table then all entries with a
     * higher sequence number are removed from the table.
     *
     * @param the high sequence number to create an entry with
     */
    void createEntry(uint64_t high_sequence);

    /**
     * Retrieves the last sequence number seen for a particular vbucket uuid
     *
     * @param uuid  the vbucket uuid
     * @param seqno the last sequence number seen for given vbucket uuid
     * @return true if the last sequence number seen of a given UUID is
     *              retrieved from the failover log
     */
    bool getLastSeqnoForUUID(uint64_t uuid, uint64_t *seqno);

    /**
     * Finds a rollback point based on the failover log of a remote client
     *
     * If this failover table contains an entry that matches the vbucket
     * uuid/high sequence number pair passed into this function and the start
     * sequence number is between the sequence number of the matching entry and
     * then sequence number of the following entry then no rollback is needed.
     * If no entry is found for the passed vbucket uuid/high sequence number
     * pair then a rollback to 0 is required.
     *
     * One special case of rollback is if the start sequence number is 0. In
     * this case we never need a rollback since we are starting from the
     * beginning of the data file.
     *
     * @param start_seqno the seq number the remote client wants to start from
     * @param cur_seqno the current source sequence number for this vbucket
     * @param vb_uuid the latest vbucket uuid of the remote client
     * @param snap_start_seqno the start seq number of the sanpshot
     * @param snap_end_seqno the end seq number of the sanpshot
     * @param purge_seqno last seq no purged during compaction
     * @param rollback_seqno the sequence number to rollback to if necessary
     * @return true if a rollback is needed, false otherwise
     */
    bool needsRollback(uint64_t start_seqno, uint64_t cur_seqno,
                       uint64_t vb_uuid, uint64_t snap_start_seqno,
                       uint64_t snap_end_seqno, uint64_t purge_seqno,
                       uint64_t* rollback_seqno);

    /**
     * Delete all entries in failover table uptil the specified sequence
     * number. Used after rollback is completed.
     */
    void pruneEntries(uint64_t seqno);

    /**
     * Converts the failover table to a json string
     *
     * @return a representation of the failover table in json format
     */
    std::string toJSON();

    /**
     * Adds stats for this failover table
     *
     * @param cookie the connection object requesting stats
     * @param vbid the vbucket id to use in the stats output
     * @param add_stat the callback used to add stats
     */
    void addStats(const void* cookie, uint16_t vbid, ADD_STAT add_stat);

    /**
     * Adds the failover table to a response
     *
     * @param cookie the connection object requesting stats
     * @param callback the callback used to add the failover table
     */
    ENGINE_ERROR_CODE addFailoverLog(const void* cookie,
                                     dcp_add_failover_log callback);


    void replaceFailoverLog(uint8_t* bytes, uint32_t length);

    /**
     * Returns total number of entries in the failover table. These entries
     * represent a branch
     *
     * @return total number of entries
     */
    size_t getNumEntries() const;

    /**
     * Returns total number of erroneous entries that were erased from the
     * failover table.
     *
     * @return total number of entries
     */
    size_t getNumErroneousEntriesErased() const;

 private:

    bool loadFromJSON(cJSON *json);
    bool loadFromJSON(const std::string& json);
    void cacheTableJSON();

    /**
     * DCP consumer being in middle of a snapshot is one of the reasons for rollback.
     * By updating the snap_start_seqno and snap_end_seqno appropriately we can
     * avoid unnecessary rollbacks.
     *
     * @param start_seqno the sequence number that a consumer wants to start with
     * @param snap_start_seqno the start sequence number of the snapshot
     * @param snap_end_seqno the end sequence number of the snapshot
     */
    void adjustSnapshotRange(uint64_t start_seqno,
                             uint64_t &snap_start_seqno,
                             uint64_t &snap_end_seqno);

<<<<<<< HEAD
    std::mutex lock;
=======
    /**
     * Remove any wrong entries in failover table
     *
     * called only in ctor, hence does not grab lock
     */
    void sanitizeFailoverTable();

    Mutex lock;
>>>>>>> 3fb0f02c
    table_t table;
    size_t max_entries;
    size_t erroneousEntriesErased;
    Couchbase::RandomGenerator provider;
    std::string cachedTableJSON;
    std::atomic<uint64_t> latest_uuid;

    DISALLOW_COPY_AND_ASSIGN(FailoverTable);
};

#endif<|MERGE_RESOLUTION|>--- conflicted
+++ resolved
@@ -182,18 +182,14 @@
                              uint64_t &snap_start_seqno,
                              uint64_t &snap_end_seqno);
 
-<<<<<<< HEAD
+    /**
+     * Remove any wrong entries in failover table
+     *
+     * called only in ctor, hence does not grab lock
+     */
+    void sanitizeFailoverTable();
+
     std::mutex lock;
-=======
-    /**
-     * Remove any wrong entries in failover table
-     *
-     * called only in ctor, hence does not grab lock
-     */
-    void sanitizeFailoverTable();
-
-    Mutex lock;
->>>>>>> 3fb0f02c
     table_t table;
     size_t max_entries;
     size_t erroneousEntriesErased;

--- conflicted
+++ resolved
@@ -37,154 +37,6 @@
 const uint64_t Stream::dcpMaxSeqno = std::numeric_limits<uint64_t>::max();
 const size_t PassiveStream::batchSize = 10;
 
-<<<<<<< HEAD
-=======
-class SnapshotMarkerCallback : public Callback<SeqnoRange> {
-public:
-    SnapshotMarkerCallback(stream_t s)
-        : stream(s) {
-        cb_assert(s->getType() == STREAM_ACTIVE);
-    }
-
-    void callback(SeqnoRange &range) {
-        uint64_t st = range.getStartSeqno();
-        uint64_t en = range.getEndSeqno();
-        static_cast<ActiveStream*>(stream.get())->markDiskSnapshot(st, en);
-    }
-
-private:
-    stream_t stream;
-};
-
-class CacheCallback : public Callback<CacheLookup> {
-public:
-    CacheCallback(EventuallyPersistentEngine* e, stream_t &s)
-        : engine_(e), stream_(s) {
-        Stream *str = stream_.get();
-        if (str) {
-            cb_assert(str->getType() == STREAM_ACTIVE);
-        }
-    }
-
-    void callback(CacheLookup &lookup);
-
-private:
-    EventuallyPersistentEngine* engine_;
-    stream_t stream_;
-};
-
-void CacheCallback::callback(CacheLookup &lookup) {
-    RCPtr<VBucket> vb = engine_->getEpStore()->getVBucket(lookup.getVBucketId());
-    if (!vb) {
-        setStatus(ENGINE_SUCCESS);
-        return;
-    }
-
-    int bucket_num(0);
-    LockHolder lh = vb->ht.getLockedBucket(lookup.getKey(), &bucket_num);
-    StoredValue *v = vb->ht.unlocked_find(lookup.getKey(), bucket_num, false, false);
-    if (v && v->isResident() && v->getBySeqno() == lookup.getBySeqno()) {
-        Item* it = v->toItem(false, lookup.getVBucketId());
-        lh.unlock();
-        static_cast<ActiveStream*>(stream_.get())->backfillReceived(it);
-        setStatus(ENGINE_KEY_EEXISTS);
-    } else {
-        setStatus(ENGINE_SUCCESS);
-    }
-}
-
-class DiskCallback : public Callback<GetValue> {
-public:
-    DiskCallback(stream_t &s)
-        : stream_(s) {
-        Stream *str = stream_.get();
-        if (str) {
-            cb_assert(str->getType() == STREAM_ACTIVE);
-        }
-    }
-
-    void callback(GetValue &val) {
-        cb_assert(val.getValue());
-        ActiveStream* active_stream = static_cast<ActiveStream*>(stream_.get());
-        active_stream->backfillReceived(val.getValue());
-    }
-
-private:
-    stream_t stream_;
-};
-
-class DCPBackfill : public GlobalTask {
-public:
-    DCPBackfill(EventuallyPersistentEngine* e, stream_t s,
-                uint64_t start_seqno, uint64_t end_seqno, const Priority &p,
-                double sleeptime = 0, bool shutdown = false)
-        : GlobalTask(e, p, sleeptime, shutdown), engine(e), stream(s),
-          startSeqno(start_seqno), endSeqno(end_seqno) {
-        cb_assert(stream->getType() == STREAM_ACTIVE);
-    }
-
-    bool run();
-
-    std::string getDescription();
-
-private:
-    EventuallyPersistentEngine *engine;
-    stream_t                    stream;
-    uint64_t                    startSeqno;
-    uint64_t                    endSeqno;
-};
-
-bool DCPBackfill::run() {
-    uint16_t vbid = stream->getVBucket();
-
-    if (engine->getEpStore()->isMemoryUsageTooHigh()) {
-        LOG(EXTENSION_LOG_WARNING, "VBucket %d dcp backfill task temporarily "
-                "suspended  because the current memory usage is too high",
-                vbid);
-        snooze(DCP_BACKFILL_SLEEP_TIME);
-        return true;
-    }
-
-    uint64_t lastPersistedSeqno =
-        engine->getEpStore()->getLastPersistedSeqno(vbid);
-    uint64_t diskSeqno =
-        engine->getEpStore()->getRWUnderlying(vbid)->getLastPersistedSeqno(vbid);
-
-    if (lastPersistedSeqno < endSeqno) {
-        LOG(EXTENSION_LOG_WARNING, "Rescheduling backfill for vbucket %d "
-            "because backfill up to seqno %llu is needed but only up to "
-            "%llu is persisted (disk %llu)", vbid, endSeqno,
-            lastPersistedSeqno, diskSeqno);
-        snooze(DCP_BACKFILL_SLEEP_TIME);
-        return true;
-    }
-
-    KVStore* kvstore = engine->getEpStore()->getROUnderlying(vbid);
-    size_t numItems = kvstore->getNumItems(vbid, startSeqno,
-                                           std::numeric_limits<uint64_t>::max());
-    static_cast<ActiveStream*>(stream.get())->incrBackfillRemaining(numItems);
-
-    shared_ptr<Callback<GetValue> > cb(new DiskCallback(stream));
-    shared_ptr<Callback<CacheLookup> > cl(new CacheCallback(engine, stream));
-    shared_ptr<Callback<SeqnoRange> > sr(new SnapshotMarkerCallback(stream));
-    kvstore->dump(vbid, startSeqno, cb, cl, sr);
-
-    static_cast<ActiveStream*>(stream.get())->completeBackfill();
-
-    LOG(EXTENSION_LOG_WARNING, "Backfill task (%llu to %llu) finished for vb %d"
-        " disk seqno %llu memory seqno %llu", startSeqno, endSeqno,
-        stream->getVBucket(), diskSeqno, lastPersistedSeqno);
-
-    return false;
-}
-
-std::string DCPBackfill::getDescription() {
-    std::stringstream ss;
-    ss << "DCP backfill for vbucket " << stream->getVBucket();
-    return ss.str();
-}
-
->>>>>>> 21169129
 Stream::Stream(const std::string &name, uint32_t flags, uint32_t opaque,
                uint16_t vb, uint64_t start_seqno, uint64_t end_seqno,
                uint64_t vb_uuid, uint64_t snap_start_seqno,

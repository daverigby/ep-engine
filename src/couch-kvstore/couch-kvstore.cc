--- conflicted
+++ resolved
@@ -2111,14 +2111,6 @@
     couchstore_error_t errCode = cbCtx->cks.fetchDoc(db, docinfo, returnVal,
                                                      cbCtx->vbId, meta_only);
     if (errCode != COUCHSTORE_SUCCESS && !meta_only) {
-<<<<<<< HEAD
-        cbCtx->cks.logger.log(EXTENSION_LOG_WARNING,
-                              "Failed to fetch data from database, vBucket=%d "
-                              "key=%s error=%s [%s]", cbCtx->vbId,
-                              keyStr.c_str(), couchstore_strerror(errCode),
-                              couchkvstore_strerrno(db, errCode).c_str());
-=======
->>>>>>> 1b94e9c5
         st.numGetFailure++;
     }
 

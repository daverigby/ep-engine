/* -*- Mode: C++; tab-width: 4; c-basic-offset: 4; indent-tabs-mode: nil -*- */
/*
 *     Copyright 2012 Couchbase, Inc
 *
 *   Licensed under the Apache License, Version 2.0 (the "License");
 *   you may not use this file except in compliance with the License.
 *   You may obtain a copy of the License at
 *
 *       http://www.apache.org/licenses/LICENSE-2.0
 *
 *   Unless required by applicable law or agreed to in writing, software
 *   distributed under the License is distributed on an "AS IS" BASIS,
 *   WITHOUT WARRANTIES OR CONDITIONS OF ANY KIND, either express or implied.
 *   See the License for the specific language governing permissions and
 *   limitations under the License.
 */

#ifndef SRC_ACCESS_SCANNER_H_
#define SRC_ACCESS_SCANNER_H_ 1

#include "config.h"

#include <string>

#include "common.h"
#include "ep_engine.h"
#include "tasks.h"

// Forward declaration.
class EventuallyPersistentStore;
class AccessScannerValueChangeListener;

class AccessScanner : public GlobalTask {
    friend class AccessScannerValueChangeListener;
public:
    AccessScanner(EventuallyPersistentStore &_store, EPStats &st,
                  const Priority &p, double sleeptime = 0,
<<<<<<< HEAD
                  bool useStartTime = false);
=======
                  bool completeBeforeShutdown = false)
        : GlobalTask(&_store.getEPEngine(), p, sleeptime,
                     completeBeforeShutdown),
          completedCount(0), store(_store), stats(st), sleepTime(sleeptime),
          available(true) { }
>>>>>>> 727a5d80

    bool run();
    std::string getDescription();
    AtomicValue<size_t> completedCount;

private:
    void updateAlogTime(double sleepSecs);

    EventuallyPersistentStore &store;
    EPStats &stats;
    double sleepTime;
    bool available;
};

#endif  // SRC_ACCESS_SCANNER_H_<|MERGE_RESOLUTION|>--- conflicted
+++ resolved
@@ -35,15 +35,8 @@
 public:
     AccessScanner(EventuallyPersistentStore &_store, EPStats &st,
                   const Priority &p, double sleeptime = 0,
-<<<<<<< HEAD
-                  bool useStartTime = false);
-=======
-                  bool completeBeforeShutdown = false)
-        : GlobalTask(&_store.getEPEngine(), p, sleeptime,
-                     completeBeforeShutdown),
-          completedCount(0), store(_store), stats(st), sleepTime(sleeptime),
-          available(true) { }
->>>>>>> 727a5d80
+                  bool useStartTime = false,
+                  bool completeBeforeShutdown = false);
 
     bool run();
     std::string getDescription();

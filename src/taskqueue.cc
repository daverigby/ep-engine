--- conflicted
+++ resolved
@@ -75,13 +75,8 @@
 }
 
 bool TaskQueue::_doSleep(ExecutorThread &t) {
-<<<<<<< HEAD
-    gettimeofday(&t.now, NULL);
-    if (less_tv(t.now, t.waketime) && manager->trySleep(queueType)) {
-=======
     t.now = gethrtime();
     if (t.now < t.waketime && manager->trySleep(queueType)) {
->>>>>>> 5dbbb7c2
         // Atomically switch from running to sleeping; iff we were previously
         // running.
         executor_state_t expected_state = EXECUTOR_RUNNING;

--- conflicted
+++ resolved
@@ -490,17 +490,6 @@
         clear_UNLOCKED(vbState, lastBySeqno);
     }
 
-<<<<<<< HEAD
-=======
-    size_t getNumItemsForTAPConnection(const std::string &name);
-
-    /**
-     * Return true if a given key was already visited by all the cursors
-     * and is eligible for eviction.
-     */
-    bool eligibleForEviction(const std::string &key, bool isMeta);
-
->>>>>>> 54b0a000
     /**
      * Clear all the checkpoints managed by this checkpoint manager.
      */
@@ -552,7 +541,6 @@
      */
     void checkAndAddNewCheckpoint(uint64_t id, const RCPtr<VBucket> &vbucket);
 
-<<<<<<< HEAD
     bool closeOpenCheckpoint();
 
     void setBackfillPhase(uint64_t start, uint64_t end);
@@ -567,16 +555,6 @@
     }
 
     snapshot_info_t getSnapshotInfo();
-=======
-    /**
-     * Gets the mutation id for a given checkpoint item.
-     * @param The checkpoint to look for the key in
-     * @param The key to get the mutation id for
-     * @param isMeta indicates if the key is a checkpoint meta item
-     * @return The mutation id or 0 if not found
-     */
-    uint64_t getMutationIdForKey(uint64_t chk_id, std::string key, bool isMeta);
->>>>>>> 54b0a000
 
     bool incrCursor(CheckpointCursor &cursor);
 

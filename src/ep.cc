--- conflicted
+++ resolved
@@ -948,17 +948,10 @@
         // Even if the item was dirty, push it into the vbucket's open
         // checkpoint.
     case WAS_CLEAN:
-<<<<<<< HEAD
-        itm.setCas(vb->nextHLCCas());
-        v->setCas(itm.getCas());
-        queueDirty(vb, v, &lh, &seqno);
-        itm.setBySeqno(seqno);
-=======
         // We keep lh held as we need to do v->getCas()
         queueDirty(vb, v, nullptr, &seqno);
-        it.setBySeqno(seqno);
-        it.setCas(v->getCas());
->>>>>>> 7d7c589a
+        itm.setBySeqno(seqno);
+        itm.setCas(v->getCas());
         break;
     case NEED_BG_FETCH:
     {   // CAS operation with non-resident item + full eviction.
@@ -1114,17 +1107,10 @@
                 // Even if the item was dirty, push it into the vbucket's open
                 // checkpoint.
             case WAS_CLEAN:
-<<<<<<< HEAD
-                itm.setCas(vb->nextHLCCas());
-                v->setCas(itm.getCas());
-                queueDirty(vb, v, &lh, &seqno);
-                itm.setBySeqno(seqno);
-=======
                 // Keep lh as we need to do v->getCas()
                 queueDirty(vb, v, nullptr, &seqno);
-                it.setBySeqno(seqno);
-                it.setCas(v->getCas());
->>>>>>> 7d7c589a
+                itm.setBySeqno(seqno);
+                itm.setCas(v->getCas());
                 break;
             case NEED_BG_FETCH:
             {
@@ -1868,91 +1854,8 @@
 
     RCPtr<VBucket> vb = getVBucket(vbucket);
     if (vb) {
-<<<<<<< HEAD
         VBucketBGFetchItem item{gcb.val, cookie, init, isMeta};
         completeBGFetchForSingleItem(vb, key, start, item);
-=======
-        ReaderLockHolder rlh(vb->getStateLock());
-        int bucket_num(0);
-        LockHolder hlh = vb->ht.getLockedBucket(key, &bucket_num);
-        StoredValue *v = fetchValidValue(vb, key, bucket_num, true);
-        if (isMeta) {
-            if ((v && v->unlocked_restoreMeta(gcb.val.getValue(),
-                                              gcb.val.getStatus(), vb->ht))
-                || ENGINE_KEY_ENOENT == status) {
-                /* If ENGINE_KEY_ENOENT is the status from storage and the temp
-                 key is removed from hash table by the time bgfetch returns
-                 (in case multiple bgfetch is scheduled for a key), we still
-                 need to return ENGINE_SUCCESS to the memcached worker thread,
-                 so that the worker thread can visit the ep-engine and figure
-                 out the correct flow */
-                status = ENGINE_SUCCESS;
-            }
-        } else {
-            bool restore = false;
-            if (v && v->isResident()) {
-                status = ENGINE_SUCCESS;
-            } else if (v && v->isDeleted()) {
-                status = ENGINE_KEY_ENOENT;
-            } else {
-                switch (eviction_policy) {
-                    case VALUE_ONLY:
-                        if (v && !v->isResident() && !v->isDeleted()) {
-                            restore = true;
-                        }
-                        break;
-                    case FULL_EVICTION:
-                        if (v) {
-                            if (v->isTempInitialItem() ||
-                                (!v->isResident() && !v->isDeleted())) {
-                                restore = true;
-                            }
-                        }
-                        break;
-                    default:
-                        throw std::logic_error("Unknown eviction policy");
-                }
-            }
-
-            if (restore) {
-                if (gcb.val.getStatus() == ENGINE_SUCCESS) {
-                    v->unlocked_restoreValue(gcb.val.getValue(), vb->ht);
-                    if (!v->isResident()) {
-                        throw std::logic_error("EPStore::completeBGFetch: "
-                                "storedvalue (which has key " + v->getKey() +
-                                ") should be resident after calling restoreValue()");
-                    }
-                    if (vb->getState() == vbucket_state_active &&
-                        v->getExptime() != gcb.val.getValue()->getExptime() &&
-                        v->getCas() == gcb.val.getValue()->getCas()) {
-                        // MB-9306: It is possible that by the time bgfetcher
-                        // returns, the item may have been updated and queued
-                        // Hence test the CAS value to be the same first.
-                        // exptime mutated, schedule it into new checkpoint
-                        queueDirty(vb, v, &hlh, NULL, GenerateBySeqno::Yes,
-                                                    GenerateCas::No);
-                    }
-                } else if (gcb.val.getStatus() == ENGINE_KEY_ENOENT) {
-                    v->setNonExistent();
-                    if (eviction_policy == FULL_EVICTION) {
-                        // For the full eviction, we should notify
-                        // ENGINE_SUCCESS to the memcached worker thread, so
-                        // that the worker thread can visit the ep-engine and
-                        // figure out the correct error code.
-                        status = ENGINE_SUCCESS;
-                    }
-                } else {
-                    // underlying kvstore couldn't fetch requested data
-                    // log returned error and notify TMPFAIL to client
-                    LOG(EXTENSION_LOG_WARNING,
-                        "Failed background fetch for vb=%d "
-                        "seq=%" PRId64 " key=%s", vbucket, v->getBySeqno(),
-                        key.c_str());
-                    status = ENGINE_TMPFAIL;
-                }
-            }
-        }
->>>>>>> 7d7c589a
     } else {
         LOG(EXTENSION_LOG_INFO, "VBucket %d's file was deleted in the middle of"
             " a bg fetch for key %s\n", vbucket, key.c_str());
@@ -1990,106 +1893,6 @@
             "EP Store completes %d of batched background fetch for "
             "for vBucket = %d that is already deleted\n",
             (int)fetchedItems.size(), vbId);
-<<<<<<< HEAD
-=======
-        return;
-    }
-
-    std::vector<bgfetched_item_t>::iterator itemItr = fetchedItems.begin();
-    for (; itemItr != fetchedItems.end(); ++itemItr) {
-        VBucketBGFetchItem *bgitem = (*itemItr).second;
-        ENGINE_ERROR_CODE status = bgitem->value.getStatus();
-        Item *fetchedValue = bgitem->value.getValue();
-        const std::string &key = (*itemItr).first;
-        {   //locking scope
-            ReaderLockHolder rlh(vb->getStateLock());
-            int bucket = 0;
-            LockHolder blh = vb->ht.getLockedBucket(key, &bucket);
-            StoredValue *v = fetchValidValue(vb, key, bucket, true);
-            if (bgitem->metaDataOnly) {
-                if ((v && v->unlocked_restoreMeta(fetchedValue, status, vb->ht))
-                    || ENGINE_KEY_ENOENT == status) {
-                    /* If ENGINE_KEY_ENOENT is the status from storage and the temp
-                     key is removed from hash table by the time bgfetch returns
-                     (in case multiple bgfetch is scheduled for a key), we still
-                     need to return ENGINE_SUCCESS to the memcached worker thread,
-                     so that the worker thread can visit the ep-engine and figure
-                     out the correct flow */
-                    status = ENGINE_SUCCESS;
-                }
-            } else {
-                bool restore = false;
-                if (v && v->isResident()) {
-                    status = ENGINE_SUCCESS;
-                } else if (v && v->isDeleted()) {
-                    status = ENGINE_KEY_ENOENT;
-                } else {
-                    switch (eviction_policy) {
-                        case VALUE_ONLY:
-                            if (v && !v->isResident() && !v->isDeleted()) {
-                                restore = true;
-                            }
-                            break;
-                        case FULL_EVICTION:
-                            if (v) {
-                                if (v->isTempInitialItem() ||
-                                    (!v->isResident() && !v->isDeleted())) {
-                                    restore = true;
-                                }
-                            }
-                            break;
-                        default:
-                            throw std::logic_error("Unknown eviction policy");
-                    }
-                }
-
-                if (restore) {
-                    if (status == ENGINE_SUCCESS) {
-                        v->unlocked_restoreValue(fetchedValue, vb->ht);
-                        if (!v->isResident()) {
-                            throw std::logic_error("EPStore::completeBGFetchMulti: "
-                                "storedvalue (which has key " + v->getKey() +
-                                ") should be resident after calling restoreValue()");
-                        }
-                        if (vb->getState() == vbucket_state_active &&
-                            v->getExptime() != fetchedValue->getExptime() &&
-                            v->getCas() == fetchedValue->getCas()) {
-                            // MB-9306: It is possible that by the time
-                            // bgfetcher returns, the item may have been
-                            // updated and queued
-                            // Hence test the CAS value to be the same first.
-                            // exptime mutated, schedule it into new checkpoint
-                            queueDirty(vb, v, &blh, NULL, GenerateBySeqno::Yes,
-                                                        GenerateCas::No);
-                        }
-                    } else if (status == ENGINE_KEY_ENOENT) {
-                        v->setNonExistent();
-                        if (eviction_policy == FULL_EVICTION) {
-                            // For the full eviction, we should notify
-                            // ENGINE_SUCCESS to the memcached worker thread,
-                            // so that the worker thread can visit the
-                            // ep-engine and figure out the correct error
-                            // code.
-                            status = ENGINE_SUCCESS;
-                        }
-                    } else {
-                        // underlying kvstore couldn't fetch requested data
-                        // log returned error and notify TMPFAIL to client
-                        LOG(EXTENSION_LOG_WARNING,
-                            "Failed background fetch for vb=%d "
-                            "key=%s", vbId, key.c_str());
-                        status = ENGINE_TMPFAIL;
-                    }
-                }
-            }
-        } // locked scope ends
-
-        if (bgitem->metaDataOnly) {
-            ++stats.bg_meta_fetched;
-        } else {
-            ++stats.bg_fetched;
-        }
->>>>>>> 7d7c589a
 
     }
 }
@@ -3834,7 +3637,8 @@
                         // updated and queued
                         // Hence test the CAS value to be the same first.
                         // exptime mutated, schedule it into new checkpoint
-                        queueDirty(vb, v, &blh, NULL);
+                        queueDirty(vb, v, &blh, NULL, GenerateBySeqno::Yes,
+                                                      GenerateCas::No);
                     }
                 } else if (status == ENGINE_KEY_ENOENT) {
                     v->setNonExistent();

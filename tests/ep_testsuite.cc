/* -*- MODE: C++; tab-width: 4; c-basic-offset: 4; indent-tabs-mode: nil -*- */
/*
 *     Copyright 2010 Couchbase, Inc
 *
 *   Licensed under the Apache License, Version 2.0 (the "License");
 *   you may not use this file except in compliance with the License.
 *   You may obtain a copy of the License at
 *
 *       http://www.apache.org/licenses/LICENSE-2.0
 *
 *   Unless required by applicable law or agreed to in writing, software
 *   distributed under the License is distributed on an "AS IS" BASIS,
 *   WITHOUT WARRANTIES OR CONDITIONS OF ANY KIND, either express or implied.
 *   See the License for the specific language governing permissions and
 *   limitations under the License.
 */

// Usage: (to run just a single test case)
// make engine_tests EP_TEST_NUM=3

#include "config.h"

#include <stdio.h>
#include <stdlib.h>
#include <string.h>

#include <condition_variable>
#include <cstdlib>
#include <chrono>
#include <iostream>
#include <iomanip>
#include <map>
#include <mutex>
#include <set>
#include <sstream>
#include <string>
#include <thread>
#include <unordered_map>
#include <unordered_set>
#include <vector>

#include "atomic.h"
#include "compress.h"
#include "ep_test_apis.h"

#include "ep_testsuite_common.h"
#include "locks.h"
#include <libcouchstore/couch_db.h>
#include <memcached/engine.h>
#include <memcached/engine_testapp.h>
#include <platform/cb_malloc.h>
#include <platform/dirutils.h>
#include <JSON_checker.h>

#ifdef linux
/* /usr/include/netinet/in.h defines macros from ntohs() to _bswap_nn to
 * optimize the conversion functions, but the prototypes generate warnings
 * from gcc. The conversion methods isn't the bottleneck for my app, so
 * just remove the warnings by undef'ing the optimization ..
 */
#undef ntohs
#undef ntohl
#undef htons
#undef htonl
#endif

// ptr_fun don't like the extern "C" thing for unlock cookie.. cast it
// away ;)
typedef void (*UNLOCK_COOKIE_T)(const void *cookie);

#define MULTI_DISPATCHER_CONFIG \
    "ht_size=129;ht_locks=3;chk_remover_stime=1;chk_period=60"

class ThreadData {
public:
    ThreadData(ENGINE_HANDLE *eh, ENGINE_HANDLE_V1 *ehv1,
               int e=0) : h(eh), h1(ehv1), extra(e) {}
    ENGINE_HANDLE    *h;
    ENGINE_HANDLE_V1 *h1;
    int               extra;
};


static void check_observe_seqno(bool failover, uint8_t format_type, uint16_t vb_id,
                                uint64_t vb_uuid, uint64_t last_persisted_seqno,
                                uint64_t current_seqno, uint64_t failover_vbuuid = 0,
                                uint64_t failover_seqno = 0) {
    uint8_t  recv_format_type;
    uint16_t recv_vb_id;
    uint64_t recv_vb_uuid;
    uint64_t recv_last_persisted_seqno;
    uint64_t recv_current_seqno;
    uint64_t recv_failover_vbuuid;
    uint64_t recv_failover_seqno;

    memcpy(&recv_format_type, last_body.data(), sizeof(uint8_t));
    checkeq(format_type, recv_format_type, "Wrong format type in result");
    memcpy(&recv_vb_id, last_body.data() + 1, sizeof(uint16_t));
    checkeq(vb_id, ntohs(recv_vb_id), "Wrong vbucket id in result");
    memcpy(&recv_vb_uuid, last_body.data() + 3, sizeof(uint64_t));
    checkeq(vb_uuid, ntohll(recv_vb_uuid), "Wrong vbucket uuid in result");
    memcpy(&recv_last_persisted_seqno, last_body.data() + 11, sizeof(uint64_t));
    checkeq(last_persisted_seqno, ntohll(recv_last_persisted_seqno),
            "Wrong persisted seqno in result");
    memcpy(&recv_current_seqno, last_body.data() + 19, sizeof(uint64_t));
    checkeq(current_seqno, ntohll(recv_current_seqno), "Wrong current seqno in result");

    if (failover) {
        memcpy(&recv_failover_vbuuid, last_body.data() + 27, sizeof(uint64_t));
        checkeq(failover_vbuuid, ntohll(recv_failover_vbuuid),
                "Wrong failover uuid in result");
        memcpy(&recv_failover_seqno, last_body.data() + 35, sizeof(uint64_t));
        checkeq(failover_seqno, ntohll(recv_failover_seqno),
                "Wrong failover seqno in result");
    }
}

static enum test_result test_replace_with_eviction(ENGINE_HANDLE *h,
                                                   ENGINE_HANDLE_V1 *h1) {
    item *i = NULL;
    checkeq(ENGINE_SUCCESS,
            store(h, h1, NULL, OPERATION_SET,"key", "somevalue", &i),
            "Failed to set value.");
    h1->release(h, NULL, i);
    wait_for_flusher_to_settle(h, h1);
    evict_key(h, h1, "key");
    int numBgFetched = get_int_stat(h, h1, "ep_bg_fetched");

    checkeq(ENGINE_SUCCESS,
            store(h, h1, NULL, OPERATION_REPLACE,"key", "somevalue1", &i),
            "Failed to replace existing value.");

    checkeq(ENGINE_SUCCESS,
            h1->get_stats(h, NULL, NULL, 0, add_stats),
            "Failed to get stats.");
    std::string eviction_policy = vals.find("ep_item_eviction_policy")->second;
    if (eviction_policy == "full_eviction") {
        numBgFetched++;
    }

    checkeq(numBgFetched,
            get_int_stat(h, h1, "ep_bg_fetched"),
            "Bg fetched value didn't match");

    h1->release(h, NULL, i);
    check_key_value(h, h1, "key", "somevalue1", 10);
    return SUCCESS;
}

static enum test_result test_wrong_vb_mutation(ENGINE_HANDLE *h, ENGINE_HANDLE_V1 *h1,
                                               ENGINE_STORE_OPERATION op) {
    item *i = NULL;
    int numNotMyVBucket = get_int_stat(h, h1, "ep_num_not_my_vbuckets");
    uint64_t cas = 11;
    if (op == OPERATION_ADD) {
        // Add operation with cas != 0 doesn't make sense
        cas = 0;
    }
    checkeq(ENGINE_NOT_MY_VBUCKET,
            store(h, h1, NULL, op, "key", "somevalue", &i, cas, 1),
            "Expected not_my_vbucket");
    h1->release(h, NULL, i);
    wait_for_stat_change(h, h1, "ep_num_not_my_vbuckets", numNotMyVBucket);
    return SUCCESS;
}

static enum test_result test_pending_vb_mutation(ENGINE_HANDLE *h, ENGINE_HANDLE_V1 *h1,
                                                 ENGINE_STORE_OPERATION op) {
    const void *cookie = testHarness.create_cookie();
    testHarness.set_ewouldblock_handling(cookie, false);
    item *i = NULL;
    check(set_vbucket_state(h, h1, 1, vbucket_state_pending),
          "Failed to set vbucket state.");
    check(verify_vbucket_state(h, h1, 1, vbucket_state_pending),
          "Bucket state was not set to pending.");
    uint64_t cas = 11;
    if (op == OPERATION_ADD) {
        // Add operation with cas != 0 doesn't make sense..
        cas = 0;
    }
    checkeq(ENGINE_EWOULDBLOCK,
            store(h, h1, cookie, op, "key", "somevalue", &i, cas, 1),
            "Expected ewouldblock");
    h1->release(h, NULL, i);
    testHarness.destroy_cookie(cookie);
    return SUCCESS;
}

static enum test_result test_replica_vb_mutation(ENGINE_HANDLE *h, ENGINE_HANDLE_V1 *h1,
                                                 ENGINE_STORE_OPERATION op) {
    item *i = NULL;
    check(set_vbucket_state(h, h1, 1, vbucket_state_replica),
          "Failed to set vbucket state.");
    check(verify_vbucket_state(h, h1, 1, vbucket_state_replica),
          "Bucket state was not set to replica.");
    int numNotMyVBucket = get_int_stat(h, h1, "ep_num_not_my_vbuckets");

    uint64_t cas = 11;
    if (op == OPERATION_ADD) {
        // performing add with a CAS != 0 doesn't make sense...
        cas = 0;
    }
    checkeq(ENGINE_NOT_MY_VBUCKET,
            store(h, h1, NULL, op, "key", "somevalue", &i, cas, 1),
            "Expected not my vbucket");
    wait_for_stat_change(h, h1, "ep_num_not_my_vbuckets", numNotMyVBucket);
    h1->release(h, NULL, i);
    return SUCCESS;
}

//
// ----------------------------------------------------------------------
// The actual tests are below.
// ----------------------------------------------------------------------
//

static int checkCurrItemsAfterShutdown(ENGINE_HANDLE *h, ENGINE_HANDLE_V1 *h1,
                                       int numItems2Load, bool shutdownForce) {
    std::vector<std::string> keys;
    for (int index = 0; index < numItems2Load; ++index) {
        std::stringstream s;
        s << "keys_2_load-" << index;
        std::string key(s.str());
        keys.push_back(key);
    }

    checkeq(0, get_int_stat(h, h1, "ep_total_persisted"),
            "Expected ep_total_persisted equals 0");
    checkeq(0, get_int_stat(h, h1, "curr_items"),
            "Expected curr_items equals 0");

    // stop flusher before loading new items
    protocol_binary_request_header *pkt = createPacket(PROTOCOL_BINARY_CMD_STOP_PERSISTENCE);
    checkeq(ENGINE_SUCCESS,
            h1->unknown_command(h, NULL, pkt, add_response),
            "CMD_STOP_PERSISTENCE failed!");
    checkeq(PROTOCOL_BINARY_RESPONSE_SUCCESS,
            last_status.load(),
            "Failed to stop persistence!");
    cb_free(pkt);

    std::vector<std::string>::iterator itr;
    for (itr = keys.begin(); itr != keys.end(); ++itr) {
        item *i;
        checkeq(ENGINE_SUCCESS,
                store(h, h1, NULL, OPERATION_SET, itr->c_str(), "oracle", &i, 0, 0),
                "Failed to store a value");
        h1->release(h, NULL, i);
    }

    checkeq(0, get_int_stat(h, h1, "ep_total_persisted"),
            "Incorrect ep_total_persisted, expected 0");
    std::stringstream ss;
    ss << "Incorrect curr_items, expected " << numItems2Load;
    std::string errmsg(ss.str());
    checkeq(numItems2Load, get_int_stat(h, h1, "curr_items"),
            errmsg.c_str());

    // resume flusher before shutdown + warmup
    pkt = createPacket(PROTOCOL_BINARY_CMD_START_PERSISTENCE);
    checkeq(ENGINE_SUCCESS, h1->unknown_command(h, NULL, pkt, add_response),
            "CMD_START_PERSISTENCE failed!");
    checkeq(PROTOCOL_BINARY_RESPONSE_SUCCESS, last_status.load(),
          "Failed to start persistence!");
    cb_free(pkt);

    // shutdown engine force and restart
    testHarness.reload_engine(&h, &h1,
                              testHarness.engine_path,
                              testHarness.get_current_testcase()->cfg,
                              true, shutdownForce);
    wait_for_warmup_complete(h, h1);
    return get_int_stat(h, h1, "curr_items");
}

static enum test_result test_flush_shutdown_force(ENGINE_HANDLE *h, ENGINE_HANDLE_V1 *h1) {
    int numItems2load = 3000;
    bool shutdownForce = true;
    int currItems = checkCurrItemsAfterShutdown(h, h1, numItems2load, shutdownForce);
    check (currItems <= numItems2load,
           "Number of curr items should be <= 3000, unless previous "
           "shutdown force had to wait for the flusher");
    return SUCCESS;
}

static enum test_result test_flush_shutdown_noforce(ENGINE_HANDLE *h, ENGINE_HANDLE_V1 *h1) {
    int numItems2load = 3000;
    bool shutdownForce = false;
    int currItems = checkCurrItemsAfterShutdown(h, h1, numItems2load, shutdownForce);
    check (currItems == numItems2load,
           "Number of curr items should be equal to 3000, unless previous "
           "shutdown did not wait for the flusher");
    return SUCCESS;
}

static enum test_result test_flush_restart(ENGINE_HANDLE *h, ENGINE_HANDLE_V1 *h1) {
    item *i = NULL;
    // First try to delete something we know to not be there.
    checkeq(ENGINE_KEY_ENOENT, del(h, h1, "key", 0, 0),
            "Failed to fail initial delete.");
    checkeq(ENGINE_SUCCESS,
            store(h, h1, NULL, OPERATION_SET, "key", "somevalue", &i),
            "Failed set.");
    h1->release(h, NULL, i);
    check_key_value(h, h1, "key", "somevalue", 9);

    // Restart once to ensure written to disk.
    testHarness.reload_engine(&h, &h1,
                              testHarness.engine_path,
                              testHarness.get_current_testcase()->cfg,
                              true, false);
    wait_for_warmup_complete(h, h1);

    // Read value from disk.
    check_key_value(h, h1, "key", "somevalue", 9);

    // Flush
    set_degraded_mode(h, h1, NULL, true);
    checkeq(ENGINE_SUCCESS, h1->flush(h, NULL, 0),
            "Failed to flush");
    set_degraded_mode(h, h1, NULL, false);

    checkeq(ENGINE_SUCCESS,
            store(h, h1, NULL, OPERATION_SET, "key2", "somevalue", &i),
            "Failed post-flush set.");
    h1->release(h, NULL, i);
    check_key_value(h, h1, "key2", "somevalue", 9);

    // Restart again, ensure written to disk.
    testHarness.reload_engine(&h, &h1,
                              testHarness.engine_path,
                              testHarness.get_current_testcase()->cfg,
                              true, false);
    wait_for_warmup_complete(h, h1);

    checkeq(ENGINE_SUCCESS,
            store(h, h1, NULL, OPERATION_SET, "key3", "somevalue", &i),
            "Failed post-flush, post-restart set.");
    h1->release(h, NULL, i);
    check_key_value(h, h1, "key3", "somevalue", 9);

    // Read value again, should not be there.
    checkeq(ENGINE_KEY_ENOENT, verify_key(h, h1, "key"),
            "Expected missing key");
    return SUCCESS;
}

static enum test_result test_shutdown_snapshot_range(ENGINE_HANDLE *h,
                                                     ENGINE_HANDLE_V1 *h1) {
    const int num_items = 100;
    for (int j = 0; j < num_items; ++j) {
        item *i = NULL;
        std::stringstream ss;
        ss << "key" << j;
        checkeq(ENGINE_SUCCESS,
                store(h, h1, NULL, OPERATION_SET, ss.str().c_str(), "data", &i),
                "Failed to store a value");
        h1->release(h, NULL, i);
    }

    wait_for_flusher_to_settle(h, h1);
    int end = get_int_stat(h, h1, "vb_0:high_seqno", "vbucket-seqno");

    /* change vb state to replica before restarting (as it happens in graceful
       failover)*/
    check(set_vbucket_state(h, h1, 0, vbucket_state_replica),
          "Failed set vbucket 0 to replica state.");

    /* trigger persist vb state task */
    check(set_param(h, h1, protocol_binary_engine_param_flush,
                    "vb_state_persist_run", "0"),
          "Failed to trigger vb state persist");

    /* restart the engine */
    testHarness.reload_engine(&h, &h1,
                              testHarness.engine_path,
                              testHarness.get_current_testcase()->cfg,
                              true, false);
    wait_for_warmup_complete(h, h1);

    /* Check if snapshot range is persisted correctly */
    checkeq(end, get_int_stat(h, h1, "vb_0:last_persisted_snap_start",
                              "vbucket-seqno"),
            "Wrong snapshot start persisted");
    checkeq(end, get_int_stat(h, h1, "vb_0:last_persisted_snap_end",
                                    "vbucket-seqno"),
            "Wrong snapshot end persisted");

    return SUCCESS;
}

static enum test_result test_flush_multiv_restart(ENGINE_HANDLE *h, ENGINE_HANDLE_V1 *h1) {
    item *i = NULL;
    check(set_vbucket_state(h, h1, 2, vbucket_state_active),
          "Failed to set vbucket state.");
    checkeq(ENGINE_SUCCESS,
            store(h, h1, NULL, OPERATION_SET, "key", "somevalue", &i),
            "Failed set.");
    h1->release(h, NULL, i);
    checkeq(ENGINE_SUCCESS,
            store(h, h1, NULL, OPERATION_SET, "key2", "somevalue", &i, 0, 2),
            "Failed set in vb2.");
    h1->release(h, NULL, i);

    // Restart once to ensure written to disk.
    testHarness.reload_engine(&h, &h1,
                              testHarness.engine_path,
                              testHarness.get_current_testcase()->cfg,
                              true, false);
    wait_for_warmup_complete(h, h1);

    // Read value from disk.
    check_key_value(h, h1, "key", "somevalue", 9);

    // Flush
    set_degraded_mode(h, h1, NULL, true);
    checkeq(ENGINE_SUCCESS, h1->flush(h, NULL, 0),
            "Failed to flush");
    set_degraded_mode(h, h1, NULL, false);

    // Restart again, ensure written to disk.
    testHarness.reload_engine(&h, &h1,
                              testHarness.engine_path,
                              testHarness.get_current_testcase()->cfg,
                              true, false);
    wait_for_warmup_complete(h, h1);

    // Read value again, should not be there.
    checkeq(ENGINE_KEY_ENOENT, verify_key(h, h1, "key"), "Expected missing key");
    check(verify_vbucket_missing(h, h1, 2), "Bucket 2 came back.");
    return SUCCESS;
}

static enum test_result test_restart(ENGINE_HANDLE *h, ENGINE_HANDLE_V1 *h1) {
    item *i = NULL;
    static const char val[] = "somevalue";
    ENGINE_ERROR_CODE ret = store(h, h1, NULL, OPERATION_SET, "key", val, &i);
    checkeq(ENGINE_SUCCESS, ret, "Failed set.");
    h1->release(h, NULL, i);

    testHarness.reload_engine(&h, &h1,
                              testHarness.engine_path,
                              testHarness.get_current_testcase()->cfg,
                              true, false);
    wait_for_warmup_complete(h, h1);
    check_key_value(h, h1, "key", val, strlen(val));
    return SUCCESS;
}

static enum test_result test_restart_session_stats(ENGINE_HANDLE *h, ENGINE_HANDLE_V1 *h1) {
    const void* cookie = createTapConn(h, h1, "tap_client_thread");
    testHarness.unlock_cookie(cookie);
    testHarness.destroy_cookie(cookie);

    testHarness.reload_engine(&h, &h1,
                              testHarness.engine_path,
                              testHarness.get_current_testcase()->cfg,
                              true, false);
    wait_for_warmup_complete(h, h1);
    cookie = createTapConn(h, h1, "tap_client_thread");

    checkeq(ENGINE_SUCCESS, h1->get_stats(h, NULL, "tap", 3, add_stats),
            "Failed to get stats.");
    std::string val = vals["eq_tapq:tap_client_thread:backfill_completed"];
    checkeq(0, strcmp(val.c_str(), "true"), "Don't expect the backfill upon restart");
    testHarness.unlock_cookie(cookie);
    testHarness.destroy_cookie(cookie);
    return SUCCESS;
}

static enum test_result test_specialKeys(ENGINE_HANDLE *h, ENGINE_HANDLE_V1 *h1) {
    item *i = NULL;
    ENGINE_ERROR_CODE ret;

    // Simplified Chinese "Couchbase"
    static const char key0[] = "沙发数据库";
    static const char val0[] = "some Chinese value";
    check((ret = store(h, h1, NULL, OPERATION_SET, key0, val0, &i)) == ENGINE_SUCCESS,
          "Failed set Chinese key");
    check_key_value(h, h1, key0, val0, strlen(val0));
    h1->release(h, NULL, i);
    // Traditional Chinese "Couchbase"
    static const char key1[] = "沙發數據庫";
    static const char val1[] = "some Traditional Chinese value";
    check((ret = store(h, h1, NULL, OPERATION_SET, key1, val1, &i)) == ENGINE_SUCCESS,
          "Failed set Traditional Chinese key");
    h1->release(h, NULL, i);
    // Korean "couch potato"
    static const char key2[] = "쇼파감자";
    static const char val2[] = "some Korean value";
    check((ret = store(h, h1, NULL, OPERATION_SET, key2, val2, &i)) == ENGINE_SUCCESS,
          "Failed set Korean key");
    h1->release(h, NULL, i);
    // Russian "couch potato"
    static const char key3[] = "лодырь, лентяй";
    static const char val3[] = "some Russian value";
    check((ret = store(h, h1, NULL, OPERATION_SET, key3, val3, &i)) == ENGINE_SUCCESS,
          "Failed set Russian key");
    h1->release(h, NULL, i);
    // Japanese "couch potato"
    static const char key4[] = "カウチポテト";
    static const char val4[] = "some Japanese value";
    check((ret = store(h, h1, NULL, OPERATION_SET, key4, val4, &i)) == ENGINE_SUCCESS,
          "Failed set Japanese key");
    h1->release(h, NULL, i);
    // Indian char key, and no idea what it is
    static const char key5[] = "हरियानवी";
    static const char val5[] = "some Indian value";
    check((ret = store(h, h1, NULL, OPERATION_SET, key5, val5, &i)) == ENGINE_SUCCESS,
          "Failed set Indian key");
    h1->release(h, NULL, i);
    // Portuguese translation "couch potato"
    static const char key6[] = "sedentário";
    static const char val6[] = "some Portuguese value";
    check((ret = store(h, h1, NULL, OPERATION_SET, key6, val6, &i)) == ENGINE_SUCCESS,
          "Failed set Portuguese key");
    h1->release(h, NULL, i);
    // Arabic translation "couch potato"
    static const char key7[] = "الحافلةالبطاطة";
    static const char val7[] = "some Arabic value";
    check((ret = store(h, h1, NULL, OPERATION_SET, key7, val7, &i)) == ENGINE_SUCCESS,
          "Failed set Arabic key");
    h1->release(h, NULL, i);

    testHarness.reload_engine(&h, &h1,
                              testHarness.engine_path,
                              testHarness.get_current_testcase()->cfg,
                              true, false);
    wait_for_warmup_complete(h, h1);
    check_key_value(h, h1, key0, val0, strlen(val0));
    check_key_value(h, h1, key1, val1, strlen(val1));
    check_key_value(h, h1, key2, val2, strlen(val2));
    check_key_value(h, h1, key3, val3, strlen(val3));
    check_key_value(h, h1, key4, val4, strlen(val4));
    check_key_value(h, h1, key5, val5, strlen(val5));
    check_key_value(h, h1, key6, val6, strlen(val6));
    check_key_value(h, h1, key7, val7, strlen(val7));
    return SUCCESS;
}

static enum test_result test_binKeys(ENGINE_HANDLE *h, ENGINE_HANDLE_V1 *h1) {
    item *i = NULL;
    ENGINE_ERROR_CODE ret;

    // binary key with char values beyond 0x7F
    static const char key0[] = "\xe0\xed\xf1\x6f\x7f\xf8\xfa";
    static const char val0[] = "some value val8";
    check((ret = store(h, h1, NULL, OPERATION_SET, key0, val0, &i)) == ENGINE_SUCCESS,
          "Failed set binary key0");
    check_key_value(h, h1, key0, val0, strlen(val0));
    h1->release(h, NULL, i);
    // binary keys with char values beyond 0x7F
    static const char key1[] = "\xf1\xfd\xfe\xff\xf0\xf8\xef";
    static const char val1[] = "some value val9";
    check((ret = store(h, h1, NULL, OPERATION_SET, key1, val1, &i)) == ENGINE_SUCCESS,
          "Failed set binary key1");
    check_key_value(h, h1, key1, val1, strlen(val1));
    h1->release(h, NULL, i);
    // binary keys with special utf-8 BOM (Byte Order Mark) values 0xBB 0xBF 0xEF
    static const char key2[] = "\xff\xfe\xbb\xbf\xef";
    static const char val2[] = "some utf-8 bom value";
    check((ret = store(h, h1, NULL, OPERATION_SET, key2, val2, &i)) == ENGINE_SUCCESS,
          "Failed set binary utf-8 bom key");
    check_key_value(h, h1, key2, val2, strlen(val2));
    h1->release(h, NULL, i);
    // binary keys with special utf-16BE BOM values "U+FEFF"
    static const char key3[] = "U+\xfe\xff\xefU+\xff\xfe";
    static const char val3[] = "some utf-16 bom value";
    check((ret = store(h, h1, NULL, OPERATION_SET, key3, val3, &i)) == ENGINE_SUCCESS,
          "Failed set binary utf-16 bom key");
    check_key_value(h, h1, key3, val3, strlen(val3));
    h1->release(h, NULL, i);

    testHarness.reload_engine(&h, &h1,
                              testHarness.engine_path,
                              testHarness.get_current_testcase()->cfg,
                              true, false);
    wait_for_warmup_complete(h, h1);
    check_key_value(h, h1, key0, val0, strlen(val0));
    check_key_value(h, h1, key1, val1, strlen(val1));
    check_key_value(h, h1, key2, val2, strlen(val2));
    check_key_value(h, h1, key3, val3, strlen(val3));
    return SUCCESS;
}

static enum test_result test_restart_bin_val(ENGINE_HANDLE *h,
                                             ENGINE_HANDLE_V1 *h1) {



    char binaryData[] = "abcdefg\0gfedcba";
    cb_assert(sizeof(binaryData) != strlen(binaryData));

    item *i = NULL;
    checkeq(ENGINE_SUCCESS,
            storeCasVb11(h, h1, NULL, OPERATION_SET, "key",
                         binaryData, sizeof(binaryData), 82758, &i, 0, 0),
            "Failed set.");
    h1->release(h, NULL, i);

    testHarness.reload_engine(&h, &h1,
                              testHarness.engine_path,
                              testHarness.get_current_testcase()->cfg,
                              true, false);
    wait_for_warmup_complete(h, h1);

    check_key_value(h, h1, "key", binaryData, sizeof(binaryData));
    return SUCCESS;
}

static enum test_result test_wrong_vb_get(ENGINE_HANDLE *h,
                                          ENGINE_HANDLE_V1 *h1) {
    int numNotMyVBucket = get_int_stat(h, h1, "ep_num_not_my_vbuckets");
    checkeq(ENGINE_NOT_MY_VBUCKET, verify_key(h, h1, "key", 1),
            "Expected wrong bucket.");
    wait_for_stat_change(h, h1, "ep_num_not_my_vbuckets", numNotMyVBucket);
    return SUCCESS;
}

static enum test_result test_vb_get_pending(ENGINE_HANDLE *h,
                                            ENGINE_HANDLE_V1 *h1) {
    check(set_vbucket_state(h, h1, 1, vbucket_state_pending),
          "Failed to set vbucket state.");
    const void *cookie = testHarness.create_cookie();
    testHarness.set_ewouldblock_handling(cookie, false);

    item *i = NULL;
    checkeq(ENGINE_EWOULDBLOCK,
            h1->get(h, cookie, &i, "key", strlen("key"), 1),
            "Expected woodblock.");
    h1->release(h, NULL, i);

    testHarness.destroy_cookie(cookie);
    return SUCCESS;
}

static enum test_result test_vb_get_replica(ENGINE_HANDLE *h,
                                            ENGINE_HANDLE_V1 *h1) {
    check(set_vbucket_state(h, h1, 1, vbucket_state_replica),
          "Failed to set vbucket state.");
    int numNotMyVBucket = get_int_stat(h, h1, "ep_num_not_my_vbuckets");
    checkeq(ENGINE_NOT_MY_VBUCKET,
            verify_key(h, h1, "key", 1),
            "Expected not my bucket.");
    wait_for_stat_change(h, h1, "ep_num_not_my_vbuckets", numNotMyVBucket);
    return SUCCESS;
}

static enum test_result test_wrong_vb_set(ENGINE_HANDLE *h, ENGINE_HANDLE_V1 *h1) {
    return test_wrong_vb_mutation(h, h1, OPERATION_SET);
}

static enum test_result test_wrong_vb_cas(ENGINE_HANDLE *h, ENGINE_HANDLE_V1 *h1) {
    return test_wrong_vb_mutation(h, h1, OPERATION_CAS);
}

static enum test_result test_wrong_vb_add(ENGINE_HANDLE *h, ENGINE_HANDLE_V1 *h1) {
    return test_wrong_vb_mutation(h, h1, OPERATION_ADD);
}

static enum test_result test_wrong_vb_replace(ENGINE_HANDLE *h, ENGINE_HANDLE_V1 *h1) {
    return test_wrong_vb_mutation(h, h1, OPERATION_REPLACE);
}

static enum test_result test_wrong_vb_del(ENGINE_HANDLE *h, ENGINE_HANDLE_V1 *h1) {
    int numNotMyVBucket = get_int_stat(h, h1, "ep_num_not_my_vbuckets");
    checkeq(ENGINE_NOT_MY_VBUCKET, del(h, h1, "key", 0, 1),
            "Expected wrong bucket.");
    wait_for_stat_change(h, h1, "ep_num_not_my_vbuckets", numNotMyVBucket);
    return SUCCESS;
}

/* Returns a string in the format "%Y-%m-%d %H:%M:%S" of the specified
 * time point.
 */
std::string make_time_string(std::chrono::system_clock::time_point time_point) {
    time_t tt = std::chrono::system_clock::to_time_t(time_point);
#ifdef _MSC_VER
    // Windows' gmtime() is already thread-safe.
    struct tm* split = gmtime(&tt);
#else
    struct tm local_storage;
    struct tm* split = gmtime_r(&tt, &local_storage);
#endif
    char timeStr[20];
    strftime(timeStr, 20, "%Y-%m-%d %H:%M:%S", split);
    return timeStr;
}

static enum test_result test_expiry_pager_settings(ENGINE_HANDLE *h,
                                                   ENGINE_HANDLE_V1 *h1) {

    cb_assert(!get_bool_stat(h, h1, "ep_exp_pager_enabled"));
    checkeq(3600, get_int_stat(h, h1, "ep_exp_pager_stime"),
            "Expiry pager sleep time not expected");
    set_param(h, h1, protocol_binary_engine_param_flush,
              "exp_pager_stime", "1");
    checkeq(1, get_int_stat(h, h1, "ep_exp_pager_stime"),
            "Expiry pager sleep time not updated");
    cb_assert(!get_bool_stat(h, h1, "ep_exp_pager_enabled"));
    sleep(1);
    checkeq(0, get_int_stat(h, h1, "ep_num_expiry_pager_runs"),
            "Expiry pager run count is not zero");

    set_param(h, h1, protocol_binary_engine_param_flush,
              "exp_pager_enabled", "true");
    checkeq(1, get_int_stat(h, h1, "ep_exp_pager_stime"),
            "Expiry pager sleep time not updated");
    wait_for_stat_to_be_gte(h, h1, "ep_num_expiry_pager_runs", 1);

    // Reload engine
    testHarness.reload_engine(&h, &h1,
                              testHarness.engine_path,
                              testHarness.get_current_testcase()->cfg,
                              true, false);
    wait_for_warmup_complete(h, h1);
    cb_assert(!get_bool_stat(h, h1, "ep_exp_pager_enabled"));

    // Enable expiry pager again
    set_param(h, h1, protocol_binary_engine_param_flush,
              "exp_pager_enabled", "true");

    checkeq(get_int_stat(h, h1, "ep_exp_pager_initial_run_time"), -1,
            "Task time should be disable upon warmup");

    std::string err_msg;
    // Update exp_pager_initial_run_time and ensure the update is successful
    set_param(h, h1, protocol_binary_engine_param_flush,
              "exp_pager_initial_run_time", "3");
    std::string expected_time = "03:00";
    std::string str = get_str_stat(h, h1, "ep_expiry_pager_task_time");
    err_msg.assign("Updated time incorrect, expect: " +
                   expected_time + ", actual: " + str.substr(11, 5));
    checkeq(0, str.substr(11, 5).compare(expected_time), err_msg.c_str());

    // Update exp_pager_stime by 30 minutes and ensure that the update is successful
    const std::chrono::minutes update_by{30};
    std::string targetTaskTime1{make_time_string(std::chrono::system_clock::now() +
                                                 update_by)};

    set_param(h, h1, protocol_binary_engine_param_flush, "exp_pager_stime",
              std::to_string(update_by.count() * 60).c_str());
    str = get_str_stat(h, h1, "ep_expiry_pager_task_time");

    std::string targetTaskTime2{make_time_string(std::chrono::system_clock::now() +
                                                 update_by)};

    // ep_expiry_pager_task_time should fall within the range of
    // targetTaskTime1 and targetTaskTime2
    err_msg.assign("Unexpected task time range, expect: " +
                   targetTaskTime1 + " <= " + str + " <= " + targetTaskTime2);
    check(targetTaskTime1 <= str, err_msg.c_str());
    check(str <= targetTaskTime2, err_msg.c_str());

    return SUCCESS;
}

static enum test_result test_expiry(ENGINE_HANDLE *h, ENGINE_HANDLE_V1 *h1) {
    const char *key = "test_expiry";
    const char *data = "some test data here.";

    item *it = NULL;

    ENGINE_ERROR_CODE rv;
    rv = h1->allocate(h, NULL, &it, key, strlen(key), strlen(data), 0, 2,
                      PROTOCOL_BINARY_RAW_BYTES);
    checkeq(ENGINE_SUCCESS, rv, "Allocation failed.");

    item_info info;
    info.nvalue = 1;
    if (!h1->get_item_info(h, NULL, it, &info)) {
        abort();
    }
    memcpy(info.value[0].iov_base, data, strlen(data));

    uint64_t cas = 0;
    rv = h1->store(h, NULL, it, &cas, OPERATION_SET, 0);
    checkeq(ENGINE_SUCCESS, rv, "Set failed.");
    check_key_value(h, h1, key, data, strlen(data));
    h1->release(h, NULL, it);

    testHarness.time_travel(5);
    checkeq(ENGINE_KEY_ENOENT,
            h1->get(h, NULL, &it, key, strlen(key), 0),
            "Item didn't expire");

    int expired_access = get_int_stat(h, h1, "ep_expired_access");
    int expired_pager = get_int_stat(h, h1, "ep_expired_pager");
    int active_expired = get_int_stat(h, h1, "vb_active_expired");
    checkeq(0, expired_pager, "Expected zero expired item by pager");
    checkeq(1, expired_access, "Expected an expired item on access");
    checkeq(1, active_expired, "Expected an expired active item");
    checkeq(ENGINE_SUCCESS, store(h, h1, NULL, OPERATION_SET, key, data, &it),
            "Failed set.");
    h1->release(h, NULL, it);

    std::stringstream ss;
    ss << "curr_items stat should be still 1 after ";
    ss << "overwriting the key that was expired, but not purged yet";
    checkeq(1, get_int_stat(h, h1, "curr_items"), ss.str().c_str());

    return SUCCESS;
}

static enum test_result test_expiry_loader(ENGINE_HANDLE *h, ENGINE_HANDLE_V1 *h1) {
    const char *key = "test_expiry_loader";
    const char *data = "some test data here.";

    item *it = NULL;

    ENGINE_ERROR_CODE rv;
    rv = h1->allocate(h, NULL, &it, key, strlen(key), strlen(data), 0, 2,
                      PROTOCOL_BINARY_RAW_BYTES);
    checkeq(ENGINE_SUCCESS, rv, "Allocation failed.");

    item_info info;
    info.nvalue = 1;
    if (!h1->get_item_info(h, NULL, it, &info)) {
        abort();
    }
    memcpy(info.value[0].iov_base, data, strlen(data));

    uint64_t cas = 0;
    rv = h1->store(h, NULL, it, &cas, OPERATION_SET, 0);
    checkeq(ENGINE_SUCCESS, rv, "Set failed.");
    check_key_value(h, h1, key, data, strlen(data));
    h1->release(h, NULL, it);

    testHarness.time_travel(3);

    checkeq(ENGINE_KEY_ENOENT,
            h1->get(h, NULL, &it, key, strlen(key), 0),
            "Item didn't expire");

    // Restart the engine to ensure the above expired item is not loaded
    testHarness.reload_engine(&h, &h1,
                              testHarness.engine_path,
                              testHarness.get_current_testcase()->cfg,
                              true, false);
    wait_for_warmup_complete(h, h1);
    cb_assert(0 == get_int_stat(h, h1, "ep_warmup_value_count", "warmup"));

    return SUCCESS;
}

static enum test_result test_expiration_on_compaction(ENGINE_HANDLE *h,
                                                      ENGINE_HANDLE_V1 *h1) {
    if (get_bool_stat(h, h1, "ep_exp_pager_enabled")) {
        set_param(h, h1, protocol_binary_engine_param_flush,
                  "exp_pager_enabled", "false");
    }

    checkeq(0, get_int_stat(h, h1, "vb_0:persistence:num_visits",
                            "checkpoint"), "Cursor moved before item load");

    for (int i = 0; i < 50; i++) {
        item *itm = NULL;
        std::stringstream ss;
        ss << "key" << i;
        checkeq(ENGINE_SUCCESS,
                store(h, h1, NULL, OPERATION_SET, ss.str().c_str(),
                      "somevalue", &itm, 0, 0, 10,
                      PROTOCOL_BINARY_RAW_BYTES),
                "Set failed.");
        h1->release(h, NULL, itm);
    }

    wait_for_flusher_to_settle(h, h1);
    checkeq(50, get_int_stat(h, h1, "curr_items"),
            "Unexpected number of items on database");
    check(0 < get_int_stat(h, h1, "vb_0:persistence:num_visits", "checkpoint"),
          "Cursor not moved even after flusher runs");

    testHarness.time_travel(15);

    // Compaction on VBucket
    compact_db(h, h1, 0, 0, 0, 0, 0);
    wait_for_stat_to_be(h, h1, "ep_pending_compactions", 0);

    checkeq(50, get_int_stat(h, h1, "ep_expired_compactor"),
            "Unexpected expirations by compactor");

    return SUCCESS;
}

static enum test_result test_expiration_on_warmup(ENGINE_HANDLE *h,
                                                  ENGINE_HANDLE_V1 *h1) {

    set_param(h, h1, protocol_binary_engine_param_flush,
              "exp_pager_enabled", "false");
    int pager_runs = get_int_stat(h, h1, "ep_num_expiry_pager_runs");

    const char *key = "KEY";
    const char *data = "VALUE";

    item *it = NULL;

    ENGINE_ERROR_CODE rv;
    rv = h1->allocate(h, NULL, &it, key, strlen(key), strlen(data), 0, 10,
                      PROTOCOL_BINARY_RAW_BYTES);
    checkeq(ENGINE_SUCCESS, rv, "Allocation failed.");

    item_info info;
    info.nvalue = 1;
    if (!h1->get_item_info(h, NULL, it, &info)) {
        abort();
    }
    memcpy(info.value[0].iov_base, data, strlen(data));

    uint64_t cas = 0;
    rv = h1->store(h, NULL, it, &cas, OPERATION_SET, 0);
    checkeq(ENGINE_SUCCESS, rv, "Set failed.");
    check_key_value(h, h1, key, data, strlen(data));
    h1->release(h, NULL, it);
    wait_for_flusher_to_settle(h, h1);

    checkeq(1, get_int_stat(h, h1, "curr_items"), "Failed store item");
    testHarness.time_travel(15);

    checkeq(pager_runs, get_int_stat(h, h1, "ep_num_expiry_pager_runs"),
            "Expiry pager shouldn't have run during this time");

    // Restart the engine to ensure the above item is expired
    testHarness.reload_engine(&h, &h1,
                              testHarness.engine_path,
                              testHarness.get_current_testcase()->cfg,
                              true, false);
    wait_for_warmup_complete(h, h1);
    check(get_bool_stat(h, h1, "ep_exp_pager_enabled"),
          "Expiry pager should be enabled on warmup");

    // Wait for the expiry pager to run and expire our item.
    wait_for_stat_to_be_gte(h, h1, "ep_expired_pager", 1, nullptr, /*secs*/10);

    // Note: previously we checked that curr_items was zero here (immediately
    // after waiting for ep_expired_pager == 1), however we cannot assume that
    // - items are actually expired asynchronously.
    // See EPStore::deleteExpiredItem - for non-temporary, expired items we
    // call unlocked_softDelete (soft-marking the item as deleted in the
    // hashtable), and then call queueDirty to queue a deletion, and then
    // increment the expired stat. Only when that delete is actually persisted
    // and the deleted callback is invoked -
    // PeristenceCallback::callback(int&) - is curr_items finally decremented.
    // Therefore we need to wait for the flusher to settle (i.e. delete
    // callback to be called) for the curr_items stat to be accurate.
    wait_for_flusher_to_settle(h, h1);

    checkeq(0, get_int_stat(h, h1, "curr_items"),
            "The item should have been expired.");

    return SUCCESS;

}

static enum test_result test_bug3454(ENGINE_HANDLE *h, ENGINE_HANDLE_V1 *h1) {
    const char *key = "test_expiry_duplicate_warmup";
    const char *data = "some test data here.";

    item *it = NULL;

    ENGINE_ERROR_CODE rv;
    rv = h1->allocate(h, NULL, &it, key, strlen(key), strlen(data), 0, 5,
                      PROTOCOL_BINARY_RAW_BYTES);
    checkeq(ENGINE_SUCCESS, rv, "Allocation failed.");

    item_info info;
    info.nvalue = 1;
    if (!h1->get_item_info(h, NULL, it, &info)) {
        abort();
    }
    memcpy(info.value[0].iov_base, data, strlen(data));

    uint64_t cas = 0;
    rv = h1->store(h, NULL, it, &cas, OPERATION_SET, 0);
    checkeq(ENGINE_SUCCESS, rv, "Set failed.");
    check_key_value(h, h1, key, data, strlen(data));
    h1->release(h, NULL, it);
    wait_for_flusher_to_settle(h, h1);

    // Advance the ep_engine time by 10 sec for the above item to be expired.
    testHarness.time_travel(10);
    checkeq(ENGINE_KEY_ENOENT,
            h1->get(h, NULL, &it, key, strlen(key), 0),
            "Item didn't expire");

    rv = h1->allocate(h, NULL, &it, key, strlen(key), strlen(data), 0, 0,
                      PROTOCOL_BINARY_RAW_BYTES);
    checkeq(ENGINE_SUCCESS, rv, "Allocation failed.");

    info.nvalue = 1;
    if (!h1->get_item_info(h, NULL, it, &info)) {
        abort();
    }
    memcpy(info.value[0].iov_base, data, strlen(data));

    cas = 0;
    // Add a new item with the same key.
    rv = h1->store(h, NULL, it, &cas, OPERATION_ADD, 0);
    checkeq(ENGINE_SUCCESS, rv, "Add failed.");
    check_key_value(h, h1, key, data, strlen(data));
    h1->release(h, NULL, it);
    wait_for_flusher_to_settle(h, h1);

    checkeq(ENGINE_SUCCESS,
            h1->get(h, NULL, &it, key, strlen(key), 0),
            "Item shouldn't expire");
    h1->release(h, NULL, it);

    // Restart the engine to ensure the above unexpired new item is loaded
    testHarness.reload_engine(&h, &h1,
                              testHarness.engine_path,
                              testHarness.get_current_testcase()->cfg,
                              true, false);
    wait_for_warmup_complete(h, h1);
    cb_assert(1 == get_int_stat(h, h1, "ep_warmup_value_count", "warmup"));
    cb_assert(0 == get_int_stat(h, h1, "ep_warmup_dups", "warmup"));

    return SUCCESS;
}

static enum test_result test_bug3522(ENGINE_HANDLE *h, ENGINE_HANDLE_V1 *h1) {
    const char *key = "test_expiry_no_items_warmup";
    const char *data = "some test data here.";

    item *it = NULL;

    ENGINE_ERROR_CODE rv;
    rv = h1->allocate(h, NULL, &it, key, strlen(key), strlen(data), 0, 0,
                      PROTOCOL_BINARY_RAW_BYTES);
    checkeq(ENGINE_SUCCESS, rv, "Allocation failed.");

    item_info info;
    info.nvalue = 1;
    if (!h1->get_item_info(h, NULL, it, &info)) {
        abort();
    }
    memcpy(info.value[0].iov_base, data, strlen(data));

    uint64_t cas = 0;
    rv = h1->store(h, NULL, it, &cas, OPERATION_SET, 0);
    checkeq(ENGINE_SUCCESS, rv, "Set failed.");
    check_key_value(h, h1, key, data, strlen(data));
    h1->release(h, NULL, it);
    wait_for_flusher_to_settle(h, h1);

    // Add a new item with the same key and 2 sec of expiration.
    const char *new_data = "new data here.";
    rv = h1->allocate(h, NULL, &it, key, strlen(key), strlen(new_data), 0, 2,
                      PROTOCOL_BINARY_RAW_BYTES);
    checkeq(ENGINE_SUCCESS, rv, "Allocation failed.");

    info.nvalue = 1;
    if (!h1->get_item_info(h, NULL, it, &info)) {
        abort();
    }
    memcpy(info.value[0].iov_base, new_data, strlen(new_data));

    int pager_runs = get_int_stat(h, h1, "ep_num_expiry_pager_runs");
    cas = 0;
    rv = h1->store(h, NULL, it, &cas, OPERATION_SET, 0);
    checkeq(ENGINE_SUCCESS, rv, "Set failed.");
    check_key_value(h, h1, key, new_data, strlen(new_data));
    h1->release(h, NULL, it);
    testHarness.time_travel(3);
    wait_for_stat_change(h, h1, "ep_num_expiry_pager_runs", pager_runs);
    wait_for_flusher_to_settle(h, h1);

    // Restart the engine.
    testHarness.reload_engine(&h, &h1,
                              testHarness.engine_path,
                              testHarness.get_current_testcase()->cfg,
                              true, false);
    wait_for_warmup_complete(h, h1);
    // TODO: modify this for a better test case
    cb_assert(0 == get_int_stat(h, h1, "ep_warmup_dups", "warmup"));

    return SUCCESS;
}

static enum test_result test_get_replica_active_state(ENGINE_HANDLE *h,
                                                      ENGINE_HANDLE_V1 *h1) {
    protocol_binary_request_header *pkt;
    pkt = prepare_get_replica(h, h1, vbucket_state_active);
    checkeq(ENGINE_SUCCESS,
            h1->unknown_command(h, NULL, pkt, add_response),
            "Get Replica Failed");
    checkeq(PROTOCOL_BINARY_RESPONSE_NOT_MY_VBUCKET, last_status.load(),
            "Expected PROTOCOL_BINARY_RESPONSE_NOT_MY_VBUCKET response.");

    cb_free(pkt);
    return SUCCESS;
}

static enum test_result test_get_replica_pending_state(ENGINE_HANDLE *h,
                                                       ENGINE_HANDLE_V1 *h1) {
    protocol_binary_request_header *pkt;

    const void *cookie = testHarness.create_cookie();
    testHarness.set_ewouldblock_handling(cookie, false);
    pkt = prepare_get_replica(h, h1, vbucket_state_pending);
    checkeq(ENGINE_EWOULDBLOCK,
            h1->unknown_command(h, cookie, pkt, add_response),
            "Should have returned error for pending state");
    testHarness.destroy_cookie(cookie);
    cb_free(pkt);
    return SUCCESS;
}

static enum test_result test_get_replica_dead_state(ENGINE_HANDLE *h,
                                                    ENGINE_HANDLE_V1 *h1) {
    protocol_binary_request_header *pkt;
    pkt = prepare_get_replica(h, h1, vbucket_state_dead);
    checkeq(ENGINE_SUCCESS,
            h1->unknown_command(h, NULL, pkt, add_response),
            "Get Replica Failed");
    checkeq(PROTOCOL_BINARY_RESPONSE_NOT_MY_VBUCKET, last_status.load(),
            "Expected PROTOCOL_BINARY_RESPONSE_NOT_MY_VBUCKET response.");

    cb_free(pkt);
    return SUCCESS;
}

static enum test_result test_get_replica(ENGINE_HANDLE *h,
                                         ENGINE_HANDLE_V1 *h1) {
    protocol_binary_request_header *pkt;
    pkt = prepare_get_replica(h, h1, vbucket_state_replica);
    checkeq(ENGINE_SUCCESS,
            h1->unknown_command(h, NULL, pkt, add_response),
            "Get Replica Failed");
    checkeq(PROTOCOL_BINARY_RESPONSE_SUCCESS, last_status.load(),
            "Expected PROTOCOL_BINARY_RESPONSE_SUCCESS response.");
    checkeq(std::string("replicadata"), last_body,
            "Should have returned identical value");

    cb_free(pkt);
    return SUCCESS;
}

static enum test_result test_get_replica_non_resident(ENGINE_HANDLE *h,
                                                      ENGINE_HANDLE_V1 *h1) {

    item *i = NULL;
    checkeq(ENGINE_SUCCESS,
            store(h, h1, NULL, OPERATION_SET, "key", "value", &i, 0, 0),
            "Store Failed");
    h1->release(h, NULL, i);
    wait_for_flusher_to_settle(h, h1);
    wait_for_stat_to_be(h, h1, "ep_total_persisted", 1);

    evict_key(h, h1, "key", 0, "Ejected.");
    check(set_vbucket_state(h, h1, 0, vbucket_state_replica),
          "Failed to set vbucket to replica");

    get_replica(h, h1, "key", 0);
    checkeq(PROTOCOL_BINARY_RESPONSE_SUCCESS, last_status.load(),
            "Expected success");

    return SUCCESS;
}

static enum test_result test_get_replica_invalid_key(ENGINE_HANDLE *h,
                                                     ENGINE_HANDLE_V1 *h1) {
    protocol_binary_request_header *pkt;
    bool makeinvalidkey = true;
    pkt = prepare_get_replica(h, h1, vbucket_state_replica, makeinvalidkey);
    checkeq(ENGINE_SUCCESS,
            h1->unknown_command(h, NULL, pkt, add_response),
            "Get Replica Failed");
    checkeq(PROTOCOL_BINARY_RESPONSE_NOT_MY_VBUCKET, last_status.load(),
            "Expected PROTOCOL_BINARY_RESPONSE_NOT_MY_VBUCKET response.");
    cb_free(pkt);
    return SUCCESS;
}

static enum test_result test_vb_del_pending(ENGINE_HANDLE *h, ENGINE_HANDLE_V1 *h1) {
    const void *cookie = testHarness.create_cookie();
    testHarness.set_ewouldblock_handling(cookie, false);
    check(set_vbucket_state(h, h1, 1, vbucket_state_pending),
          "Failed to set vbucket state.");
    checkeq(ENGINE_EWOULDBLOCK, del(h, h1, "key", 0, 1, cookie),
            "Expected woodblock.");
    testHarness.destroy_cookie(cookie);
    return SUCCESS;
}

static enum test_result test_vb_del_replica(ENGINE_HANDLE *h, ENGINE_HANDLE_V1 *h1) {
    check(set_vbucket_state(h, h1, 1, vbucket_state_replica),
          "Failed to set vbucket state.");
    int numNotMyVBucket = get_int_stat(h, h1, "ep_num_not_my_vbuckets");
    checkeq(ENGINE_NOT_MY_VBUCKET, del(h, h1, "key", 0, 1),
            "Expected not my vbucket.");
    wait_for_stat_change(h, h1, "ep_num_not_my_vbuckets", numNotMyVBucket);
    return SUCCESS;
}

static enum test_result test_vbucket_get_miss(ENGINE_HANDLE *h, ENGINE_HANDLE_V1 *h1) {
    return verify_vbucket_missing(h, h1, 1) ? SUCCESS : FAIL;
}

static enum test_result test_vbucket_get(ENGINE_HANDLE *h, ENGINE_HANDLE_V1 *h1) {
    return verify_vbucket_state(h, h1, 0, vbucket_state_active) ? SUCCESS : FAIL;
}

static enum test_result test_vbucket_create(ENGINE_HANDLE *h, ENGINE_HANDLE_V1 *h1) {
    if (!verify_vbucket_missing(h, h1, 1)) {
        fprintf(stderr, "vbucket wasn't missing.\n");
        return FAIL;
    }

    if (!set_vbucket_state(h, h1, 1, vbucket_state_active)) {
        fprintf(stderr, "set state failed.\n");
        return FAIL;
    }

    return verify_vbucket_state(h, h1, 1, vbucket_state_active) ? SUCCESS : FAIL;
}

static enum test_result test_takeover_stats_race_with_vb_create(ENGINE_HANDLE *h,
                                                                ENGINE_HANDLE_V1 *h1) {
    check(set_vbucket_state(h, h1, 1, vbucket_state_active),
          "Failed to set vbucket state information");

    int del_items = get_int_stat(h, h1, "on_disk_deletes", "dcp-vbtakeover 1");

    checkeq(0, del_items, "Invalid number of on-disk deletes");

    del_items = get_int_stat(h, h1, "on_disk_deletes", "tap-vbtakeover 1");

    checkeq(0, del_items, "Invalid number of on-disk deletes");

    return SUCCESS;
}

static enum test_result test_vbucket_compact(ENGINE_HANDLE *h,
                                             ENGINE_HANDLE_V1 *h1) {
    const char *key = "Carss";
    const char *value = "pollute";
    if (!verify_vbucket_missing(h, h1, 0)) {
        fprintf(stderr, "vbucket wasn't missing.\n");
        return FAIL;
    }

    if (!set_vbucket_state(h, h1, 0, vbucket_state_active)) {
        fprintf(stderr, "set state failed.\n");
        return FAIL;
    }

    check(verify_vbucket_state(h, h1, 0, vbucket_state_active),
            "VBucket state not active");

    // Set two keys - one to be expired and other to remain...
    item *itm = NULL;
    checkeq(ENGINE_SUCCESS,
            store(h, h1, NULL, OPERATION_SET, key, value, &itm),
            "Failed set.");
    h1->release(h, NULL, itm);

    check_key_value(h, h1, key, value, strlen(value));

    // Set a non-expiring key...
    checkeq(ENGINE_SUCCESS,
            store(h, h1, NULL, OPERATION_SET, "trees", "cleanse", &itm),
            "Failed set.");
    h1->release(h, NULL, itm);

    check_key_value(h, h1, "trees", "cleanse", strlen("cleanse"));

    touch(h, h1, key, 0, 11);
    checkeq(PROTOCOL_BINARY_RESPONSE_SUCCESS, last_status.load(),
            "touch Carss");

    testHarness.time_travel(12);
    wait_for_flusher_to_settle(h, h1);

    // Store a dummy item since we do not purge the item with highest seqno
    checkeq(ENGINE_SUCCESS,
            store(h, h1, NULL, OPERATION_SET, "dummykey", "dummyvalue", &itm,
                  0, 0, 0),
            "Error setting.");
    h1->release(h, NULL, itm);

    wait_for_flusher_to_settle(h, h1);

    checkeq(0, get_int_stat(h, h1, "vb_0:purge_seqno", "vbucket-seqno"),
            "purge_seqno not found to be zero before compaction");

    // Compaction on VBucket
    compact_db(h, h1, 0, 0, 2, 3, 1);

    wait_for_stat_to_be(h, h1, "ep_pending_compactions", 0);

    // the key tree and its value should be intact...
    checkeq(ENGINE_SUCCESS, verify_key(h, h1, "trees"),
            "key trees should be found.");
    // the key Carrs should have disappeared...
    ENGINE_ERROR_CODE val = verify_key(h, h1, "Carss");
    checkeq(ENGINE_KEY_ENOENT, val, "Key Carss has not expired.");

    checkeq(4, get_int_stat(h, h1, "vb_0:purge_seqno", "vbucket-seqno"),
            "purge_seqno didn't match expected value");

    return SUCCESS;
}

static enum test_result test_compaction_config(ENGINE_HANDLE *h,
                                               ENGINE_HANDLE_V1 *h1) {

    checkeq(10000,
            get_int_stat(h, h1, "ep_compaction_write_queue_cap"),
            "Expected compaction queue cap to be 10000");
    set_param(h, h1, protocol_binary_engine_param_flush,
              "compaction_write_queue_cap", "100000");
    checkeq(100000, get_int_stat(h, h1, "ep_compaction_write_queue_cap"),
            "Expected compaction queue cap to be 100000");
    return SUCCESS;
}

struct comp_thread_ctx {
    ENGINE_HANDLE *h;
    ENGINE_HANDLE_V1 *h1;
    uint16_t vbid;
    uint16_t db_file_id;
};

extern "C" {
    static void compaction_thread(void *arg) {
        struct comp_thread_ctx *ctx = static_cast<comp_thread_ctx *>(arg);
        compact_db(ctx->h, ctx->h1, ctx->vbid, ctx->db_file_id, 0, 0, 0);
    }
}

static enum test_result test_multiple_vb_compactions(ENGINE_HANDLE *h,
                                                     ENGINE_HANDLE_V1 *h1) {
    for (uint16_t i = 0; i < 4; ++i) {
        if (!set_vbucket_state(h, h1, i, vbucket_state_active)) {
            fprintf(stderr, "set state failed for vbucket %d.\n", i);
            return FAIL;
        }
        check(verify_vbucket_state(h, h1, i, vbucket_state_active),
              "VBucket state not active");
    }

    std::vector<std::string> keys;
    for (int j = 0; j < 20000; ++j) {
        std::stringstream ss;
        ss << "key" << j;
        std::string key(ss.str());
        keys.push_back(key);
    }

    int count = 0;
    std::vector<std::string>::iterator it;
    for (it = keys.begin(); it != keys.end(); ++it) {
        uint16_t vbid = count % 4;
        item *i;
        checkeq(ENGINE_SUCCESS,
                store(h, h1, NULL, OPERATION_SET, it->c_str(), it->c_str(), &i, 0, vbid),
                "Failed to store a value");
        h1->release(h, NULL, i);
        ++count;
    }

    // Compact multiple vbuckets.
    const int n_threads = 4;
    cb_thread_t threads[n_threads];
    struct comp_thread_ctx ctx[n_threads];

    const int num_shards = get_int_stat(h, h1, "ep_workload:num_shards",
                                        "workload");

    for (int i = 0; i < n_threads; i++) {
        ctx[i].h = h;
        ctx[i].h1 = h1;
        ctx[i].vbid = static_cast<uint16_t>(i);
        ctx[i].db_file_id = ctx[i].vbid % num_shards;
        int r = cb_create_thread(&threads[i], compaction_thread, &ctx[i], 0);
        cb_assert(r == 0);
    }

    for (int i = 0; i < n_threads; i++) {
        int r = cb_join_thread(threads[i]);
        cb_assert(r == 0);
    }

    wait_for_stat_to_be(h, h1, "ep_pending_compactions", 0);

    return SUCCESS;
}

static enum test_result
test_multi_vb_compactions_with_workload(ENGINE_HANDLE *h,
                                        ENGINE_HANDLE_V1 *h1) {
    for (uint16_t i = 0; i < 4; ++i) {
        if (!set_vbucket_state(h, h1, i, vbucket_state_active)) {
            fprintf(stderr, "set state failed for vbucket %d.\n", i);
            return FAIL;
        }
        check(verify_vbucket_state(h, h1, i, vbucket_state_active),
              "VBucket state not active");
    }

    std::vector<std::string> keys;
    for (int j = 0; j < 10000; ++j) {
        std::stringstream ss;
        ss << "key" << j;
        std::string key(ss.str());
        keys.push_back(key);
    }

    int count = 0;
    std::vector<std::string>::iterator it;
    for (it = keys.begin(); it != keys.end(); ++it) {
        uint16_t vbid = count % 4;
        item *i;
        checkeq(ENGINE_SUCCESS,
                store(h, h1, NULL, OPERATION_SET, it->c_str(), it->c_str(),
                      &i, 0, vbid),
                "Failed to store a value");
        h1->release(h, NULL, i);
        ++count;
    }
    wait_for_flusher_to_settle(h, h1);

    for (int i = 0; i < 2; ++i) {
        count = 0;
        for (it = keys.begin(); it != keys.end(); ++it) {
            uint16_t vbid = count % 4;
            item *i = NULL;
            checkeq(ENGINE_SUCCESS,
                    h1->get(h, NULL, &i, it->c_str(), strlen(it->c_str()), vbid),
                    "Unable to get stored item");
            h1->release(h, NULL, i);
            ++count;
        }
    }
    wait_for_stat_to_be(h, h1, "ep_workload_pattern", std::string{"read_heavy"});

    // Compact multiple vbuckets.
    const int n_threads = 4;
    cb_thread_t threads[n_threads];
    struct comp_thread_ctx ctx[n_threads];

    for (int i = 0; i < n_threads; i++) {
        ctx[i].h = h;
        ctx[i].h1 = h1;
        ctx[i].vbid = static_cast<uint16_t>(i);
        int r = cb_create_thread(&threads[i], compaction_thread, &ctx[i], 0);
        cb_assert(r == 0);
    }

    for (int i = 0; i < n_threads; i++) {
        int r = cb_join_thread(threads[i]);
        cb_assert(r == 0);
    }

    wait_for_stat_to_be(h, h1, "ep_pending_compactions", 0);

    return SUCCESS;
}

static enum test_result vbucket_destroy(ENGINE_HANDLE *h, ENGINE_HANDLE_V1 *h1,
                                             const char* value = NULL) {
    check(set_vbucket_state(h, h1, 1, vbucket_state_active),
          "Failed to set vbucket state.");

    vbucketDelete(h, h1, 2, value);
    checkeq(PROTOCOL_BINARY_RESPONSE_NOT_MY_VBUCKET,
            last_status.load(),
            "Expected failure deleting non-existent bucket.");

    check(set_vbucket_state(h, h1, 1, vbucket_state_dead),
          "Failed set set vbucket 1 state.");

    vbucketDelete(h, h1, 1, value);
    checkeq(PROTOCOL_BINARY_RESPONSE_SUCCESS, last_status.load(),
            "Expected failure deleting non-existent bucket.");

    check(verify_vbucket_missing(h, h1, 1),
          "vbucket 0 was not missing after deleting it.");

    return SUCCESS;
}

static enum test_result test_vbucket_destroy_stats(ENGINE_HANDLE *h,
                                                   ENGINE_HANDLE_V1 *h1) {

    int cacheSize = get_int_stat(h, h1, "ep_total_cache_size");
    int overhead = get_int_stat(h, h1, "ep_overhead");
    int nonResident = get_int_stat(h, h1, "ep_num_non_resident");

    check(set_vbucket_state(h, h1, 1, vbucket_state_active),
          "Failed to set vbucket state.");

    std::vector<std::string> keys;
    for (int j = 0; j < 2000; ++j) {
        std::stringstream ss;
        ss << "key" << j;
        std::string key(ss.str());
        keys.push_back(key);
    }

    int itemsRemoved = get_int_stat(h, h1, "ep_items_rm_from_checkpoints");
    std::vector<std::string>::iterator it;
    for (it = keys.begin(); it != keys.end(); ++it) {
        item *i;
        checkeq(ENGINE_SUCCESS,
                store(h, h1, NULL, OPERATION_SET, it->c_str(), it->c_str(),
                      &i, 0, 1),
                "Failed to store a value");
        h1->release(h, NULL, i);
    }
    wait_for_flusher_to_settle(h, h1);
    testHarness.time_travel(65);
    wait_for_stat_change(h, h1, "ep_items_rm_from_checkpoints", itemsRemoved);

    check(set_vbucket_state(h, h1, 1, vbucket_state_dead),
          "Failed set set vbucket 1 state.");

    int vbucketDel = get_int_stat(h, h1, "ep_vbucket_del");
    vbucketDelete(h, h1, 1);
    checkeq(PROTOCOL_BINARY_RESPONSE_SUCCESS,
            last_status.load(),
            "Expected failure deleting non-existent bucket.");

    check(verify_vbucket_missing(h, h1, 1),
          "vbucket 1 was not missing after deleting it.");

    wait_for_stat_change(h, h1, "ep_vbucket_del", vbucketDel);

    wait_for_stat_to_be(h, h1, "ep_total_cache_size", cacheSize);
    wait_for_stat_to_be(h, h1, "ep_overhead", overhead);
    wait_for_stat_to_be(h, h1, "ep_num_non_resident", nonResident);

    return SUCCESS;
}

static enum test_result vbucket_destroy_restart(ENGINE_HANDLE *h, ENGINE_HANDLE_V1 *h1,
                                                const char* value = NULL) {
    check(set_vbucket_state(h, h1, 1, vbucket_state_active),
          "Failed to set vbucket state.");

    // Store a value so the restart will try to resurrect it.
    item *i = NULL;
    checkeq(ENGINE_SUCCESS,
            store(h, h1, NULL, OPERATION_SET, "key", "somevalue", &i, 0, 1),
            "Failed to set a value");
    check_key_value(h, h1, "key", "somevalue", 9, 1);
    h1->release(h, NULL, i);

    // Reload to get a flush forced.
    testHarness.reload_engine(&h, &h1,
                              testHarness.engine_path,
                              testHarness.get_current_testcase()->cfg,
                              true, false);
    wait_for_warmup_complete(h, h1);

    check(verify_vbucket_state(h, h1, 1, vbucket_state_active),
          "Bucket state was what it was initially, after restart.");
    check(set_vbucket_state(h, h1, 1, vbucket_state_active),
          "Failed to set vbucket state.");
    check_key_value(h, h1, "key", "somevalue", 9, 1);

    check(set_vbucket_state(h, h1, 1, vbucket_state_dead),
          "Failed set set vbucket 1 state.");

    vbucketDelete(h, h1, 1, value);
    checkeq(PROTOCOL_BINARY_RESPONSE_SUCCESS, last_status.load(),
            "Expected failure deleting non-existent bucket.");

    check(verify_vbucket_missing(h, h1, 1),
          "vbucket 1 was not missing after deleting it.");

    testHarness.reload_engine(&h, &h1,
                              testHarness.engine_path,
                              testHarness.get_current_testcase()->cfg,
                              true, false);
    wait_for_warmup_complete(h, h1);

    if (verify_vbucket_state(h, h1, 1, vbucket_state_pending, true)) {
        std::cerr << "Bucket came up in pending state after delete." << std::endl;
        abort();
    }

    check(verify_vbucket_missing(h, h1, 1),
          "vbucket 1 was not missing after restart.");

    return SUCCESS;
}

static enum test_result test_async_vbucket_destroy(ENGINE_HANDLE *h, ENGINE_HANDLE_V1 *h1) {
    return vbucket_destroy(h, h1);
}

static enum test_result test_sync_vbucket_destroy(ENGINE_HANDLE *h, ENGINE_HANDLE_V1 *h1) {
    return vbucket_destroy(h, h1, "async=0");
}

static enum test_result test_async_vbucket_destroy_restart(ENGINE_HANDLE *h, ENGINE_HANDLE_V1 *h1) {
    return vbucket_destroy_restart(h, h1);
}

static enum test_result test_sync_vbucket_destroy_restart(ENGINE_HANDLE *h, ENGINE_HANDLE_V1 *h1) {
    return vbucket_destroy_restart(h, h1, "async=0");
}

static enum test_result test_vb_set_pending(ENGINE_HANDLE *h, ENGINE_HANDLE_V1 *h1) {
    return test_pending_vb_mutation(h, h1, OPERATION_SET);
}

static enum test_result test_vb_add_pending(ENGINE_HANDLE *h, ENGINE_HANDLE_V1 *h1) {
    return test_pending_vb_mutation(h, h1, OPERATION_ADD);
}

static enum test_result test_vb_cas_pending(ENGINE_HANDLE *h, ENGINE_HANDLE_V1 *h1) {
    return test_pending_vb_mutation(h, h1, OPERATION_CAS);
}

static enum test_result test_vb_set_replica(ENGINE_HANDLE *h, ENGINE_HANDLE_V1 *h1) {
    return test_replica_vb_mutation(h, h1, OPERATION_SET);
}

static enum test_result test_vb_replace_replica(ENGINE_HANDLE *h, ENGINE_HANDLE_V1 *h1) {
    return test_replica_vb_mutation(h, h1, OPERATION_REPLACE);
}

static enum test_result test_vb_replace_pending(ENGINE_HANDLE *h, ENGINE_HANDLE_V1 *h1) {
    return test_pending_vb_mutation(h, h1, OPERATION_REPLACE);
}

static enum test_result test_vb_add_replica(ENGINE_HANDLE *h, ENGINE_HANDLE_V1 *h1) {
    return test_replica_vb_mutation(h, h1, OPERATION_ADD);
}

static enum test_result test_vb_cas_replica(ENGINE_HANDLE *h, ENGINE_HANDLE_V1 *h1) {
    return test_replica_vb_mutation(h, h1, OPERATION_CAS);
}

static enum test_result test_stats_seqno(ENGINE_HANDLE *h, ENGINE_HANDLE_V1 *h1) {
    check(set_vbucket_state(h, h1, 1, vbucket_state_active),
          "Failed to set vbucket state.");

    int num_keys = 100;
    for (int ii = 0; ii < num_keys; ++ii) {
        std::stringstream ss;
        ss << "key" << ii;
        checkeq(ENGINE_SUCCESS,
                store(h, h1, NULL, OPERATION_SET, ss.str().c_str(),
                      "value", NULL, 0, 0),
                "Failed to store an item.");
    }
    wait_for_flusher_to_settle(h, h1);

    checkeq(100, get_int_stat(h, h1, "vb_0:high_seqno", "vbucket-seqno"),
            "Invalid seqno");
    checkeq(100, get_int_stat(h, h1, "vb_0:last_persisted_seqno", "vbucket-seqno"),
            "Unexpected last_persisted_seqno");
    checkeq(0, get_int_stat(h, h1, "vb_1:high_seqno", "vbucket-seqno"),
            "Invalid seqno");
    checkeq(0, get_int_stat(h, h1, "vb_1:high_seqno", "vbucket-seqno 1"),
            "Invalid seqno");
    checkeq(0, get_int_stat(h, h1, "vb_1:last_persisted_seqno", "vbucket-seqno 1"),
            "Invalid last_persisted_seqno");

    uint64_t vb_uuid = get_ull_stat(h, h1, "vb_1:0:id", "failovers");

    auto seqno_stats = get_all_stats(h, h1, "vbucket-seqno 1");
    checkeq(vb_uuid, uint64_t(std::stoull(seqno_stats.at("vb_1:uuid"))),
            "Invalid uuid");

    checkeq(size_t(7), seqno_stats.size(), "Expected seven stats");

    // Check invalid vbucket
    checkeq(ENGINE_NOT_MY_VBUCKET,
            h1->get_stats(h, NULL, "vbucket-seqno 2", 15, add_stats),
            "Expected not my vbucket");

    // Check bad vbucket parameter (not numeric)
    checkeq(ENGINE_EINVAL,
            h1->get_stats(h, NULL, "vbucket-seqno tt2", 17, add_stats),
            "Expected invalid");

    // Check extra spaces at the end
    checkeq(ENGINE_EINVAL,
            h1->get_stats(h, NULL, "vbucket-seqno    ", 17, add_stats),
            "Expected invalid");

    return SUCCESS;
}

static enum test_result test_stats_diskinfo(ENGINE_HANDLE *h,
                                            ENGINE_HANDLE_V1 *h1) {
    check(set_vbucket_state(h, h1, 1, vbucket_state_active),
          "Failed to set vbucket state.");

    int num_keys = 100;
    for (int ii = 0; ii < num_keys; ++ii) {
        std::stringstream ss;
        ss << "key" << ii;
        checkeq(ENGINE_SUCCESS,
                store(h, h1, NULL, OPERATION_SET, ss.str().c_str(),
                      "value", NULL, 0, 1),
                "Failed to store an item.");
    }
    wait_for_flusher_to_settle(h, h1);

    size_t file_size = get_int_stat(h, h1, "ep_db_file_size", "diskinfo");
    size_t data_size = get_int_stat(h, h1, "ep_db_data_size", "diskinfo");
    check(file_size > 0, "DB file size should be greater than 0");
    check(data_size > 0, "DB data size should be greater than 0");
    check(file_size >= data_size, "DB file size should be >= DB data size");
    check(get_int_stat(h, h1, "vb_1:data_size", "diskinfo detail") > 0,
          "VB 1 data size should be greater than 0");

    checkeq(ENGINE_EINVAL,
            h1->get_stats(h, NULL, "diskinfo ", 9, add_stats),
            "Expected invalid");

    checkeq(ENGINE_EINVAL,
            h1->get_stats(h, NULL, "diskinfo detai", 14, add_stats),
            "Expected invalid");

    checkeq(ENGINE_EINVAL,
            h1->get_stats(h, NULL, "diskinfo detaillll", 18, add_stats),
            "Expected invalid");

    return SUCCESS;
}

static enum test_result test_uuid_stats(ENGINE_HANDLE *h,
                                        ENGINE_HANDLE_V1 *h1)
{
    vals.clear();
    checkeq(ENGINE_SUCCESS,
            h1->get_stats(h, NULL, "uuid", 4, add_stats),
            "Failed to get stats.");
    check(vals["uuid"] == "foobar", "Incorrect uuid");
    return SUCCESS;
}

static enum test_result test_item_stats(ENGINE_HANDLE *h, ENGINE_HANDLE_V1 *h1) {
    item *i = NULL;
    checkeq(ENGINE_SUCCESS,
            store(h, h1, NULL, OPERATION_SET, "key", "somevalue", &i, 0, 0),
            "Failed set.");
    h1->release(h, NULL, i);
    wait_for_flusher_to_settle(h, h1);
    checkeq(ENGINE_SUCCESS,
            store(h, h1, NULL, OPERATION_SET, "key", "somevalueX", &i, 0, 0),
            "Failed set.");
    h1->release(h, NULL, i);
    wait_for_flusher_to_settle(h, h1);
    checkeq(ENGINE_SUCCESS,
            store(h, h1, NULL, OPERATION_SET, "key1", "somevalueY", &i, 0, 0),
            "Failed set.");
    h1->release(h, NULL, i);
    wait_for_flusher_to_settle(h, h1);

    check_key_value(h, h1, "key", "somevalueX", 10);
    check_key_value(h, h1, "key1", "somevalueY", 10);

    checkeq(ENGINE_SUCCESS, del(h, h1, "key1", 0, 0),
            "Failed remove with value.");
    wait_for_flusher_to_settle(h, h1);

    checkeq(ENGINE_SUCCESS,
            store(h, h1, NULL, OPERATION_SET, "key1", "someothervalue", &i, 0, 0),
            "Failed set.");
    h1->release(h, NULL, i);
    wait_for_flusher_to_settle(h, h1);

    check_key_value(h, h1, "key1", "someothervalue", 14);

    checkeq(3, get_int_stat(h, h1, "vb_active_ops_create"),
            "Expected 3 creations");
    checkeq(1, get_int_stat(h, h1, "vb_active_ops_update"),
            "Expected 1 updation");
    checkeq(1, get_int_stat(h, h1, "vb_active_ops_delete"),
            "Expected 1 deletion");

    return SUCCESS;
}

static enum test_result test_stats(ENGINE_HANDLE *h, ENGINE_HANDLE_V1 *h1) {
    vals.clear();
    checkeq(ENGINE_SUCCESS,
            h1->get_stats(h, NULL, NULL, 0, add_stats),
            "Failed to get stats.");
    check(vals.size() > 10, "Kind of expected more stats than that.");
    check(vals.find("ep_version") != vals.end(), "Found no ep_version.");

    return SUCCESS;
}

static enum test_result test_mem_stats(ENGINE_HANDLE *h, ENGINE_HANDLE_V1 *h1) {
    char value[2048];
    memset(value, 'b', sizeof(value));
    strcpy(value + sizeof(value) - 4, "\r\n");
    int itemsRemoved = get_int_stat(h, h1, "ep_items_rm_from_checkpoints");
    wait_for_persisted_value(h, h1, "key", value);
    testHarness.time_travel(65);
    wait_for_stat_change(h, h1, "ep_items_rm_from_checkpoints", itemsRemoved);
    int mem_used = get_int_stat(h, h1, "mem_used");
    int cache_size = get_int_stat(h, h1, "ep_total_cache_size");
    int overhead = get_int_stat(h, h1, "ep_overhead");
    int value_size = get_int_stat(h, h1, "ep_value_size");
    check((mem_used - overhead) > cache_size,
          "ep_kv_size should be greater than the hashtable cache size due to the checkpoint overhead");
    evict_key(h, h1, "key", 0, "Ejected.");

    check(get_int_stat(h, h1, "ep_total_cache_size") <= cache_size,
          "Evict a value shouldn't increase the total cache size");
    check(get_int_stat(h, h1, "mem_used") < mem_used,
          "Expected mem_used to decrease when an item is evicted");

    check_key_value(h, h1, "key", value, strlen(value), 0); // Load an item from disk again.

    check(get_int_stat(h, h1, "mem_used") >= mem_used,
          "Expected mem_used to remain the same after an item is loaded from disk");
    check(get_int_stat(h, h1, "ep_value_size") == value_size,
          "Expected ep_value_size to remain the same after item is loaded from disk");

    return SUCCESS;
}

static enum test_result test_io_stats(ENGINE_HANDLE *h, ENGINE_HANDLE_V1 *h1) {
    int exp_read_bytes = 4, exp_write_bytes;
    std::string backend = get_str_stat(h, h1, "ep_backend");
    if (backend == "forestdb") {
        exp_write_bytes = 35; /* TBD: Do not hard code the value */
    } else if (backend == "couchdb") {
        exp_write_bytes = 22; /* TBD: Do not hard code the value */
    } else {
        return SKIPPED;
    }

    h1->reset_stats(h, NULL);

    check(get_int_stat(h, h1, "rw_0:io_num_read", "kvstore") == 0,
          "Expected reset stats to set io_num_read to zero");
    check(get_int_stat(h, h1, "rw_0:io_num_write", "kvstore") == 0,
          "Expected reset stats to set io_num_write to zero");
    check(get_int_stat(h, h1, "rw_0:io_read_bytes", "kvstore") == 0,
          "Expected reset stats to set io_read_bytes to zero");
    check(get_int_stat(h, h1, "rw_0:io_write_bytes", "kvstore") == 0,
          "Expected reset stats to set io_write_bytes to zero");
    wait_for_persisted_value(h, h1, "a", "b\r\n");
    check(get_int_stat(h, h1, "rw_0:io_num_read", "kvstore") == 0 &&
          get_int_stat(h, h1, "rw_0:io_read_bytes", "kvstore") == 0,
          "Expected storing one value to not change the read counter");

    check(get_int_stat(h, h1, "rw_0:io_num_write", "kvstore") == 1 &&
          get_int_stat(h, h1, "rw_0:io_write_bytes", "kvstore") ==
                                                                exp_write_bytes,
          "Expected storing the key to update the write counter");
    evict_key(h, h1, "a", 0, "Ejected.");

    check_key_value(h, h1, "a", "b\r\n", 3, 0);

    std::stringstream numReadStatStr;
    std::stringstream readBytesStatStr;

    if (backend == "couchdb") {
        numReadStatStr << "ro_" << 0 << ":io_num_read";
        readBytesStatStr << "ro_" << 0 << ":io_read_bytes";
    } else if (backend == "forestdb") {
        numReadStatStr << "rw_" << 0 << ":io_num_read";
        readBytesStatStr << "rw_" << 0 << ":io_read_bytes";
    } else {
        cb_assert(false);
    }

    check(get_int_stat(h, h1, numReadStatStr.str().c_str(), "kvstore") == 1 &&
              get_int_stat(h, h1, readBytesStatStr.str().c_str(), "kvstore") ==
                                                                 exp_read_bytes,
          "Expected reading the value back in to update the read counter");
    check(get_int_stat(h, h1, "rw_0:io_num_write", "kvstore") == 1 &&
          get_int_stat(h, h1, "rw_0:io_write_bytes", "kvstore") ==
                                                                exp_write_bytes,
          "Expected reading the value back in to not update the write counter");

    return SUCCESS;
}

static enum test_result test_vb_file_stats(ENGINE_HANDLE *h,
                                        ENGINE_HANDLE_V1 *h1) {
    wait_for_flusher_to_settle(h, h1);
    wait_for_stat_change(h, h1, "ep_db_data_size", 0);

    int old_data_size = get_int_stat(h, h1, "ep_db_data_size");
    int old_file_size = get_int_stat(h, h1, "ep_db_file_size");
    check(old_file_size != 0, "Expected a non-zero value for ep_db_file_size");

    // Write a value and test ...
    wait_for_persisted_value(h, h1, "a", "b\r\n");
    check(get_int_stat(h, h1, "ep_db_data_size") > old_data_size,
          "Expected the DB data size to increase");
    check(get_int_stat(h, h1, "ep_db_file_size") > old_file_size,
          "Expected the DB file size to increase");

    check(get_int_stat(h, h1, "vb_0:db_data_size", "vbucket-details 0") > 0,
          "Expected the vbucket DB data size to non-zero");
    check(get_int_stat(h, h1, "vb_0:db_file_size", "vbucket-details 0") > 0,
          "Expected the vbucket DB file size to non-zero");
    return SUCCESS;
}

static enum test_result test_vb_file_stats_after_warmup(ENGINE_HANDLE *h,
                                                        ENGINE_HANDLE_V1 *h1) {

    item *it = NULL;
    for (int i = 0; i < 100; ++i) {
        std::stringstream key;
        key << "key-" << i;
        checkeq(ENGINE_SUCCESS,
                store(h, h1, NULL, OPERATION_SET, key.str().c_str(), "somevalue", &it),
                "Error setting.");
        h1->release(h, NULL, it);
    }
    wait_for_flusher_to_settle(h, h1);

    int fileSize = get_int_stat(h, h1, "vb_0:db_file_size", "vbucket-details 0");
    int spaceUsed = get_int_stat(h, h1, "vb_0:db_data_size", "vbucket-details 0");

    // Restart the engine.
    testHarness.reload_engine(&h, &h1,
                              testHarness.engine_path,
                              testHarness.get_current_testcase()->cfg,
                              true, false);
    wait_for_warmup_complete(h, h1);

    int newFileSize = get_int_stat(h, h1, "vb_0:db_file_size", "vbucket-details 0");
    int newSpaceUsed = get_int_stat(h, h1, "vb_0:db_data_size", "vbucket-details 0");

    check((float)newFileSize >= 0.9 * fileSize, "Unexpected fileSize for vbucket");
    check((float)newSpaceUsed >= 0.9 * spaceUsed, "Unexpected spaceUsed for vbucket");

    return SUCCESS;
}

static enum test_result test_bg_stats(ENGINE_HANDLE *h, ENGINE_HANDLE_V1 *h1) {
    h1->reset_stats(h, NULL);
    wait_for_persisted_value(h, h1, "a", "b\r\n");
    evict_key(h, h1, "a", 0, "Ejected.");
    testHarness.time_travel(43);
    check_key_value(h, h1, "a", "b\r\n", 3, 0);

    auto stats = get_all_stats(h, h1);
    checkeq(1, std::stoi(stats.at("ep_bg_num_samples")),
               "Expected one sample");

    const char* bg_keys[] = { "ep_bg_min_wait",
                              "ep_bg_max_wait",
                              "ep_bg_wait_avg",
                              "ep_bg_min_load",
                              "ep_bg_max_load",
                              "ep_bg_load_avg"};
    for (const auto* key : bg_keys) {
        check(stats.find(key) != stats.end(),
              (std::string("Found no ") + key).c_str());
    }

    evict_key(h, h1, "a", 0, "Ejected.");
    check_key_value(h, h1, "a", "b\r\n", 3, 0);
    check(get_int_stat(h, h1, "ep_bg_num_samples") == 2,
          "Expected one sample");

    h1->reset_stats(h, NULL);
    checkeq(0, get_int_stat(h, h1, "ep_bg_fetched"),
            "ep_bg_fetched is not reset to 0");
    return SUCCESS;
}

static enum test_result test_bg_meta_stats(ENGINE_HANDLE *h, ENGINE_HANDLE_V1 *h1) {
    item *itm = NULL;
    h1->reset_stats(h, NULL);

    wait_for_persisted_value(h, h1, "k1", "v1");
    wait_for_persisted_value(h, h1, "k2", "v2");

    evict_key(h, h1, "k1", 0, "Ejected.");
    checkeq(ENGINE_SUCCESS,
            del(h, h1, "k2", 0, 0), "Failed remove with value.");
    wait_for_stat_to_be(h, h1, "curr_items", 1);

    checkeq(0, get_int_stat(h, h1, "ep_bg_fetched"), "Expected bg_fetched to be 0");
    checkeq(0, get_int_stat(h, h1, "ep_bg_meta_fetched"), "Expected bg_meta_fetched to be 0");

    check(get_meta(h, h1, "k2"), "Get meta failed");
    checkeq(0, get_int_stat(h, h1, "ep_bg_fetched"), "Expected bg_fetched to be 0");
    checkeq(1, get_int_stat(h, h1, "ep_bg_meta_fetched"), "Expected bg_meta_fetched to be 1");

    checkeq(ENGINE_SUCCESS, h1->get(h, NULL, &itm, "k1", 2, 0), "Missing key");
    checkeq(1, get_int_stat(h, h1, "ep_bg_fetched"), "Expected bg_fetched to be 1");
    checkeq(1, get_int_stat(h, h1, "ep_bg_meta_fetched"), "Expected bg_meta_fetched to be 1");
    h1->release(h, NULL, itm);

    // store new key with some random metadata
    const size_t keylen = strlen("k3");
    ItemMetaData itemMeta;
    itemMeta.revSeqno = 10;
    itemMeta.cas = 0xdeadbeef;
    itemMeta.exptime = 0;
    itemMeta.flags = 0xdeadbeef;

    add_with_meta(h, h1, "k3", keylen, NULL, 0, 0, &itemMeta);
    checkeq(PROTOCOL_BINARY_RESPONSE_SUCCESS, last_status.load(), "Set meta failed");

    check(get_meta(h, h1, "k2"), "Get meta failed");
    checkeq(1, get_int_stat(h, h1, "ep_bg_fetched"), "Expected bg_fetched to be 1");
    checkeq(1, get_int_stat(h, h1, "ep_bg_meta_fetched"),
            "Expected bg_meta_fetched to remain at 1");

    return SUCCESS;
}

static enum test_result test_key_stats(ENGINE_HANDLE *h, ENGINE_HANDLE_V1 *h1) {
    item *i = NULL;

    check(set_vbucket_state(h, h1, 1, vbucket_state_active), "Failed set vbucket 1 state.");

    // set (k1,v1) in vbucket 0
    checkeq(ENGINE_SUCCESS,
            store(h, h1, NULL, OPERATION_SET,"k1", "v1", &i, 0, 0),
            "Failed to store an item.");
    h1->release(h, NULL, i);
    // set (k2,v2) in vbucket 1
    checkeq(ENGINE_SUCCESS,
            store(h, h1, NULL, OPERATION_SET,"k2", "v2", &i, 0, 1),
            "Failed to store an item.");
    h1->release(h, NULL, i);

    const void *cookie = testHarness.create_cookie();

    // stat for key "k1" and vbucket "0"
    const char *statkey1 = "key k1 0";
    checkeq(ENGINE_SUCCESS,
            h1->get_stats(h, cookie, statkey1, strlen(statkey1), add_stats),
            "Failed to get stats.");
    check(vals.find("key_is_dirty") != vals.end(), "Found no key_is_dirty");
    check(vals.find("key_exptime") != vals.end(), "Found no key_exptime");
    check(vals.find("key_flags") != vals.end(), "Found no key_flags");
    check(vals.find("key_cas") != vals.end(), "Found no key_cas");
    check(vals.find("key_vb_state") != vals.end(), "Found no key_vb_state");

    // stat for key "k2" and vbucket "1"
    const char *statkey2 = "key k2 1";
    checkeq(ENGINE_SUCCESS,
            h1->get_stats(h, cookie, statkey2, strlen(statkey2), add_stats),
            "Failed to get stats.");
    check(vals.find("key_is_dirty") != vals.end(), "Found no key_is_dirty");
    check(vals.find("key_exptime") != vals.end(), "Found no key_exptime");
    check(vals.find("key_flags") != vals.end(), "Found no key_flags");
    check(vals.find("key_cas") != vals.end(), "Found no key_cas");
    check(vals.find("key_vb_state") != vals.end(), "Found no key_vb_state");

    testHarness.destroy_cookie(cookie);
    return SUCCESS;
}

static enum test_result test_vkey_stats(ENGINE_HANDLE *h, ENGINE_HANDLE_V1 *h1) {
    check(set_vbucket_state(h, h1, 1, vbucket_state_active), "Failed set vbucket 1 state.");
    check(set_vbucket_state(h, h1, 2, vbucket_state_active), "Failed set vbucket 2 state.");
    check(set_vbucket_state(h, h1, 3, vbucket_state_active), "Failed set vbucket 3 state.");
    check(set_vbucket_state(h, h1, 4, vbucket_state_active), "Failed set vbucket 4 state.");

    wait_for_persisted_value(h, h1, "k1", "v1");
    wait_for_persisted_value(h, h1, "k2", "v2", 1);
    wait_for_persisted_value(h, h1, "k3", "v3", 2);
    wait_for_persisted_value(h, h1, "k4", "v4", 3);
    wait_for_persisted_value(h, h1, "k5", "v5", 4);

    check(set_vbucket_state(h, h1, 2, vbucket_state_replica), "Failed to set VB2 state.");
    check(set_vbucket_state(h, h1, 3, vbucket_state_pending), "Failed to set VB3 state.");
    check(set_vbucket_state(h, h1, 4, vbucket_state_dead), "Failed to set VB4 state.");

    const void *cookie = testHarness.create_cookie();

    // stat for key "k1" and vbucket "0"
    const char *statkey1 = "vkey k1 0";
    checkeq(ENGINE_SUCCESS,
            h1->get_stats(h, cookie, statkey1, strlen(statkey1), add_stats),
            "Failed to get stats.");
    check(vals.find("key_is_dirty") != vals.end(), "Found no key_is_dirty");
    check(vals.find("key_exptime") != vals.end(), "Found no key_exptime");
    check(vals.find("key_flags") != vals.end(), "Found no key_flags");
    check(vals.find("key_cas") != vals.end(), "Found no key_cas");
    check(vals.find("key_vb_state") != vals.end(), "Found no key_vb_state");
    check(vals.find("key_valid") != vals.end(), "Found no key_valid");

    // stat for key "k2" and vbucket "1"
    const char *statkey2 = "vkey k2 1";
    checkeq(ENGINE_SUCCESS,
            h1->get_stats(h, cookie, statkey2, strlen(statkey2), add_stats),
            "Failed to get stats.");
    check(vals.find("key_is_dirty") != vals.end(), "Found no key_is_dirty");
    check(vals.find("key_exptime") != vals.end(), "Found no key_exptime");
    check(vals.find("key_flags") != vals.end(), "Found no key_flags");
    check(vals.find("key_cas") != vals.end(), "Found no key_cas");
    check(vals.find("key_vb_state") != vals.end(), "Found no key_vb_state");
    check(vals.find("key_valid") != vals.end(), "Found no key_valid");

    // stat for key "k3" and vbucket "2"
    const char *statkey3 = "vkey k3 2";
    checkeq(ENGINE_SUCCESS,
            h1->get_stats(h, cookie, statkey3, strlen(statkey3), add_stats),
            "Failed to get stats.");
    check(vals.find("key_is_dirty") != vals.end(), "Found no key_is_dirty");
    check(vals.find("key_exptime") != vals.end(), "Found no key_exptime");
    check(vals.find("key_flags") != vals.end(), "Found no key_flags");
    check(vals.find("key_cas") != vals.end(), "Found no key_cas");
    check(vals.find("key_vb_state") != vals.end(), "Found no key_vb_state");
    check(vals.find("key_valid") != vals.end(), "Found no key_valid");

    // stat for key "k4" and vbucket "3"
    const char *statkey4 = "vkey k4 3";
    checkeq(ENGINE_SUCCESS,
            h1->get_stats(h, cookie, statkey4, strlen(statkey4), add_stats),
            "Failed to get stats.");
    check(vals.find("key_is_dirty") != vals.end(), "Found no key_is_dirty");
    check(vals.find("key_exptime") != vals.end(), "Found no key_exptime");
    check(vals.find("key_flags") != vals.end(), "Found no key_flags");
    check(vals.find("key_cas") != vals.end(), "Found no key_cas");
    check(vals.find("key_vb_state") != vals.end(), "Found no key_vb_state");
    check(vals.find("key_valid") != vals.end(), "Found no key_valid");

    // stat for key "k5" and vbucket "4"
    const char *statkey5 = "vkey k5 4";
    checkeq(ENGINE_SUCCESS,
            h1->get_stats(h, cookie, statkey5, strlen(statkey5), add_stats),
            "Failed to get stats.");
    check(vals.find("key_is_dirty") != vals.end(), "Found no key_is_dirty");
    check(vals.find("key_exptime") != vals.end(), "Found no key_exptime");
    check(vals.find("key_flags") != vals.end(), "Found no key_flags");
    check(vals.find("key_cas") != vals.end(), "Found no key_cas");
    check(vals.find("key_vb_state") != vals.end(), "Found no key_vb_state");
    check(vals.find("key_valid") != vals.end(), "Found no key_valid");

    testHarness.destroy_cookie(cookie);
    return SUCCESS;
}

static enum test_result test_warmup_conf(ENGINE_HANDLE *h, ENGINE_HANDLE_V1 *h1) {
    checkeq(100, get_int_stat(h, h1, "ep_warmup_min_items_threshold"),
            "Incorrect initial warmup min items threshold.");
    checkeq(100, get_int_stat(h, h1, "ep_warmup_min_memory_threshold"),
            "Incorrect initial warmup min memory threshold.");

    check(!set_param(h, h1, protocol_binary_engine_param_flush,
                     "warmup_min_items_threshold", "a"),
          "Set warmup_min_items_threshold should have failed");
    check(!set_param(h, h1, protocol_binary_engine_param_flush,
                     "warmup_min_items_threshold", "a"),
          "Set warmup_min_memory_threshold should have failed");

    check(set_param(h, h1, protocol_binary_engine_param_flush,
                    "warmup_min_items_threshold", "80"),
          "Set warmup_min_items_threshold should have worked");
    check(set_param(h, h1, protocol_binary_engine_param_flush,
                    "warmup_min_memory_threshold", "80"),
          "Set warmup_min_memory_threshold should have worked");

    checkeq(80, get_int_stat(h, h1, "ep_warmup_min_items_threshold"),
            "Incorrect smaller warmup min items threshold.");
    checkeq(80, get_int_stat(h, h1, "ep_warmup_min_memory_threshold"),
            "Incorrect smaller warmup min memory threshold.");

    item *it = NULL;
    for (int i = 0; i < 100; ++i) {
        std::stringstream key;
        key << "key-" << i;
        checkeq(ENGINE_SUCCESS,
                store(h, h1, NULL, OPERATION_SET, key.str().c_str(), "somevalue", &it),
                "Error setting.");
        h1->release(h, NULL, it);
    }

    // Restart the server.
    std::string config(testHarness.get_current_testcase()->cfg);
    config = config + "warmup_min_memory_threshold=0";
    testHarness.reload_engine(&h, &h1,
                              testHarness.engine_path,
                              config.c_str(),
                              true, false);
    wait_for_warmup_complete(h, h1);

    const std::string eviction_policy = get_str_stat(h, h1, "ep_item_eviction_policy");
    if (eviction_policy == "value_only") {
        checkeq(100, get_int_stat(h, h1, "ep_warmup_key_count", "warmup"),
                "Expected 100 keys loaded after warmup");
    } else { // Full eviction mode
        checkeq(0, get_int_stat(h, h1, "ep_warmup_key_count", "warmup"),
                "Expected 0 keys loaded after warmup");
    }

    checkeq(0, get_int_stat(h, h1, "ep_warmup_value_count", "warmup"),
            "Expected 0 values loaded after warmup");

    return SUCCESS;
}

static enum test_result test_bloomfilter_conf(ENGINE_HANDLE *h,
                                              ENGINE_HANDLE_V1 *h1) {

    if (get_bool_stat(h, h1, "ep_bfilter_enabled") == false) {
        check(set_param(h, h1, protocol_binary_engine_param_flush,
                        "bfilter_enabled", "true"),
              "Set bloomfilter_enabled should have worked");
    }
    check(get_bool_stat(h, h1, "ep_bfilter_enabled"),
          "Bloom filter wasn't enabled");

    check(get_float_stat(h, h1, "ep_bfilter_residency_threshold") == (float)0.1,
          "Incorrect initial bfilter_residency_threshold.");

    check(set_param(h, h1, protocol_binary_engine_param_flush,
          "bfilter_enabled", "false"),
          "Set bloomfilter_enabled should have worked.");
    check(set_param(h, h1, protocol_binary_engine_param_flush,
          "bfilter_residency_threshold", "0.15"),
          "Set bfilter_residency_threshold should have worked.");

    check(get_bool_stat(h, h1, "ep_bfilter_enabled") == false,
          "Bloom filter should have been disabled.");
    check(get_float_stat(h, h1, "ep_bfilter_residency_threshold") == (float)0.15,
          "Incorrect bfilter_residency_threshold.");

    return SUCCESS;
}

static enum test_result test_bloomfilters(ENGINE_HANDLE *h,
                                          ENGINE_HANDLE_V1 *h1) {

    if (get_bool_stat(h, h1, "ep_bfilter_enabled") == false) {
        check(set_param(h, h1, protocol_binary_engine_param_flush,
                    "bfilter_enabled", "true"),
                "Set bloomfilter_enabled should have worked");
    }
    check(get_bool_stat(h, h1, "ep_bfilter_enabled"),
            "Bloom filter wasn't enabled");

    // Key is only present if bgOperations is non-zero.
    int num_read_attempts = get_int_stat_or_default(h, h1, 0,
                                                    "ep_bg_num_samples");

    // Ensure vbucket's bloom filter is enabled
    checkeq(std::string("ENABLED"),
            get_str_stat(h, h1, "vb_0:bloom_filter", "vbucket-details 0"),
            "Vbucket 0's bloom filter wasn't enabled upon setup!");

    int i;
    item *it = NULL;

    // Insert 10 items.
    for (i = 0; i < 10; ++i) {
        std::stringstream key;
        key << "key-" << i;
        checkeq(ENGINE_SUCCESS,
                store(h, h1, NULL, OPERATION_SET, key.str().c_str(),
                      "somevalue", &it),
                "Error setting.");
        h1->release(h, NULL, it);
    }
    wait_for_flusher_to_settle(h, h1);

    // Evict all 10 items.
    for (i = 0; i < 10; ++i) {
        std::stringstream key;
        key << "key-" << i;
        evict_key(h, h1, key.str().c_str(), 0, "Ejected.");
    }
    wait_for_flusher_to_settle(h, h1);

    // Ensure 10 items are non-resident.
    cb_assert(10 == get_int_stat(h, h1, "ep_num_non_resident"));

    // Issue delete on first 5 items.
    for (i = 0; i < 5; ++i) {
        std::stringstream key;
        key << "key-" << i;
        checkeq(ENGINE_SUCCESS,
                del(h, h1, key.str().c_str(), 0, 0),
                "Failed remove with value.");
    }
    wait_for_flusher_to_settle(h, h1);

    // Ensure that there are 5 non-resident items
    cb_assert(5 == get_int_stat(h, h1, "ep_num_non_resident"));
    cb_assert(5 == get_int_stat(h, h1, "curr_items"));

    checkeq(ENGINE_SUCCESS,
            h1->get_stats(h, NULL, NULL, 0, add_stats),
            "Failed to get stats.");
    std::string eviction_policy = vals.find("ep_item_eviction_policy")->second;

    useconds_t sleepTime = 128;

    if (eviction_policy == "value_only") {  // VALUE-ONLY EVICTION MODE

        checkeq(5,
                get_int_stat(h, h1, "vb_0:bloom_filter_key_count",
                             "vbucket-details 0"),
                "Unexpected no. of keys in bloom filter");

        checkeq(num_read_attempts,
                get_int_stat_or_default(h, h1, 0, "ep_bg_num_samples"),
                "Expected bgFetch attempts to remain unchanged");

        for (i = 0; i < 5; ++i) {
            std::stringstream key;
            key << "key-" << i;
            check(get_meta(h, h1, key.str().c_str()), "Get meta failed");
        }

        // GetMeta would cause bgFetches as bloomfilter contains
        // the deleted items.
        checkeq(num_read_attempts + 5,
                get_int_stat(h, h1, "ep_bg_num_samples"),
                "Expected bgFetch attempts to increase by five");

        // Run compaction, with drop_deletes
        compact_db(h, h1, 0, 0, 15, 15, 1);
        while (get_int_stat(h, h1, "ep_pending_compactions") != 0) {
            decayingSleep(&sleepTime);
        }

        for (i = 0; i < 5; ++i) {
            std::stringstream key;
            key << "key-" << i;
            check(get_meta(h, h1, key.str().c_str()), "Get meta failed");
        }
        checkeq(num_read_attempts + 5,
                get_int_stat(h, h1, "ep_bg_num_samples"),
                "Expected bgFetch attempts to stay as before");

    } else {                                // FULL EVICTION MODE

        checkeq(10,
                get_int_stat(h, h1, "vb_0:bloom_filter_key_count",
                             "vbucket-details 0"),
                "Unexpected no. of keys in bloom filter");


        // Because of issuing deletes on non-resident items
        checkeq(num_read_attempts + 5,
                get_int_stat(h, h1, "ep_bg_num_samples"),
                "Expected bgFetch attempts to increase by five, after deletes");

        // Run compaction, with drop_deletes, to exclude deleted items
        // from bloomfilter.
        compact_db(h, h1, 0, 0, 15, 15, 1);
        while (get_int_stat(h, h1, "ep_pending_compactions") != 0) {
            decayingSleep(&sleepTime);
        }

        for (i = 0; i < 5; i++) {
            std::stringstream key;
            key << "key-" << i;
            checkeq(ENGINE_KEY_ENOENT,
                    h1->get(h, NULL, &it, key.str().c_str(), key.str().length(), 0),
                    "Unable to get stored item");
        }
        // + 6 because last delete is not purged by the compactor
        checkeq(num_read_attempts + 6,
                get_int_stat(h, h1, "ep_bg_num_samples"),
                "Expected bgFetch attempts to stay as before");
    }

    return SUCCESS;
}

static enum test_result test_bloomfilters_with_store_apis(ENGINE_HANDLE *h,
                                                          ENGINE_HANDLE_V1 *h1) {
    if (get_bool_stat(h, h1, "ep_bfilter_enabled") == false) {
        check(set_param(h, h1, protocol_binary_engine_param_flush,
                    "bfilter_enabled", "true"),
                "Set bloomfilter_enabled should have worked");
    }
    check(get_bool_stat(h, h1, "ep_bfilter_enabled"),
            "Bloom filter wasn't enabled");

    int num_read_attempts = get_int_stat_or_default(h, h1, 0,
                                                    "ep_bg_num_samples");

    // Ensure vbucket's bloom filter is enabled
    checkeq(std::string("ENABLED"),
            get_str_stat(h, h1, "vb_0:bloom_filter", "vbucket-details 0"),
            "Vbucket 0's bloom filter wasn't enabled upon setup!");

    for (int i = 0; i < 1000; i++) {
        std::stringstream key;
        key << "key-" << i;
        check(!get_meta(h, h1, key.str().c_str()),
                "Get meta should fail.");
    }

    checkeq(num_read_attempts,
            get_int_stat_or_default(h, h1, 0, "ep_bg_num_samples"),
            "Expected no bgFetch attempts");

    checkeq(ENGINE_SUCCESS,
            h1->get_stats(h, NULL, NULL, 0, add_stats),
            "Failed to get stats.");
    std::string eviction_policy = vals.find("ep_item_eviction_policy")->second;

    if (eviction_policy == "full_eviction") {  // FULL EVICTION MODE
        // Set with Meta
        int j;
        for (j = 0; j < 10; j++) {
            uint64_t cas_for_set = last_cas;
            // init some random metadata
            ItemMetaData itm_meta;
            itm_meta.revSeqno = 10;
            itm_meta.cas = 0xdeadbeef;
            itm_meta.exptime = time(NULL) + 300;
            itm_meta.flags = 0xdeadbeef;

            std::stringstream key;
            key << "swm-" << j;
            set_with_meta(h, h1, key.str().c_str(), key.str().length(),
                          "somevalue", 9, 0, &itm_meta, cas_for_set);
        }

        checkeq(num_read_attempts,
                get_int_stat_or_default(h, h1, 0, "ep_bg_num_samples"),
                "Expected no bgFetch attempts");

        item *itm = NULL;
        // Add
        for (j = 0; j < 10; j++) {
            std::stringstream key;
            key << "add-" << j;

            checkeq(ENGINE_SUCCESS,
                    store(h, h1, NULL, OPERATION_ADD, key.str().c_str(),
                          "newvalue", &itm),
                    "Failed to add value again.");
            h1->release(h, NULL, itm);
        }

        checkeq(num_read_attempts,
                get_int_stat_or_default(h, h1, 0, "ep_bg_num_samples"),
                "Expected no bgFetch attempts");

        // Delete
        for (j = 0; j < 10; j++) {
            std::stringstream key;
            key << "del-" << j;
            checkeq(ENGINE_KEY_ENOENT,
                    del(h, h1, key.str().c_str(), 0, 0),
                    "Failed remove with value.");
        }

        checkeq(num_read_attempts,
                get_int_stat_or_default(h, h1, 0, "ep_bg_num_samples"),
                "Expected no bgFetch attempts");

    }

    return SUCCESS;
}

static enum test_result test_bloomfilter_delete_plus_set_scenario(
                                       ENGINE_HANDLE *h, ENGINE_HANDLE_V1 *h1) {
    if (get_bool_stat(h, h1, "ep_bfilter_enabled") == false) {
        check(set_param(h, h1, protocol_binary_engine_param_flush,
                    "bfilter_enabled", "true"),
                "Set bloomfilter_enabled should have worked");
    }
    check(get_bool_stat(h, h1, "ep_bfilter_enabled"),
            "Bloom filter wasn't enabled");

    // Ensure vbucket's bloom filter is enabled
    checkeq(std::string("ENABLED"),
            get_str_stat(h, h1, "vb_0:bloom_filter", "vbucket-details 0"),
            "Vbucket 0's bloom filter wasn't enabled upon setup!");

    item *itm = NULL;
    checkeq(ENGINE_SUCCESS,
            store(h, h1, NULL, OPERATION_SET,"k1", "v1", &itm),
            "Failed to fail to store an item.");
    h1->release(h, NULL, itm);

    wait_for_flusher_to_settle(h, h1);
    int num_writes = get_int_stat(h, h1, "rw_0:io_num_write", "kvstore");
    int num_persisted = get_int_stat(h, h1, "ep_total_persisted");
    cb_assert(num_writes == 1 && num_persisted == 1);

    checkeq(ENGINE_SUCCESS,
            del(h, h1, "k1", 0, 0), "Failed remove with value.");
    stop_persistence(h, h1);
    checkeq(ENGINE_SUCCESS,
            store(h, h1, NULL, OPERATION_SET,"k1", "v2", &itm, 0, 0),
            "Failed to fail to store an item.");
    h1->release(h, NULL, itm);
    int key_count = get_int_stat(h, h1, "vb_0:bloom_filter_key_count",
                                 "vbucket-details 0");

    if (key_count == 0) {
        check(get_int_stat(h, h1, "rw_0:io_num_write", "kvstore") <= 2,
                "Unexpected number of writes");
        start_persistence(h, h1);
        wait_for_flusher_to_settle(h, h1);
        checkeq(0, get_int_stat(h, h1, "vb_0:bloom_filter_key_count",
                                "vbucket-details 0"),
                "Unexpected number of keys in bloomfilter");
    } else {
        cb_assert(key_count == 1);
        checkeq(2, get_int_stat(h, h1, "rw_0:io_num_write", "kvstore"),
                "Unexpected number of writes");
        start_persistence(h, h1);
        wait_for_flusher_to_settle(h, h1);
        checkeq(1, get_int_stat(h, h1, "vb_0:bloom_filter_key_count",
                                "vbucket-details 0"),
                "Unexpected number of keys in bloomfilter");
    }

    return SUCCESS;
}

static enum test_result test_datatype(ENGINE_HANDLE *h, ENGINE_HANDLE_V1 *h1) {
    const void *cookie = testHarness.create_cookie();
    testHarness.set_datatype_support(cookie, true);

    item *itm = NULL;
    const std::string key("{\"foo\":\"bar\"}");
    const protocol_binary_datatype_t datatype = PROTOCOL_BINARY_DATATYPE_JSON;
    uint64_t cas = 0;
    std::string value("x");
    checkeq(ENGINE_SUCCESS,
            storeCasOut(h, h1, NULL, 0, key, value, datatype, itm, cas),
            "Expected set to succeed");

    checkeq(ENGINE_SUCCESS,
            h1->get(h, cookie, &itm, key.c_str(), key.size(), 0),
            "Unable to get stored item");

    item_info info;
    info.nvalue = 1;
    h1->get_item_info(h, cookie, itm, &info);
    h1->release(h, cookie, itm);
    checkeq(static_cast<uint8_t>(PROTOCOL_BINARY_DATATYPE_JSON),
            info.datatype, "Invalid datatype");

    const char* key1 = "foo";
    const char* val1 = "{\"foo1\":\"bar1\"}";
    ItemMetaData itm_meta;
    itm_meta.revSeqno = 10;
    itm_meta.cas = info.cas;
    itm_meta.exptime = info.exptime;
    itm_meta.flags = info.flags;
    set_with_meta(h, h1, key1, strlen(key1), val1, strlen(val1), 0, &itm_meta,
                  last_cas, false, info.datatype, false, cookie);

    checkeq(ENGINE_SUCCESS,
            h1->get(h, cookie, &itm, key1, strlen(key1), 0),
            "Unable to get stored item");

    h1->get_item_info(h, cookie, itm, &info);
    h1->release(h, cookie, itm);
    checkeq(static_cast<uint8_t>(PROTOCOL_BINARY_DATATYPE_JSON),
            info.datatype, "Invalid datatype, when setWithMeta");

    testHarness.destroy_cookie(cookie);
    return SUCCESS;
}

static enum test_result test_datatype_with_unknown_command(ENGINE_HANDLE *h,
                                                           ENGINE_HANDLE_V1 *h1) {
    const void *cookie = testHarness.create_cookie();
    testHarness.set_datatype_support(cookie, true);
    item *itm = NULL;
    const char* key = "foo";
    const char* val = "{\"foo\":\"bar\"}";
    uint8_t datatype = PROTOCOL_BINARY_DATATYPE_JSON;

    ItemMetaData itm_meta;
    itm_meta.revSeqno = 10;
    itm_meta.cas = 0x1;
    itm_meta.exptime = 0;
    itm_meta.flags = 0;

    //SET_WITH_META
    set_with_meta(h, h1, key, strlen(key), val, strlen(val), 0, &itm_meta,
                  0, false, datatype, false, cookie);

    checkeq(ENGINE_SUCCESS,
            h1->get(h, cookie, &itm, key, strlen(key), 0),
            "Unable to get stored item");

    item_info info;
    info.nvalue = 1;
    h1->get_item_info(h, cookie, itm, &info);
    h1->release(h, NULL, itm);
    checkeq(static_cast<uint8_t>(PROTOCOL_BINARY_DATATYPE_JSON),
            info.datatype, "Invalid datatype, when setWithMeta");

    //SET_RETURN_META
    set_ret_meta(h, h1, "foo1", 4, val, strlen(val), 0, 0, 0, 0, datatype,
                 cookie);
    checkeq(PROTOCOL_BINARY_RESPONSE_SUCCESS, last_status.load(),
            "Expected set returing meta to succeed");
    checkeq(static_cast<uint8_t>(PROTOCOL_BINARY_DATATYPE_JSON),
            last_datatype.load(), "Invalid datatype, when set_return_meta");

    testHarness.destroy_cookie(cookie);
    return SUCCESS;
}

static enum test_result test_session_cas_validation(ENGINE_HANDLE *h,
                                                    ENGINE_HANDLE_V1 *h1) {
    //Testing PROTOCOL_BINARY_CMD_SET_VBUCKET..
    char ext[4];
    protocol_binary_request_header *pkt;
    vbucket_state_t state = vbucket_state_active;
    uint32_t val = static_cast<uint32_t>(state);
    val = htonl(val);
    memcpy(ext, (char*)&val, sizeof(val));

    uint64_t cas = 0x0101010101010101;
    pkt = createPacket(PROTOCOL_BINARY_CMD_SET_VBUCKET, 0, cas, ext, 4);
    checkeq(ENGINE_SUCCESS,
            h1->unknown_command(h, NULL, pkt, add_response),
            "SET_VBUCKET command failed");
    cb_free(pkt);
    cb_assert(last_status == PROTOCOL_BINARY_RESPONSE_KEY_EEXISTS);

    cas = 0x0102030405060708;
    pkt = createPacket(PROTOCOL_BINARY_CMD_SET_VBUCKET, 0, cas, ext, 4);
    checkeq(ENGINE_SUCCESS,
            h1->unknown_command(h, NULL, pkt, add_response),
            "SET_VBUCKET command failed");
    cb_free(pkt);
    cb_assert(last_status == PROTOCOL_BINARY_RESPONSE_SUCCESS);

    return SUCCESS;
}

static enum test_result test_access_scanner_settings(ENGINE_HANDLE *h,
                                                     ENGINE_HANDLE_V1 *h1) {

    checkeq(ENGINE_SUCCESS,
            h1->get_stats(h, NULL, NULL, 0, add_stats),
            "Failed to get stats.");
    std::string policy = vals.find("ep_item_eviction_policy")->second;
    std::string name = vals.find("ep_alog_path")->second;
    check(!name.empty(), "No access log path specified!");

    std::string oldparam(".log");
    std::string newparam(policy + oldparam);
    std::string config = testHarness.get_current_testcase()->cfg;
    std::string::size_type found = config.find(oldparam);
    if (found != config.npos) {
        config.replace(found, oldparam.size(), newparam);
    }

    testHarness.reload_engine(&h, &h1,
                              testHarness.engine_path,
                              config.c_str(),
                              true, false);
    wait_for_warmup_complete(h, h1);

    std::string err_msg;
    // Check access scanner is enabled and alog_task_time is at default
    checkeq(true, get_bool_stat(h, h1, "ep_access_scanner_enabled"),
            "Expected access scanner to be enabled");
    cb_assert(get_int_stat(h, h1, "ep_alog_task_time") == 2);

    // Ensure access_scanner_task_time is what its expected to be.
    // Need to wait until the AccessScanner task has been setup.
    wait_for_stat_change(h, h1, "ep_access_scanner_task_time",
                         std::string{"NOT_SCHEDULED"});

    std::string str = get_str_stat(h, h1, "ep_access_scanner_task_time");
    std::string expected_time = "02:00";
    err_msg.assign("Initial time incorrect, expect: " +
                   expected_time + ", actual: " + str.substr(11, 5));
    checkeq(0, str.substr(11, 5).compare(expected_time), err_msg.c_str());

    // Update alog_task_time and ensure the update is successful
    set_param(h, h1, protocol_binary_engine_param_flush, "alog_task_time", "5");
    expected_time = "05:00";
    str = get_str_stat(h, h1, "ep_access_scanner_task_time");
    err_msg.assign("Updated time incorrect, expect: " +
                   expected_time + ", actual: " + str.substr(11, 5));
    checkeq(0, str.substr(11, 5).compare(expected_time), err_msg.c_str());

    // Update alog_sleep_time by 10 mins and ensure the update is successful.
    const std::chrono::minutes update_by{10};
    std::string targetTaskTime1{make_time_string(std::chrono::system_clock::now() +
                                                 update_by)};

    set_param(h, h1, protocol_binary_engine_param_flush, "alog_sleep_time",
              std::to_string(update_by.count()).c_str());
    str = get_str_stat(h, h1, "ep_access_scanner_task_time");

    // Recalculate now() + 10mins as upper bound on when the task should be
    // scheduled.
    std::string targetTaskTime2{make_time_string(std::chrono::system_clock::now() +
                                                 update_by)};

    // ep_access_scanner_task_time should fall within the range of
    // targetTaskTime1 and targetTaskTime2
    err_msg.assign("Unexpected task time range, expect: " +
                   targetTaskTime1 + " <= " + str + " <= " + targetTaskTime2);
    check(targetTaskTime1 <= str, err_msg.c_str());
    check(str <= targetTaskTime2, err_msg.c_str());

    return SUCCESS;
}

static enum test_result test_access_scanner(ENGINE_HANDLE *h,
                                            ENGINE_HANDLE_V1 *h1) {

    checkeq(ENGINE_SUCCESS,
            h1->get_stats(h, NULL, NULL, 0, add_stats),
            "Failed to get stats.");
    std::string policy = vals.find("ep_item_eviction_policy")->second;
    std::string name = vals.find("ep_alog_path")->second;
    check(!name.empty(), "No access log path specified!");

    std::string oldparam(".log");
    std::string newparam(policy + oldparam);
    std::string config = testHarness.get_current_testcase()->cfg;
    std::string::size_type found = config.find(oldparam);
    if (found != config.npos) {
        config.replace(found, oldparam.size(), newparam);
    }

    /* We do not want the access scanner task to be running while we initiate it
       explicitly below. Hence set the alog_task_time to about 1 ~ 2 hours
       from now */
    const time_t now = time(nullptr);
    struct tm tm_now;
    cb_gmtime_r(&now, &tm_now);

    set_param(h, h1, protocol_binary_engine_param_flush, "alog_task_time",
              (std::to_string(tm_now.tm_hour + 2)).c_str());
    wait_for_stat_to_be(h, h1, "ep_alog_task_time", tm_now.tm_hour + 2);

    testHarness.reload_engine(&h, &h1,
                              testHarness.engine_path,
                              config.c_str(),
                              true, false);
    wait_for_warmup_complete(h, h1);

    checkeq(ENGINE_SUCCESS,
            h1->get_stats(h, NULL, NULL, 0, add_stats),
            "Failed to get stats.");
    name = vals.find("ep_alog_path")->second;

    /* Check access scanner is enabled */
    checkeq(true, get_bool_stat(h, h1, "ep_access_scanner_enabled"),
            "Access scanner task not enabled by default. Check test config");

    const int num_shards = get_int_stat(h, h1, "ep_workload:num_shards",
                                        "workload");
    name = name + ".0";
    std::string prev(name + ".old");

    /* Get the resident ratio down to below 95% - point at which access.log
     * generation occurs.
     */
    int num_items = 0;
    // Size chosen to create ~2000 items (i.e. 2x more than we sanity-check below)
    // with the given max_size for this test.
    const std::string value(2000, 'x');
    while (true) {
        // Gathering stats on every store is expensive, just check every 100 iterations
        if ((num_items % 100) == 0) {
            if (get_int_stat(h, h1, "vb_active_perc_mem_resident") < 94) {
                break;
            }
        }

        item *itm = NULL;
        std::string key("key" + std::to_string(num_items));
        ENGINE_ERROR_CODE ret = store(h, h1, NULL, OPERATION_SET,
                                      key.c_str(), value.c_str(), &itm);
        switch (ret) {
            case ENGINE_SUCCESS:
                num_items++;
                h1->release(h, NULL, itm);
                break;

            case ENGINE_ENOMEM:
            case ENGINE_TMPFAIL:
                // Returned when at high watermark; simply retry the op.
                h1->release(h, NULL, itm);
                break;

            default:
                fprintf(stderr, "test_access_scanner: Unexpected result from store(): %d\n",
                        ret);
                abort();
        }

    }

    // Sanity check - ensure we have enough vBucket quota (max_size)
    // such that we have 1000 items - enough to give us 0.1%
    // granuarity in any residency calculations. */
    if (num_items < 1000) {
        std::cerr << "Error: test_access_scanner: "
            "expected at least 1000 items after filling vbucket, "
            "but only have " << num_items << ". "
            "Check max_size setting for test." << std::endl;
        return FAIL;
    }

    wait_for_flusher_to_settle(h, h1);
    verify_curr_items(h, h1, num_items, "Wrong number of items");
    int num_non_resident = get_int_stat(h, h1, "vb_active_num_non_resident");
    checkge(num_non_resident, num_items * 6 / 100,
            "Expected num_non_resident to be at least 6% of total items");

    /* Run access scanner task once and expect it to generate access log */
    check(set_param(h, h1, protocol_binary_engine_param_flush,
                    "access_scanner_run", "true"),
          "Failed to trigger access scanner");

    // Wait for the number of runs to equal the number of shards.
    wait_for_stat_to_be(h, h1, "ep_num_access_scanner_runs", num_shards);

    /* This time since resident ratio is < 95% access log should be generated */
    checkeq(0, access(name.c_str(), F_OK), "access log file should exist");

    /* Increase resident ratio by deleting items */
    vbucketDelete(h, h1, 0);
    check(set_vbucket_state(h, h1, 0, vbucket_state_active),
          "Failed to set VB0 state.");

    /* Run access scanner task once */
    const int access_scanner_skips =
            get_int_stat(h, h1, "ep_num_access_scanner_skips");
    check(set_param(h, h1, protocol_binary_engine_param_flush,
                    "access_scanner_run", "true"),
          "Failed to trigger access scanner");
    wait_for_stat_to_be(h, h1, "ep_num_access_scanner_skips",
                        access_scanner_skips + num_shards);

    /* Access log files should be removed because resident ratio > 95% */
    checkeq(-1, access(prev.c_str(), F_OK),
            ".old access log file should not exist");
    checkeq(-1, access(name.c_str(), F_OK), "access log file should not exist");

    return SUCCESS;
}

static enum test_result test_set_param_message(ENGINE_HANDLE *h, ENGINE_HANDLE_V1 *h1) {
    set_param(h, h1, protocol_binary_engine_param_flush, "alog_task_time", "50");

    checkeq(PROTOCOL_BINARY_RESPONSE_EINVAL, last_status.load(),
        "Expected an invalid value error for an out of bounds alog_task_time");
    check(std::string("Validation Error").compare(last_body), "Expected a "
            "validation error in the response body");
    return SUCCESS;
}

static enum test_result test_warmup_stats(ENGINE_HANDLE *h, ENGINE_HANDLE_V1 *h1) {
    item *it = NULL;
    check(set_vbucket_state(h, h1, 0, vbucket_state_active), "Failed to set VB0 state.");
    check(set_vbucket_state(h, h1, 1, vbucket_state_replica), "Failed to set VB1 state.");

    for (int i = 0; i < 5000; ++i) {
        std::stringstream key;
        key << "key-" << i;
        checkeq(ENGINE_SUCCESS,
                store(h, h1, NULL, OPERATION_SET, key.str().c_str(),
                      "somevalue", &it),
                "Error setting.");
        h1->release(h, NULL, it);
    }

    // Restart the server.
    testHarness.reload_engine(&h, &h1,
                              testHarness.engine_path,
                              testHarness.get_current_testcase()->cfg,
                              true, false);

    wait_for_warmup_complete(h, h1);

    const auto warmup_stats = get_all_stats(h, h1, "warmup");

    // Check all expected warmup stats exists.
    const char* warmup_keys[] = { "ep_warmup_thread",
                                  "ep_warmup_value_count",
                                  "ep_warmup_key_count",
                                  "ep_warmup_dups",
                                  "ep_warmup_oom",
                                  "ep_warmup_time"};
    for (const auto* key : warmup_keys) {
        check(warmup_stats.find(key) != warmup_stats.end(),
              (std::string("Found no ") + key).c_str());
    }

    std::string warmup_time = warmup_stats.at("ep_warmup_time");
    cb_assert(std::stoi(warmup_time) > 0);

    const auto prev_vb_stats = get_all_stats(h, h1, "prev-vbucket");

    check(prev_vb_stats.find("vb_0") != prev_vb_stats.end(),
          "Found no previous state for VB0");
    check(prev_vb_stats.find("vb_1") != prev_vb_stats.end(),
          "Found no previous state for VB1");

    checkeq(std::string("active"), prev_vb_stats.at("vb_0"),
            "Unexpected stats for vb 0");
    checkeq(std::string("replica"), prev_vb_stats.at("vb_1"),
            "Unexpected stats for vb 1");

    const auto vb_details_stats = get_all_stats(h, h1, "vbucket-details");
    checkeq(5000, std::stoi(vb_details_stats.at("vb_0:num_items")),
            "Unexpected item count for vb 0");
    checkeq(0, std::stoi(vb_details_stats.at("vb_1:num_items")),
            "Unexpected item count for vb 1");

    return SUCCESS;
}

static enum test_result test_warmup_with_threshold(ENGINE_HANDLE *h,
                                                   ENGINE_HANDLE_V1 *h1) {
    item *it = NULL;
    check(set_vbucket_state(h, h1, 0, vbucket_state_active), "Failed set vbucket 1 state.");
    check(set_vbucket_state(h, h1, 1, vbucket_state_active), "Failed set vbucket 2 state.");
    check(set_vbucket_state(h, h1, 2, vbucket_state_active), "Failed set vbucket 3 state.");
    check(set_vbucket_state(h, h1, 3, vbucket_state_active), "Failed set vbucket 4 state.");

    for (int i = 0; i < 10000; ++i) {
        std::stringstream key;
        key << "key+" << i;
        checkeq(ENGINE_SUCCESS,
                store(h, h1, NULL, OPERATION_SET, key.str().c_str(), "somevalue", &it,
                     0, (i % 4)),
                "Error setting.");
        h1->release(h, NULL, it);
    }

    // Restart the server.
    testHarness.reload_engine(&h, &h1,
                              testHarness.engine_path,
                              testHarness.get_current_testcase()->cfg,
                              true, false);

    wait_for_warmup_complete(h, h1);

    checkeq(1,
            get_int_stat(h, h1, "ep_warmup_min_item_threshold", "warmup"),
            "Unable to set warmup_min_item_threshold to 1%");

    const std::string policy = get_str_stat(h, h1, "ep_item_eviction_policy");

    if (policy == "full_eviction") {
        checkeq(get_int_stat(h, h1, "ep_warmup_key_count", "warmup"),
                get_int_stat(h, h1, "ep_warmup_value_count", "warmup"),
                "Warmed up key count didn't match warmed up value count");
    } else {
        checkeq(10000, get_int_stat(h, h1, "ep_warmup_key_count", "warmup"),
                "Warmup didn't warmup all keys");
    }
    check(get_int_stat(h, h1, "ep_warmup_value_count", "warmup") <= 110,
            "Warmed up value count found to be greater than 1%");

    cb_assert(get_int_stat(h, h1, "ep_warmup_time", "warmup") > 0);

    return SUCCESS;
}

#if 0
// Comment out the entire test since the hack gave warnings on win32
static enum test_result test_warmup_accesslog(ENGINE_HANDLE *h, ENGINE_HANDLE_V1 *h1) {
#ifdef __APPLE__
    /* I'm getting a weird link error from clang.. disable the test until I
    ** understand why
    */
    return SKIPPED;
#else
    item *it = NULL;

    int n_items_to_store1 = 10;
    for (int i = 0; i < n_items_to_store1; ++i) {
        std::stringstream key;
        key << "key-" << i;
        const char* keystr = key.str().c_str();
        checkeq(ENGINE_SUCCESS,
                store(h, h1, NULL, OPERATION_SET, keystr, "somevalue", &it, 0, 0),
                "Error setting.");
        h1->release(h, NULL, it);
    }

    wait_for_flusher_to_settle(h, h1);

    int n_items_to_access = 10;
    for (int i = 0; i < n_items_to_access; ++i) {
        std::stringstream key;
        key << "key-" << i;
        const char* keystr = key.str().c_str();
        checkeq(ENGINE_SUCCESS,
                h1->get(h, NULL, &it, keystr, strlen(keystr), 0),
                "Error getting.");
        h1->release(h, NULL, it);
    }

    // sleep so that scanner task can have timew to generate access log
    sleep(61);

    // store additional items
    int n_items_to_store2 = 10;
    for (int i = 0; i < n_items_to_store2; ++i) {
        std::stringstream key;
        key << "key2-" << i;
        const char* keystr = key.str().c_str();
        checkeq(ENGINE_SUCCESS,
                store(h, h1, NULL, OPERATION_SET, keystr, "somevalue", &it, 0, 0),
                "Error setting.");
        h1->release(h, NULL, it);
    }

    // Restart the server.
    testHarness.reload_engine(&h, &h1,
                              testHarness.engine_path,
                              testHarness.get_current_testcase()->cfg,
                              true, false);

    wait_for_warmup_complete(h, h1);
    // n_items_to_access items should be loaded from access log first
    // but we continue to load until we hit 75% item watermark

    int warmedup = get_int_stat(h, h1, "ep_warmup_value_count", "warmup");
    //    std::cout << "ep_warmup_value_count = " << warmedup << std::endl;
    int expected = (n_items_to_store1 + n_items_to_store2) * 0.75 + 1;

    check(warmedup == expected, "Expected 16 items to be resident");
    return SUCCESS;
#endif
}
#endif

static enum test_result test_warmup_oom(ENGINE_HANDLE *h, ENGINE_HANDLE_V1 *h1) {

    write_items(h, h1, 20000, 0, "superlongnameofkey1234567890123456789012345678902");

    wait_for_flusher_to_settle(h, h1);

    std::string config(testHarness.get_current_testcase()->cfg);
    config = config + "max_size=2097152;item_eviction_policy=value_only";

    testHarness.reload_engine(&h, &h1,
                              testHarness.engine_path,
                              config.c_str(),
                              true, false);

    wait_for_warmup_complete(h, h1);

    protocol_binary_request_header *pkt = createPacket(PROTOCOL_BINARY_CMD_ENABLE_TRAFFIC);
    checkeq(ENGINE_SUCCESS,
            h1->unknown_command(h, NULL, pkt, add_response),
            "Failed to send data traffic command to the services");
    checkeq(PROTOCOL_BINARY_RESPONSE_ENOMEM, last_status.load(),
            "Data traffic command should have failed with enomem");
    cb_free(pkt);

    return SUCCESS;
}

static enum test_result test_cbd_225(ENGINE_HANDLE *h, ENGINE_HANDLE_V1 *h1) {
    item *i = NULL;

    // get engine startup token
    time_t token1 = get_int_stat(h, h1, "ep_startup_time");
    check(token1 != 0, "Expected non-zero startup token");

    // store some random data
    checkeq(ENGINE_SUCCESS,
            store(h, h1, NULL, OPERATION_SET,"k1", "v1", &i),
            "Failed to fail to store an item.");
    h1->release(h, NULL, i);
    checkeq(ENGINE_SUCCESS,
            store(h, h1, NULL, OPERATION_SET,"k2", "v2", &i),
            "Failed to fail to store an item.");
    h1->release(h, NULL, i);
    wait_for_flusher_to_settle(h, h1);

    // check token again, which should be the same as before
    time_t token2 = get_int_stat(h, h1, "ep_startup_time");
    check(token2 == token1, "Expected the same startup token");

    // reload the engine
    testHarness.time_travel(10);
    testHarness.reload_engine(&h, &h1,
                              testHarness.engine_path,
                              testHarness.get_current_testcase()->cfg,
                              true, false);
    wait_for_warmup_complete(h, h1);

    // check token, this time we should get a different one
    time_t token3 = get_int_stat(h, h1, "ep_startup_time");
    check(token3 != token1, "Expected a different startup token");

    return SUCCESS;
}

static enum test_result test_workload_stats(ENGINE_HANDLE *h, ENGINE_HANDLE_V1 *h1) {
    const void* cookie = testHarness.create_cookie();
    checkeq(ENGINE_SUCCESS,
            h1->get_stats(h, cookie, "workload",
                          strlen("workload"), add_stats),
            "Falied to get workload stats");
    testHarness.destroy_cookie(cookie);
    int num_read_threads = get_int_stat(h, h1, "ep_workload:num_readers",
                                               "workload");
    int num_write_threads = get_int_stat(h, h1, "ep_workload:num_writers",
                                                "workload");
    int num_auxio_threads = get_int_stat(h, h1, "ep_workload:num_auxio",
                                                "workload");
    int num_nonio_threads = get_int_stat(h, h1, "ep_workload:num_nonio",
                                                "workload");
    int max_read_threads = get_int_stat(h, h1, "ep_workload:max_readers",
                                               "workload");
    int max_write_threads = get_int_stat(h, h1, "ep_workload:max_writers",
                                                "workload");
    int max_auxio_threads = get_int_stat(h, h1, "ep_workload:max_auxio",
                                                "workload");
    int max_nonio_threads = get_int_stat(h, h1, "ep_workload:max_nonio",
                                                "workload");
    int num_shards = get_int_stat(h, h1, "ep_workload:num_shards", "workload");
    checkeq(4, num_read_threads, "Incorrect number of readers");
    // MB-12279: limiting max writers to 4 for DGM bgfetch performance
    checkeq(4, num_write_threads, "Incorrect number of writers");
    checkeq(1, num_auxio_threads, "Incorrect number of auxio threads");
    check(num_nonio_threads > 1 && num_nonio_threads <= 8,
          "Incorrect number of nonio threads");
    checkeq(4, max_read_threads, "Incorrect limit of readers");
    // MB-12279: limiting max writers to 4 for DGM bgfetch performance
    checkeq(4, max_write_threads, "Incorrect limit of writers");
    checkeq(1, max_auxio_threads, "Incorrect limit of auxio threads");
    check(max_nonio_threads > 1 && max_nonio_threads <=8,
          "Incorrect limit of nonio threads");
    checkeq(5, num_shards, "Incorrect number of shards");
    return SUCCESS;
}

static enum test_result test_max_workload_stats(ENGINE_HANDLE *h, ENGINE_HANDLE_V1 *h1) {
    const void* cookie = testHarness.create_cookie();
    checkeq(ENGINE_SUCCESS,
            h1->get_stats(h, cookie, "workload",
                          strlen("workload"), add_stats),
            "Failed to get workload stats");
    testHarness.destroy_cookie(cookie);
    int num_read_threads = get_int_stat(h, h1, "ep_workload:num_readers",
                                               "workload");
    int num_write_threads = get_int_stat(h, h1, "ep_workload:num_writers",
                                                "workload");
    int num_auxio_threads = get_int_stat(h, h1, "ep_workload:num_auxio",
                                                "workload");
    int num_nonio_threads = get_int_stat(h, h1, "ep_workload:num_nonio",
                                                "workload");
    int max_read_threads = get_int_stat(h, h1, "ep_workload:max_readers",
                                               "workload");
    int max_write_threads = get_int_stat(h, h1, "ep_workload:max_writers",
                                                "workload");
    int max_auxio_threads = get_int_stat(h, h1, "ep_workload:max_auxio",
                                                "workload");
    int max_nonio_threads = get_int_stat(h, h1, "ep_workload:max_nonio",
                                                "workload");
    int num_shards = get_int_stat(h, h1, "ep_workload:num_shards", "workload");
    // if max limit on other groups missing use remaining for readers & writers
    checkeq(5, num_read_threads, "Incorrect number of readers");
    // MB-12279: limiting max writers to 4 for DGM bgfetch performance
    checkeq(4, num_write_threads, "Incorrect number of writers");

    checkeq(1, num_auxio_threads, "Incorrect number of auxio threads");// config
    checkeq(4, num_nonio_threads, "Incorrect number of nonio threads");// config
    checkeq(5, max_read_threads, "Incorrect limit of readers");// derived
    // MB-12279: limiting max writers to 4 for DGM bgfetch performance
    checkeq(4, max_write_threads, "Incorrect limit of writers");// max-capped
    checkeq(1, max_auxio_threads, "Incorrect limit of auxio threads");// config
    checkeq(4, max_nonio_threads, "Incorrect limit of nonio threads");// config
    checkeq(5, num_shards, "Incorrect number of shards");
    return SUCCESS;
}

static enum test_result test_worker_stats(ENGINE_HANDLE *h, ENGINE_HANDLE_V1 *h1) {
    checkeq(ENGINE_SUCCESS,
            h1->get_stats(h, NULL, "dispatcher",
                          strlen("dispatcher"), add_stats),
            "Failed to get worker stats");

    std::set<std::string> tasklist;
    tasklist.insert("Running a flusher loop");
    tasklist.insert("Snapshotting vbucket states for the shard");
    tasklist.insert("Deleting VBucket");
    tasklist.insert("Updating stat snapshot on disk");
    tasklist.insert("Batching background fetch");
    tasklist.insert("Fetching item from disk for vkey stat");
    tasklist.insert("Fetching item from disk");
    tasklist.insert("Loading TAP backfill from disk");
    tasklist.insert("Tap connection notifier");
    tasklist.insert("Generating access log");
    tasklist.insert("Fetching item from disk for tap");
    tasklist.insert("Snapshotting vbucket states");
    tasklist.insert("Persisting a vbucket state for vbucket");
    tasklist.insert("Reaping tap or dcp connection");
    tasklist.insert("Warmup - initialize");
    tasklist.insert("Warmup - creating vbuckets");
    tasklist.insert("Warmup - estimate item count");
    tasklist.insert("Warmup - key dump");
    tasklist.insert("Warmup - check for access log");
    tasklist.insert("Warmup - loading access log");
    tasklist.insert("Warmup - loading KV Pairs");
    tasklist.insert("Warmup - loading data");
    tasklist.insert("Warmup - completion");
    tasklist.insert("Not currently running any task");

    std::set<std::string> statelist;
    statelist.insert("creating");
    statelist.insert("running");
    statelist.insert("waiting");
    statelist.insert("sleeping");
    statelist.insert("shutdown");
    statelist.insert("dead");

    std::string worker_0_task = vals["reader_worker_0:task"];
    unsigned pos = worker_0_task.find(":");
    worker_0_task = worker_0_task.substr(0, pos ? pos : worker_0_task.size());
    std::string worker_0_state = vals["reader_worker_0:state"];
    check(tasklist.find(worker_0_task)!=tasklist.end(),
          "worker_0's Current task incorrect");
    check(statelist.find(worker_0_state)!=statelist.end(),
          "worker_0's state incorrect");
    std::string worker_1_task = vals["reader_worker_1:task"];
    pos = worker_1_task.find(":");
    worker_1_task = worker_1_task.substr(0, pos ? pos : worker_1_task.size());
    std::string worker_1_state = vals["reader_worker_1:state"];
    check(tasklist.find(worker_1_task)!=tasklist.end(),
          "worker_1's Current task incorrect");
    check(statelist.find(worker_1_state)!=statelist.end(),
          "worker_1's state incorrect");

    checkeq(11, get_int_stat(h, h1, "ep_num_workers"), // cannot spawn less
            "Incorrect number of threads spawned");
    return SUCCESS;
}

static enum test_result test_cluster_config(ENGINE_HANDLE *h, ENGINE_HANDLE_V1 *h1) {
    check(set_vbucket_state(h, h1, 1, vbucket_state_active), "Failed set vbucket 1 state.");
    check(verify_vbucket_state(h, h1, 1, vbucket_state_active),
                    "VBucket state not active");
    uint64_t var = 1234;
    protocol_binary_request_header *pkt1 =
        createPacket(PROTOCOL_BINARY_CMD_SET_CLUSTER_CONFIG, 1, 0, NULL, 0, NULL, 0, (char*)&var, 8);
    checkeq(ENGINE_SUCCESS,
            h1->unknown_command(h, NULL, pkt1, add_response),
            "Failed to set cluster configuration");
    cb_free(pkt1);

    protocol_binary_request_header *pkt2 =
        createPacket(PROTOCOL_BINARY_CMD_GET_CLUSTER_CONFIG, 1, 0, NULL, 0, NULL, 0, NULL, 0);
    checkeq(ENGINE_SUCCESS, h1->unknown_command(h, NULL, pkt2, add_response),
            "Failed to get cluster configuration");
    cb_free(pkt2);
    if (last_body.compare(0, sizeof(var), reinterpret_cast<char*>(&var),
                          sizeof(var)) != 0) {
        return FAIL;
    } else {
        return SUCCESS;
    }
}

static enum test_result test_not_my_vbucket_with_cluster_config(ENGINE_HANDLE *h,
                                                                ENGINE_HANDLE_V1 *h1) {
    uint64_t var = 4321;
    protocol_binary_request_header *pkt1 =
        createPacket(PROTOCOL_BINARY_CMD_SET_CLUSTER_CONFIG, 1, 0, NULL, 0, NULL, 0, (char*)&var, 8);
    checkeq(ENGINE_SUCCESS, h1->unknown_command(h, NULL, pkt1, add_response),
            "Failed to set cluster configuration");
    cb_free(pkt1);

    protocol_binary_request_header *pkt2 =
        createPacket(PROTOCOL_BINARY_CMD_GET_VBUCKET, 1, 0, NULL, 0, NULL, 0, NULL, 0);
    ENGINE_ERROR_CODE ret = h1->unknown_command(h, NULL, pkt2,
                                                add_response);
    checkeq(ENGINE_SUCCESS, ret, "Should've received not_my_vbucket/cluster config");
    cb_free(pkt2);
    if (last_body.compare(0, sizeof(var), reinterpret_cast<char*>(&var),
                          sizeof(var)) != 0) {
        return FAIL;
    } else {
        return SUCCESS;
    }
    check(verify_key(h, h1, "key", 2) == ENGINE_NOT_MY_VBUCKET, "Expected miss");
    checkeq(ENGINE_SUCCESS,
            h1->get_engine_vb_map(h, NULL, vb_map_response),
            "Failed to recover cluster configuration");
    if (last_body.compare(0, sizeof(var), reinterpret_cast<char*>(&var),
                          sizeof(var)) != 0) {
        return FAIL;
    } else {
        return SUCCESS;
    }
}

static enum test_result test_all_keys_api(ENGINE_HANDLE *h, ENGINE_HANDLE_V1 *h1) {
    std::vector<std::string> keys;
    const int start_key_idx = 10, del_key_idx = 12, num_keys = 5,
              total_keys = 100;

    for (uint32_t i = 0; i < total_keys; ++i) {
        std::string key("key_" + std::to_string(i));
        keys.push_back(key);
    }
    std::vector<std::string>::iterator it;
    for (it = keys.begin(); it != keys.end(); ++it) {
        item *itm;
        checkeq(ENGINE_SUCCESS, store(h, h1, NULL, OPERATION_SET, it->c_str(),
                                      it->c_str(), &itm, 0, 0),
                "Failed to store a value");
        h1->release(h, NULL, itm);
    }
    std::string del_key("key_" + std::to_string(del_key_idx));
    checkeq(ENGINE_SUCCESS, del(h, h1, del_key.c_str(), 0, 0),
            "Failed to delete key");
    wait_for_flusher_to_settle(h, h1);
    checkeq(total_keys - 1, get_int_stat(h, h1, "curr_items"),
            "Item count mismatch");

    std::string start_key("key_" + std::to_string(start_key_idx));
    const uint16_t keylen = start_key.length();
    uint32_t count = htonl(num_keys);

    protocol_binary_request_header *pkt1 =
        createPacket(PROTOCOL_BINARY_CMD_GET_KEYS, 0, 0,
                     reinterpret_cast<char*>(&count),
                     sizeof(count), start_key.c_str(), keylen, NULL, 0, 0x00);

    checkeq(ENGINE_SUCCESS, h1->unknown_command(h, NULL, pkt1, add_response),
            "Failed to get all_keys, sort: ascending");
    cb_free(pkt1);

    /* Check the keys. */
    size_t offset = 0;
    /* Since we have one deleted key, we must go till num_keys + 1 */
    for (size_t i = 0; i < num_keys + 1; ++i) {
        if (del_key_idx == start_key_idx + i) {
            continue;
        }
        uint16_t len;
        memcpy(&len, last_body.data() + offset, sizeof(uint16_t));
        len = ntohs(len);
        checkeq(keylen, len, "Key length mismatch in all_docs response");
        std::string key("key_" + std::to_string(start_key_idx + i));
        offset += sizeof(uint16_t);
        checkeq(0, last_body.compare(offset, keylen, key.c_str()),
                "Key mismatch in all_keys response");
        offset += keylen;
    }

    return SUCCESS;
}

static enum test_result test_all_keys_api_during_bucket_creation(
                                ENGINE_HANDLE *h, ENGINE_HANDLE_V1 *h1) {

    uint32_t count = htonl(5);
    const char key[] = "key_10";

    protocol_binary_request_header *pkt1 =
        createPacket(PROTOCOL_BINARY_CMD_GET_KEYS, 1, 0,
                     reinterpret_cast<char*>(&count),
                     sizeof(count), key, strlen(key), NULL, 0, 0x00);

    stop_persistence(h, h1);
    check(set_vbucket_state(h, h1, 1, vbucket_state_active),
          "Failed set vbucket 1 state.");

    ENGINE_ERROR_CODE err = h1->unknown_command(h, NULL, pkt1,
                                                add_response);
    cb_free(pkt1);
    start_persistence(h, h1);

    checkeq(ENGINE_SUCCESS, err,
            "Unexpected return code from all_keys_api");
    checkeq(PROTOCOL_BINARY_RESPONSE_SUCCESS, last_status.load(),
            "Unexpected response status");

    return SUCCESS;
}

static enum test_result test_curr_items(ENGINE_HANDLE *h, ENGINE_HANDLE_V1 *h1) {
    item *i = NULL;

    // Verify initial case.
    verify_curr_items(h, h1, 0, "init");

    const auto initial_enqueued = get_int_stat(h, h1, "ep_total_enqueued");

    // Verify set and add case
    checkeq(ENGINE_SUCCESS,
            store(h, h1, NULL, OPERATION_ADD,"k1", "v1", &i),
            "Failed to fail to store an item.");
    h1->release(h, NULL, i);
    checkeq(ENGINE_SUCCESS,
            store(h, h1, NULL, OPERATION_SET,"k2", "v2", &i),
            "Failed to fail to store an item.");
    h1->release(h, NULL, i);
    checkeq(ENGINE_SUCCESS,
            store(h, h1, NULL, OPERATION_SET,"k3", "v3", &i),
            "Failed to fail to store an item.");
    h1->release(h, NULL, i);
    verify_curr_items(h, h1, 3, "three items stored");
    checkeq(initial_enqueued + 3, get_int_stat(h, h1, "ep_total_enqueued"),
            "Expected total_enqueued to increase by 3 after 3 new items");

    wait_for_flusher_to_settle(h, h1);

    // Verify delete case.
    checkeq(ENGINE_SUCCESS, del(h, h1, "k1", 0, 0),
            "Failed remove with value.");

    wait_for_stat_change(h, h1, "curr_items", 3);
    verify_curr_items(h, h1, 2, "one item deleted - persisted");

    // Verify flush case (remove the two remaining from above)
    set_degraded_mode(h, h1, NULL, true);
    checkeq(ENGINE_SUCCESS, h1->flush(h, NULL, 0),
            "Failed to flush");
    set_degraded_mode(h, h1, NULL, false);
    verify_curr_items(h, h1, 0, "flush");

    // Verify dead vbucket case.
    checkeq(ENGINE_SUCCESS,
            store(h, h1, NULL, OPERATION_SET,"k1", "v1", &i),
            "Failed to fail to store an item.");
    h1->release(h, NULL, i);
    checkeq(ENGINE_SUCCESS,
            store(h, h1, NULL, OPERATION_SET,"k2", "v2", &i),
            "Failed to fail to store an item.");
    h1->release(h, NULL, i);
    checkeq(ENGINE_SUCCESS,
            store(h, h1, NULL, OPERATION_SET,"k3", "v3", &i),
            "Failed to fail to store an item.");
    h1->release(h, NULL, i);
    check(set_vbucket_state(h, h1, 0, vbucket_state_dead), "Failed set vbucket 0 state.");

    verify_curr_items(h, h1, 0, "dead vbucket");
    checkeq(0, get_int_stat(h, h1, "curr_items_tot"),
            "Expected curr_items_tot to be 0 with a dead vbucket");

    // Then resurrect.
    check(set_vbucket_state(h, h1, 0, vbucket_state_active), "Failed set vbucket 0 state.");

    verify_curr_items(h, h1, 3, "resurrected vbucket");

    // Now completely delete it.
    check(set_vbucket_state(h, h1, 0, vbucket_state_dead), "Failed set vbucket 0 state.");
    vbucketDelete(h, h1, 0);
    checkeq(PROTOCOL_BINARY_RESPONSE_SUCCESS, last_status.load(),
            "Expected success deleting vbucket.");
    verify_curr_items(h, h1, 0, "del vbucket");
    checkeq(0, get_int_stat(h, h1, "curr_items_tot"),
            "Expected curr_items_tot to be 0 after deleting a vbucket");

    return SUCCESS;
}

static enum test_result test_value_eviction(ENGINE_HANDLE *h, ENGINE_HANDLE_V1 *h1) {
    check(set_vbucket_state(h, h1, 1, vbucket_state_active), "Failed to set vbucket state.");

    item *i = NULL;
    h1->reset_stats(h, NULL);
    checkeq(0, get_int_stat(h, h1, "ep_num_value_ejects"),
            "Expected reset stats to set ep_num_value_ejects to zero");
    checkeq(0, get_int_stat(h, h1, "ep_num_non_resident"),
            "Expected all items to be resident");
    checkeq(0, get_int_stat(h, h1, "vb_active_num_non_resident"),
            "Expected all active vbucket items to be resident");


    stop_persistence(h, h1);
    checkeq(ENGINE_SUCCESS,
            store(h, h1, NULL, OPERATION_SET,"k1", "v1", &i, 0, 0),
            "Failed to fail to store an item.");
    h1->release(h, NULL, i);
    evict_key(h, h1, "k1", 0, "Can't eject: Dirty object.", true);
    start_persistence(h, h1);
    wait_for_flusher_to_settle(h, h1);
    stop_persistence(h, h1);
    checkeq(ENGINE_SUCCESS,
            store(h, h1, NULL, OPERATION_SET,"k2", "v2", &i, 0, 1),
            "Failed to fail to store an item.");
    h1->release(h, NULL, i);
    evict_key(h, h1, "k2", 1, "Can't eject: Dirty object.", true);
    start_persistence(h, h1);
    wait_for_flusher_to_settle(h, h1);

    evict_key(h, h1, "k1", 0, "Ejected.");
    evict_key(h, h1, "k2", 1, "Ejected.");

    checkeq(2, get_int_stat(h, h1, "vb_active_num_non_resident"),
            "Expected two non-resident items for active vbuckets");

    evict_key(h, h1, "k1", 0, "Already ejected.");
    evict_key(h, h1, "k2", 1, "Already ejected.");

    protocol_binary_request_header *pkt = createPacket(PROTOCOL_BINARY_CMD_EVICT_KEY, 0, 0,
                                                       NULL, 0, "missing-key", 11);
    pkt->request.vbucket = htons(0);

    checkeq(ENGINE_SUCCESS,
            h1->unknown_command(h, NULL, pkt, add_response),
            "Failed to evict key.");

    checkeq(ENGINE_SUCCESS, h1->get_stats(h, NULL, NULL, 0, add_stats),
            "Failed to get stats.");
    std::string eviction_policy = vals.find("ep_item_eviction_policy")->second;
    if (eviction_policy == "value_only") {
        checkeq(PROTOCOL_BINARY_RESPONSE_KEY_ENOENT, last_status.load(),
                "expected the key to be missing...");
    } else {
        // Note that we simply return SUCCESS when EVICT_KEY is issued to
        // a non-resident or non-existent key with full eviction to avoid a disk lookup.
        checkeq(PROTOCOL_BINARY_RESPONSE_SUCCESS, last_status.load(),
            "expected the success for evicting a non-existent key with full eviction");
    }
    cb_free(pkt);

    h1->reset_stats(h, NULL);
    checkeq(0, get_int_stat(h, h1, "ep_num_value_ejects"),
            "Expected reset stats to set ep_num_value_ejects to zero");

    check_key_value(h, h1, "k1", "v1", 2);
    checkeq(1, get_int_stat(h, h1, "vb_active_num_non_resident"),
            "Expected only one active vbucket item to be non-resident");

    check(set_vbucket_state(h, h1, 0, vbucket_state_replica), "Failed to set vbucket state.");
    check(set_vbucket_state(h, h1, 1, vbucket_state_replica), "Failed to set vbucket state.");
    checkeq(0, get_int_stat(h, h1, "vb_active_num_non_resident"),
            "Expected no non-resident items");

    return SUCCESS;
}

static enum test_result test_duplicate_items_disk(ENGINE_HANDLE *h, ENGINE_HANDLE_V1 *h1) {
    check(set_vbucket_state(h, h1, 1, vbucket_state_active), "Failed to set vbucket state.");

    std::vector<std::string> keys;
    for (int j = 0; j < 100; ++j) {
        std::stringstream ss;
        ss << "key" << j;
        std::string key(ss.str());
        keys.push_back(key);
    }
    std::vector<std::string>::iterator it;
    for (it = keys.begin(); it != keys.end(); ++it) {
        item *i;
        checkeq(ENGINE_SUCCESS,
                store(h, h1, NULL, OPERATION_SET, it->c_str(), "value", &i, 0, 1),
                "Failed to store a value");
        h1->release(h, NULL, i);
    }
    wait_for_flusher_to_settle(h, h1);

    check(set_vbucket_state(h, h1, 1, vbucket_state_dead), "Failed set set vbucket 1 state.");
    int vb_del_num = get_int_stat(h, h1, "ep_vbucket_del");
    vbucketDelete(h, h1, 1);
    checkeq(PROTOCOL_BINARY_RESPONSE_SUCCESS, last_status.load(),
            "Failure deleting dead bucket.");
    check(verify_vbucket_missing(h, h1, 1),
          "vbucket 1 was not missing after deleting it.");

    check(set_vbucket_state(h, h1, 1, vbucket_state_active), "Failed to set vbucket state.");

    for (it = keys.begin(); it != keys.end(); ++it) {
        item *i;
        checkeq(ENGINE_SUCCESS,
                store(h, h1, NULL, OPERATION_SET, it->c_str(), it->c_str(), &i, 0, 1),
                "Failed to store a value");
        h1->release(h, NULL, i);
    }
    wait_for_flusher_to_settle(h, h1);
    wait_for_stat_change(h, h1, "ep_vbucket_del", vb_del_num);

    testHarness.reload_engine(&h, &h1,
                              testHarness.engine_path,
                              testHarness.get_current_testcase()->cfg,
                              true, false);
    wait_for_warmup_complete(h, h1);
    check(set_vbucket_state(h, h1, 1, vbucket_state_active), "Failed to set vbucket state.");
    // Make sure that a key/value item is persisted correctly
    for (it = keys.begin(); it != keys.end(); ++it) {
        evict_key(h, h1, it->c_str(), 1, "Ejected.");
    }
    for (it = keys.begin(); it != keys.end(); ++it) {
        check_key_value(h, h1, it->c_str(), it->data(), it->size(), 1);
    }
    checkeq(0, get_int_stat(h, h1, "ep_warmup_dups"),
            "Expected no duplicate items from disk");

    return SUCCESS;
}

static enum test_result test_disk_gt_ram_golden(ENGINE_HANDLE *h,
                                                ENGINE_HANDLE_V1 *h1) {
    // Check/grab initial state.
    const auto initial_enqueued = get_int_stat(h, h1, "ep_total_enqueued");
    int itemsRemoved = get_int_stat(h, h1, "ep_items_rm_from_checkpoints");

    // Store some data and check post-set state.
    wait_for_persisted_value(h, h1, "k1", "some value");
    testHarness.time_travel(65);
    wait_for_stat_change(h, h1, "ep_items_rm_from_checkpoints", itemsRemoved);

    checkeq(0, get_int_stat(h, h1, "ep_bg_fetched"),
            "Should start with zero bg fetches");
    checkeq((initial_enqueued + 1),
            get_int_stat(h, h1, "ep_total_enqueued"),
            "Should have additional item enqueued after store");
    int kv_size = get_int_stat(h, h1, "ep_kv_size");
    int mem_used = get_int_stat(h, h1, "mem_used");

    // Evict the data.
    evict_key(h, h1, "k1");

    int kv_size2 = get_int_stat(h, h1, "ep_kv_size");
    int mem_used2 = get_int_stat(h, h1, "mem_used");

    checkgt(kv_size, kv_size2, "kv_size should have decreased after eviction");
    checkgt(mem_used, mem_used2, "mem_used should have decreased after eviction");

    // Reload the data.
    check_key_value(h, h1, "k1", "some value", 10);

    int kv_size3 = get_int_stat(h, h1, "ep_kv_size");
    int mem_used3 = get_int_stat(h, h1, "mem_used");

    checkeq(1, get_int_stat(h, h1, "ep_bg_fetched"),
            "BG fetches should be one after reading an evicted key");
    checkeq((initial_enqueued + 1), get_int_stat(h, h1, "ep_total_enqueued"),
            "Item should not be marked dirty after reading an evicted key");

    checkeq(kv_size, kv_size3,
            "kv_size should have returned to initial value after restoring evicted item");
    checkle(mem_used, mem_used3,
            "mem_used should have returned to initial value (or less) after restoring evicted item");

    itemsRemoved = get_int_stat(h, h1, "ep_items_rm_from_checkpoints");
    // Delete the value and make sure things return correctly.
    int numStored = get_int_stat(h, h1, "ep_total_persisted");
    checkeq(ENGINE_SUCCESS,
            del(h, h1, "k1", 0, 0), "Failed remove with value.");
    wait_for_stat_change(h, h1, "ep_total_persisted", numStored);
    testHarness.time_travel(65);
    wait_for_stat_change(h, h1, "ep_items_rm_from_checkpoints", itemsRemoved);

    return SUCCESS;
}

static enum test_result test_disk_gt_ram_paged_rm(ENGINE_HANDLE *h,
                                                  ENGINE_HANDLE_V1 *h1) {
    // Check/grab initial state.
    int overhead = get_int_stat(h, h1, "ep_overhead");
    const auto initial_enqueued = get_int_stat(h, h1, "ep_total_enqueued");

    // Store some data and check post-set state.
    wait_for_persisted_value(h, h1, "k1", "some value");
    checkeq(0, get_int_stat(h, h1, "ep_bg_fetched"),
            "bg_fetched should initially be zero");
    checkeq(initial_enqueued + 1, get_int_stat(h, h1, "ep_total_enqueued"),
            "Expected total_enqueued to increase by 1 after storing 1 value");
    checkge(get_int_stat(h, h1, "ep_overhead"), overhead,
            "Fell below initial overhead.");

    // Evict the data.
    evict_key(h, h1, "k1");

    // Delete the value and make sure things return correctly.
    int itemsRemoved = get_int_stat(h, h1, "ep_items_rm_from_checkpoints");
    int numStored = get_int_stat(h, h1, "ep_total_persisted");
    checkeq(ENGINE_SUCCESS,
            del(h, h1, "k1", 0, 0), "Failed remove with value.");
    wait_for_stat_change(h, h1, "ep_total_persisted", numStored);
    testHarness.time_travel(65);
    wait_for_stat_change(h, h1, "ep_items_rm_from_checkpoints", itemsRemoved);

    return SUCCESS;
}

static enum test_result test_disk_gt_ram_update_paged_out(ENGINE_HANDLE *h,
                                                          ENGINE_HANDLE_V1 *h1) {
    wait_for_persisted_value(h, h1, "k1", "some value");

    evict_key(h, h1, "k1");

    item *i = NULL;
    checkeq(ENGINE_SUCCESS,
            store(h, h1, NULL, OPERATION_SET, "k1", "new value", &i),
            "Failed to update an item.");
    h1->release(h, NULL, i);

    check_key_value(h, h1, "k1", "new value", 9);

    checkeq(0, get_int_stat(h, h1, "ep_bg_fetched"), "bg fetched something");

    return SUCCESS;
}

static enum test_result test_disk_gt_ram_delete_paged_out(ENGINE_HANDLE *h,
                                                          ENGINE_HANDLE_V1 *h1) {
    wait_for_persisted_value(h, h1, "k1", "some value");

    evict_key(h, h1, "k1");

    checkeq(ENGINE_SUCCESS,
            del(h, h1, "k1", 0, 0), "Failed to delete.");

    check(verify_key(h, h1, "k1") == ENGINE_KEY_ENOENT, "Expected miss.");

    cb_assert(0 == get_int_stat(h, h1, "ep_bg_fetched"));

    return SUCCESS;
}

extern "C" {
    static void bg_set_thread(void *arg) {
        ThreadData *td(static_cast<ThreadData*>(arg));

        usleep(2600); // Exacerbate race condition.

        item *i = NULL;
        checkeq(ENGINE_SUCCESS,
                store(td->h, td->h1, NULL, OPERATION_SET,
                      "k1", "new value", &i),
                "Failed to update an item.");
        td->h1->release(td->h, NULL, i);

        delete td;
    }

    static void bg_del_thread(void *arg) {
        ThreadData *td(static_cast<ThreadData*>(arg));

        usleep(2600); // Exacerbate race condition.

        checkeq(ENGINE_SUCCESS,
                del(td->h, td->h1, "k1", 0, 0), "Failed to delete.");

        delete td;
    }
}

static enum test_result test_disk_gt_ram_set_race(ENGINE_HANDLE *h,
                                                  ENGINE_HANDLE_V1 *h1) {
    wait_for_persisted_value(h, h1, "k1", "some value");

    set_param(h, h1, protocol_binary_engine_param_flush, "bg_fetch_delay", "3");

    evict_key(h, h1, "k1");

    cb_thread_t tid;
    if (cb_create_thread(&tid, bg_set_thread, new ThreadData(h, h1), 0) != 0) {
        abort();
    }

    check_key_value(h, h1, "k1", "new value", 9);

    // Should have bg_fetched, but discarded the old value.
    cb_assert(1 == get_int_stat(h, h1, "ep_bg_fetched"));

    cb_assert(cb_join_thread(tid) == 0);

    return SUCCESS;
}

<<<<<<< HEAD
=======
static enum test_result test_disk_gt_ram_incr_race(ENGINE_HANDLE *h,
                                                   ENGINE_HANDLE_V1 *h1) {
    const auto initial_enqueued = get_int_stat(h, h1, "ep_total_enqueued");

    wait_for_persisted_value(h, h1, "k1", "13");
    checkeq(initial_enqueued + 1, get_int_stat(h, h1, "ep_total_enqueued"),
            "total_enqueued should have increaed by 1 after persisting");

    set_param(h, h1, protocol_binary_engine_param_flush, "bg_fetch_delay", "3");

    evict_key(h, h1, "k1");

    cb_thread_t tid;
    if (cb_create_thread(&tid, bg_incr_thread, new ThreadData(h, h1), 0) != 0) {
        abort();
    }

    // Value is as it was before.
    check_key_value(h, h1, "k1", "13", 2);

    // Should have bg_fetched to retrieve it even with a concurrent
    // incr.  We *may* at this point have also completed the incr.
    // 1 == get only, 2 == get+incr.
    cb_assert(get_int_stat(h, h1, "ep_bg_fetched") >= 1);

    // Give incr time to finish (it's doing another background fetch)
    wait_for_stat_change(h, h1, "ep_bg_fetched", 1);
    wait_for_stat_to_be(h, h1, "ep_total_enqueued", initial_enqueued + 2);

    // The incr mutated the value.
    check_key_value(h, h1, "k1", "14", 2);

    cb_assert(cb_join_thread(tid) == 0);

    return SUCCESS;
}

>>>>>>> 58acc666
static enum test_result test_disk_gt_ram_rm_race(ENGINE_HANDLE *h,
                                                 ENGINE_HANDLE_V1 *h1) {
    wait_for_persisted_value(h, h1, "k1", "some value");

    set_param(h, h1, protocol_binary_engine_param_flush, "bg_fetch_delay", "3");

    evict_key(h, h1, "k1");

    cb_thread_t tid;
    if (cb_create_thread(&tid, bg_del_thread, new ThreadData(h, h1), 0) != 0) {
        abort();
    }

    check(verify_key(h, h1, "k1") == ENGINE_KEY_ENOENT, "Expected miss.");

    // Should have bg_fetched, but discarded the old value.
    cb_assert(1 == get_int_stat(h, h1, "ep_bg_fetched"));

    cb_assert(cb_join_thread(tid) == 0);

    return SUCCESS;
}

static enum test_result test_validate_engine_handle(ENGINE_HANDLE *h, ENGINE_HANDLE_V1 *h1)
{
    (void)h;
    check(h1->get_stats_struct == NULL, "get_stats_struct member should be initialized to NULL");
    check(h1->aggregate_stats == NULL, "aggregate_stats member should be initialized to NULL");
    check(h1->unknown_command != NULL, "unknown_command member should be initialized to a non-NULL value");
    check(h1->tap_notify != NULL, "tap_notify member should be initialized to a non-NULL value");
    check(h1->get_tap_iterator != NULL, "get_tap_iterator member should be initialized to a non-NULL value");

    return SUCCESS;
}

static enum test_result test_kill9_bucket(ENGINE_HANDLE *h, ENGINE_HANDLE_V1 *h1) {
    std::vector<std::string> keys;
    for (int j = 0; j < 2000; ++j) {
        std::stringstream ss;
        ss << "key-0-" << j;
        std::string key(ss.str());
        keys.push_back(key);
    }
    std::vector<std::string>::iterator it;
    for (it = keys.begin(); it != keys.end(); ++it) {
        item *i;
        checkeq(ENGINE_SUCCESS,
                store(h, h1, NULL, OPERATION_SET, it->c_str(), it->c_str(), &i, 0, 0),
                "Failed to store a value");
        h1->release(h, NULL, i);
    }

    // Last parameter indicates the force shutdown for the engine.
    testHarness.reload_engine(&h, &h1,
                              testHarness.engine_path,
                              testHarness.get_current_testcase()->cfg,
                              true, true);
    wait_for_warmup_complete(h, h1);

    keys.clear();
    for (int j = 0; j < 2000; ++j) {
        std::stringstream ss;
        ss << "key-1-" << j;
        std::string key(ss.str());
        keys.push_back(key);
    }
    for (it = keys.begin(); it != keys.end(); ++it) {
        item *i;
        checkeq(ENGINE_SUCCESS,
                store(h, h1, NULL, OPERATION_SET, it->c_str(), it->c_str(), &i, 0, 0),
                "Failed to store a value");
        h1->release(h, NULL, i);
    }
    for (it = keys.begin(); it != keys.end(); ++it) {
        check_key_value(h, h1, it->c_str(), it->data(), it->size(), 0);
    }

    return SUCCESS;
}

static enum test_result test_revid(ENGINE_HANDLE *h, ENGINE_HANDLE_V1 *h1)
{
    ItemMetaData meta;
    for (uint64_t ii = 1; ii < 10; ++ii) {
        item *it;
        checkeq(ENGINE_SUCCESS,
                store(h, h1, NULL, OPERATION_SET, "test_revid", "foo",
                      &it, 0, 0),
                "Failed to store a value");
        h1->release(h, NULL, it);

        check(get_meta(h, h1, "test_revid"), "Get meta failed");

        checkeq(PROTOCOL_BINARY_RESPONSE_SUCCESS, last_status.load(),
                "Expected success");
        checkeq(ii, last_meta.revSeqno, "Unexpected sequence number");
    }

    return SUCCESS;
}

static enum test_result test_regression_mb4314(ENGINE_HANDLE *h, ENGINE_HANDLE_V1 *h1)
{
    ItemMetaData itm_meta;
    check(!get_meta(h, h1, "test_regression_mb4314"), "Expected to get meta");

    itm_meta.flags = 0xdeadbeef;
    itm_meta.exptime = 0;
    itm_meta.revSeqno = 10;
    itm_meta.cas = 0xdeadbeef;
    set_with_meta(h, h1, "test_regression_mb4314", 22, NULL, 0, 0, &itm_meta, last_cas);

    // Now try to read the item back:
    item *it = NULL;
    ENGINE_ERROR_CODE ret = h1->get(h, NULL, &it, "test_regression_mb4314", 22, 0);
    checkeq(ENGINE_SUCCESS, ret, "Expected to get the item back!");
    h1->release(h, NULL, it);

    return SUCCESS;
}

static enum test_result test_mb3466(ENGINE_HANDLE *h, ENGINE_HANDLE_V1 *h1)
{
    checkeq(ENGINE_SUCCESS,
            h1->get_stats(h, NULL, NULL, 0, add_stats),
            "Failed to get stats.");

    check(vals.find("mem_used") != vals.end(),
          "Expected \"mem_used\" to be returned");
    check(vals.find("bytes") != vals.end(),
          "Expected \"bytes\" to be returned");
    std::string memUsed = vals["mem_used"];
    std::string bytes = vals["bytes"];
    check(memUsed == bytes,
          "Expected mem_used and bytes to have the same value");

    return SUCCESS;
}

static enum test_result test_observe_no_data(ENGINE_HANDLE *h, ENGINE_HANDLE_V1 *h1) {
    std::map<std::string, uint16_t> obskeys;
    observe(h, h1, obskeys);
    checkeq(PROTOCOL_BINARY_RESPONSE_SUCCESS, last_status.load(), "Expected success");
    return SUCCESS;
}

static enum test_result test_observe_seqno_basic_tests(ENGINE_HANDLE *h,
                                                       ENGINE_HANDLE_V1 *h1) {
    // Check observe seqno for vbucket with id 1
    check(set_vbucket_state(h, h1, 1, vbucket_state_active), "Failed to set vbucket state.");

    //Check the output when there is no data in the vbucket
    uint64_t vb_uuid = get_ull_stat(h, h1, "vb_1:0:id", "failovers");
    uint64_t high_seqno = get_int_stat(h, h1, "vb_1:high_seqno", "vbucket-seqno");
    observe_seqno(h, h1, 1, vb_uuid);

    checkeq(PROTOCOL_BINARY_RESPONSE_SUCCESS, last_status.load(), "Expected success");

    check_observe_seqno(false, 0, 1, vb_uuid, high_seqno, high_seqno);

    //Add some mutations and verify the output
    int num_items = 10;
    for (int j = 0; j < num_items; ++j) {
        // Set an item
        item *it = NULL;
        uint64_t cas1;
        std::string value('x', 100);
        check(storeCasOut(h, h1, NULL, 1, "key" + std::to_string(j), value,
                          PROTOCOL_BINARY_RAW_BYTES, it, cas1) == ENGINE_SUCCESS,
              "Expected set to succeed");
    }

    wait_for_flusher_to_settle(h, h1);

    int total_persisted = get_int_stat(h, h1, "ep_total_persisted");
    high_seqno = get_int_stat(h, h1, "vb_1:high_seqno", "vbucket-seqno");

    checkeq(total_persisted, num_items,
          "Expected ep_total_persisted equals the number of items");

    observe_seqno(h, h1, 1, vb_uuid);

    check_observe_seqno(false, 0, 1, vb_uuid, total_persisted, high_seqno);
    //Stop persistence. Add more mutations and check observe result
    stop_persistence(h, h1);

    num_items = 20;
    for (int j = 10; j < num_items; ++j) {
        // Set an item
        item *it = NULL;
        uint64_t cas1;
        std::string value('x', 100);
        check(storeCasOut(h, h1, NULL, 1, "key" + std::to_string(j), value,
                          PROTOCOL_BINARY_RAW_BYTES, it, cas1) == ENGINE_SUCCESS,
              "Expected set to succeed");
    }

    high_seqno = get_int_stat(h, h1, "vb_1:high_seqno", "vbucket-seqno");
    observe_seqno(h, h1, 1, vb_uuid);

    check_observe_seqno(false, 0, 1, vb_uuid, total_persisted, high_seqno);
    start_persistence(h, h1);
    wait_for_flusher_to_settle(h, h1);
    total_persisted = get_int_stat(h, h1, "ep_total_persisted");

    observe_seqno(h, h1, 1, vb_uuid);

    check_observe_seqno(false, 0, 1, vb_uuid, total_persisted, high_seqno);
    return SUCCESS;
}

static enum test_result test_observe_seqno_failover(ENGINE_HANDLE *h,
                                                    ENGINE_HANDLE_V1 *h1) {
    int num_items = 10;
    for (int j = 0; j < num_items; ++j) {
        // Set an item
        item *it = NULL;
        uint64_t cas1;
        std::string value('x', 100);
        check(storeCasOut(h, h1, NULL, 0, "key" + std::to_string(j), value,
                          PROTOCOL_BINARY_RAW_BYTES, it, cas1) == ENGINE_SUCCESS,
              "Expected set to succeed");
    }

    wait_for_flusher_to_settle(h, h1);

    uint64_t vb_uuid = get_ull_stat(h, h1, "vb_0:0:id", "failovers");
    uint64_t high_seqno = get_int_stat(h, h1, "vb_0:high_seqno", "vbucket-seqno");

    // restart
    testHarness.reload_engine(&h, &h1,
                              testHarness.engine_path,
                              testHarness.get_current_testcase()->cfg,
                              true, true);
    wait_for_warmup_complete(h, h1);

    uint64_t new_vb_uuid = get_ull_stat(h, h1, "vb_0:0:id", "failovers");

    observe_seqno(h, h1, 0, vb_uuid);

    check_observe_seqno(true, 1, 0, new_vb_uuid, high_seqno, high_seqno,
                        vb_uuid, high_seqno);

    return SUCCESS;
}

static enum test_result test_observe_seqno_error(ENGINE_HANDLE *h,
                                                 ENGINE_HANDLE_V1 *h1) {

    //not my vbucket test
    uint64_t vb_uuid = get_ull_stat(h, h1, "vb_0:0:id", "failovers");
    observe_seqno(h, h1, 10, vb_uuid);
    checkeq(PROTOCOL_BINARY_RESPONSE_NOT_MY_VBUCKET, last_status.load(),
          "Expected not my vbucket");

    //invalid uuid for vbucket
    vb_uuid = 0xdeadbeef;
    std::stringstream invalid_data;
    invalid_data.write((char *) &vb_uuid, sizeof(uint64_t));

    protocol_binary_request_header *request;

    request = createPacket(PROTOCOL_BINARY_CMD_OBSERVE_SEQNO, 0, 0, NULL, 0,
                           NULL, 0, invalid_data.str().data(),
                           invalid_data.str().length());
    h1->unknown_command(h, NULL, request, add_response);

    cb_free(request);
    checkeq(PROTOCOL_BINARY_RESPONSE_KEY_ENOENT, last_status.load(),
          "Expected vb uuid not found");

    return SUCCESS;
}

static enum test_result test_observe_single_key(ENGINE_HANDLE *h, ENGINE_HANDLE_V1 *h1) {
    stop_persistence(h, h1);

    // Set an item
    std::string value('x', 100);
    item *it = NULL;
    uint64_t cas1;
    check(storeCasOut(h, h1, NULL, /*vb*/0, "key", value,
                      PROTOCOL_BINARY_RAW_BYTES, it, cas1) == ENGINE_SUCCESS,
          "Set should work");

    // Do an observe
    std::map<std::string, uint16_t> obskeys;
    obskeys["key"] = 0;
    observe(h, h1, obskeys);
    checkeq(PROTOCOL_BINARY_RESPONSE_SUCCESS, last_status.load(), "Expected success");

    // Check that the key is not persisted
    uint16_t vb;
    uint16_t keylen;
    char key[3];
    uint8_t persisted;
    uint64_t cas;

    memcpy(&vb, last_body.data(), sizeof(uint16_t));
    check(ntohs(vb) == 0, "Wrong vbucket in result");
    memcpy(&keylen, last_body.data() + 2, sizeof(uint16_t));
    check(ntohs(keylen) == 3, "Wrong keylen in result");
    memcpy(&key, last_body.data() + 4, ntohs(keylen));
    check(strncmp(key, "key", 3) == 0, "Wrong key in result");
    memcpy(&persisted, last_body.data() + 7, sizeof(uint8_t));
    check(persisted == OBS_STATE_NOT_PERSISTED, "Expected persisted in result");
    memcpy(&cas, last_body.data() + 8, sizeof(uint64_t));
    check(ntohll(cas) == cas1, "Wrong cas in result");

    return SUCCESS;
}

static enum test_result test_observe_temp_item(ENGINE_HANDLE *h, ENGINE_HANDLE_V1 *h1) {
    char const *k1 = "key";
    item *i = NULL;

    checkeq(ENGINE_SUCCESS,
            store(h, h1, NULL, OPERATION_SET, k1, "somevalue", &i),
            "Failed set.");
    h1->release(h, NULL, i);
    wait_for_flusher_to_settle(h, h1);

    checkeq(ENGINE_SUCCESS, del(h, h1, k1, 0, 0), "Delete failed");
    wait_for_flusher_to_settle(h, h1);
    wait_for_stat_to_be(h, h1, "curr_items", 0);

    check(get_meta(h, h1, k1), "Expected to get meta");
    checkeq(PROTOCOL_BINARY_RESPONSE_SUCCESS, last_status.load(), "Expected success");
    check(last_deleted_flag, "Expected deleted flag to be set");
    checkeq(0, get_int_stat(h, h1, "curr_items"), "Expected zero curr_items");

    // Make sure there is one temp_item
    checkeq(1, get_int_stat(h, h1, "curr_temp_items"), "Expected single temp_items");

    // Do an observe
    std::map<std::string, uint16_t> obskeys;
    obskeys["key"] = 0;
    observe(h, h1, obskeys);
    checkeq(PROTOCOL_BINARY_RESPONSE_SUCCESS, last_status.load(), "Expected success");

    // Check that the key is not found
    uint16_t vb;
    uint16_t keylen;
    char key[3];
    uint8_t persisted;
    uint64_t cas;

    memcpy(&vb, last_body.data(), sizeof(uint16_t));
    check(ntohs(vb) == 0, "Wrong vbucket in result");
    memcpy(&keylen, last_body.data() + 2, sizeof(uint16_t));
    check(ntohs(keylen) == 3, "Wrong keylen in result");
    memcpy(&key, last_body.data() + 4, ntohs(keylen));
    check(strncmp(key, "key", 3) == 0, "Wrong key in result");
    memcpy(&persisted, last_body.data() + 7, sizeof(uint8_t));
    check(persisted == OBS_STATE_NOT_FOUND, "Expected NOT_FOUND in result");
    memcpy(&cas, last_body.data() + 8, sizeof(uint64_t));
    check(ntohll(cas) == 0, "Wrong cas in result");

    return SUCCESS;
}

static enum test_result test_observe_multi_key(ENGINE_HANDLE *h, ENGINE_HANDLE_V1 *h1) {
    // Create some vbuckets
    check(set_vbucket_state(h, h1, 1, vbucket_state_active), "Failed to set vbucket state.");

    // Set some keys to observe
    item *it = NULL;
    uint64_t cas1, cas2, cas3;
    std::string value('x', 100);
    check(storeCasOut(h, h1, NULL, 0, "key1", value, PROTOCOL_BINARY_RAW_BYTES,
                      it, cas1) == ENGINE_SUCCESS,
          "Set should work");

    check(storeCasOut(h, h1, NULL, 1, "key2", value, PROTOCOL_BINARY_RAW_BYTES,
                      it, cas2) == ENGINE_SUCCESS,
          "Set should work");

    check(storeCasOut(h, h1, NULL, 1, "key3", value, PROTOCOL_BINARY_RAW_BYTES,
                      it, cas3) == ENGINE_SUCCESS,
          "Set should work");

    wait_for_stat_to_be(h, h1, "ep_total_persisted", 3);

    // Do observe
    std::map<std::string, uint16_t> obskeys;
    obskeys["key1"] = 0;
    obskeys["key2"] = 1;
    obskeys["key3"] = 1;
    observe(h, h1, obskeys);
    checkeq(PROTOCOL_BINARY_RESPONSE_SUCCESS, last_status.load(), "Expected success");

    // Check the result
    uint16_t vb;
    uint16_t keylen;
    char key[10];
    uint8_t persisted;
    uint64_t cas;

    memcpy(&vb, last_body.data(), sizeof(uint16_t));
    check(ntohs(vb) == 0, "Wrong vbucket in result");
    memcpy(&keylen, last_body.data() + 2, sizeof(uint16_t));
    check(ntohs(keylen) == 4, "Wrong keylen in result");
    memcpy(&key, last_body.data() + 4, ntohs(keylen));
    check(strncmp(key, "key1", 4) == 0, "Wrong key in result");
    memcpy(&persisted, last_body.data() + 8, sizeof(uint8_t));
    check(persisted == OBS_STATE_PERSISTED, "Expected persisted in result");
    memcpy(&cas, last_body.data() + 9, sizeof(uint64_t));
    check(ntohll(cas) == cas1, "Wrong cas in result");

    memcpy(&vb, last_body.data() + 17, sizeof(uint16_t));
    check(ntohs(vb) == 1, "Wrong vbucket in result");
    memcpy(&keylen, last_body.data() + 19, sizeof(uint16_t));
    check(ntohs(keylen) == 4, "Wrong keylen in result");
    memcpy(&key, last_body.data() + 21, ntohs(keylen));
    check(strncmp(key, "key2", 4) == 0, "Wrong key in result");
    memcpy(&persisted, last_body.data() + 25, sizeof(uint8_t));
    check(persisted == OBS_STATE_PERSISTED, "Expected persisted in result");
    memcpy(&cas, last_body.data() + 26, sizeof(uint64_t));
    check(ntohll(cas) == cas2, "Wrong cas in result");

    memcpy(&vb, last_body.data() + 34, sizeof(uint16_t));
    check(ntohs(vb) == 1, "Wrong vbucket in result");
    memcpy(&keylen, last_body.data() + 36, sizeof(uint16_t));
    check(ntohs(keylen) == 4, "Wrong keylen in result");
    memcpy(&key, last_body.data() + 38, ntohs(keylen));
    check(strncmp(key, "key3", 4) == 0, "Wrong key in result");
    memcpy(&persisted, last_body.data() + 42, sizeof(uint8_t));
    check(persisted == OBS_STATE_PERSISTED, "Expected persisted in result");
    memcpy(&cas, last_body.data() + 43, sizeof(uint64_t));
    check(ntohll(cas) == cas3, "Wrong cas in result");

    return SUCCESS;
}

static enum test_result test_multiple_observes(ENGINE_HANDLE *h, ENGINE_HANDLE_V1 *h1) {
    // Holds the result
    uint16_t vb;
    uint16_t keylen;
    char key[10];
    uint8_t persisted;
    uint64_t cas;

    // Set some keys
    item *it = NULL;
    uint64_t cas1, cas2;
    std::string value('x', 100);
    check(storeCasOut(h, h1, NULL, 0, "key1", value, PROTOCOL_BINARY_RAW_BYTES,
                      it, cas1) == ENGINE_SUCCESS,
          "Set should work");

    check(storeCasOut(h, h1, NULL, 0, "key2", value, PROTOCOL_BINARY_RAW_BYTES,
                      it, cas2) == ENGINE_SUCCESS,
          "Set should work");

    wait_for_stat_to_be(h, h1, "ep_total_persisted", 2);

    // Do observe
    std::map<std::string, uint16_t> obskeys;
    obskeys["key1"] = 0;
    observe(h, h1, obskeys);
    checkeq(PROTOCOL_BINARY_RESPONSE_SUCCESS, last_status.load(), "Expected success");

    memcpy(&vb, last_body.data(), sizeof(uint16_t));
    check(ntohs(vb) == 0, "Wrong vbucket in result");
    memcpy(&keylen, last_body.data() + 2, sizeof(uint16_t));
    check(ntohs(keylen) == 4, "Wrong keylen in result");
    memcpy(&key, last_body.data() + 4, ntohs(keylen));
    check(strncmp(key, "key1", 4) == 0, "Wrong key in result");
    memcpy(&persisted, last_body.data() + 8, sizeof(uint8_t));
    check(persisted == OBS_STATE_PERSISTED, "Expected persisted in result");
    memcpy(&cas, last_body.data() + 9, sizeof(uint64_t));
    check(ntohll(cas) == cas1, "Wrong cas in result");
    check(last_body.size() == 17, "Incorrect body length");

    // Do another observe
    obskeys.clear();
    obskeys["key2"] = 0;
    observe(h, h1, obskeys);
    checkeq(PROTOCOL_BINARY_RESPONSE_SUCCESS, last_status.load(), "Expected success");

    memcpy(&vb, last_body.data(), sizeof(uint16_t));
    check(ntohs(vb) == 0, "Wrong vbucket in result");
    memcpy(&keylen, last_body.data() + 2, sizeof(uint16_t));
    check(ntohs(keylen) == 4, "Wrong keylen in result");
    memcpy(&key, last_body.data() + 4, ntohs(keylen));
    check(strncmp(key, "key2", 4) == 0, "Wrong key in result");
    memcpy(&persisted, last_body.data() + 8, sizeof(uint8_t));
    check(persisted == OBS_STATE_PERSISTED, "Expected persisted in result");
    memcpy(&cas, last_body.data() + 9, sizeof(uint64_t));
    check(ntohll(cas) == cas2, "Wrong cas in result");
    check(last_body.size() == 17, "Incorrect body length");

    return SUCCESS;
}

static enum test_result test_observe_with_not_found(ENGINE_HANDLE *h, ENGINE_HANDLE_V1 *h1) {
    // Create some vbuckets
    check(set_vbucket_state(h, h1, 1, vbucket_state_active), "Failed to set vbucket state.");

    // Set some keys
    item *it = NULL;
    uint64_t cas1, cas3;
    std::string value('x', 100);
    check(storeCasOut(h, h1, NULL, 0, "key1", value, PROTOCOL_BINARY_RAW_BYTES,
                      it, cas1) == ENGINE_SUCCESS,
          "Set should work");

    wait_for_stat_to_be(h, h1, "ep_total_persisted", 1);
    stop_persistence(h, h1);

    check(storeCasOut(h, h1, NULL, 1, "key3", value, PROTOCOL_BINARY_RAW_BYTES,
                      it, cas3) == ENGINE_SUCCESS,
          "Set should work");

    check(del(h, h1, "key3", 0, 1) == ENGINE_SUCCESS, "Failed to remove a key");

    // Do observe
    std::map<std::string, uint16_t> obskeys;
    obskeys["key1"] = 0;
    obskeys["key2"] = 0;
    obskeys["key3"] = 1;
    observe(h, h1, obskeys);
    checkeq(PROTOCOL_BINARY_RESPONSE_SUCCESS, last_status.load(), "Expected success");

    // Check the result
    uint16_t vb;
    uint16_t keylen;
    char key[10];
    uint8_t persisted;
    uint64_t cas;

    memcpy(&vb, last_body.data(), sizeof(uint16_t));
    check(ntohs(vb) == 0, "Wrong vbucket in result");
    memcpy(&keylen, last_body.data() + 2, sizeof(uint16_t));
    check(ntohs(keylen) == 4, "Wrong keylen in result");
    memcpy(&key, last_body.data() + 4, ntohs(keylen));
    check(strncmp(key, "key1", 4) == 0, "Wrong key in result");
    memcpy(&persisted, last_body.data() + 8, sizeof(uint8_t));
    check(persisted == OBS_STATE_PERSISTED, "Expected persisted in result");
    memcpy(&cas, last_body.data() + 9, sizeof(uint64_t));
    check(ntohll(cas) == cas1, "Wrong cas in result");

    memcpy(&keylen, last_body.data() + 19, sizeof(uint16_t));
    check(ntohs(keylen) == 4, "Wrong keylen in result");
    memcpy(&key, last_body.data() + 21, ntohs(keylen));
    check(strncmp(key, "key2", 4) == 0, "Wrong key in result");
    memcpy(&persisted, last_body.data() + 25, sizeof(uint8_t));
    check(persisted == OBS_STATE_NOT_FOUND, "Expected key_not_found key status");

    memcpy(&vb, last_body.data() + 34, sizeof(uint16_t));
    check(ntohs(vb) == 1, "Wrong vbucket in result");
    memcpy(&keylen, last_body.data() + 36, sizeof(uint16_t));
    check(ntohs(keylen) == 4, "Wrong keylen in result");
    memcpy(&key, last_body.data() + 38, ntohs(keylen));
    check(strncmp(key, "key3", 4) == 0, "Wrong key in result");
    memcpy(&persisted, last_body.data() + 42, sizeof(uint8_t));
    check(persisted == OBS_STATE_LOGICAL_DEL, "Expected persisted in result");
    memcpy(&cas, last_body.data() + 43, sizeof(uint64_t));
    check(ntohll(cas) != cas3, "Expected cas to be different");

    return SUCCESS;
}

static enum test_result test_observe_errors(ENGINE_HANDLE *h, ENGINE_HANDLE_V1 *h1) {
    std::map<std::string, uint16_t> obskeys;

    // Check not my vbucket error
    obskeys["key"] = 1;
    observe(h, h1, obskeys);
    checkeq(PROTOCOL_BINARY_RESPONSE_NOT_MY_VBUCKET, last_status.load(), "Expected not my vbucket");

    // Check invalid packets
    protocol_binary_request_header *pkt;
    pkt = createPacket(PROTOCOL_BINARY_CMD_OBSERVE, 0, 0, NULL, 0, NULL, 0, "0", 1);
    check(h1->unknown_command(h, NULL, pkt, add_response) == ENGINE_SUCCESS,
          "Observe failed.");
    checkeq(PROTOCOL_BINARY_RESPONSE_EINVAL, last_status.load(), "Expected invalid");
    cb_free(pkt);

    pkt = createPacket(PROTOCOL_BINARY_CMD_OBSERVE, 0, 0, NULL, 0, NULL, 0, "0000", 4);
    checkeq(ENGINE_SUCCESS,
            h1->unknown_command(h, NULL, pkt, add_response),
            "Observe failed.");
    checkeq(PROTOCOL_BINARY_RESPONSE_EINVAL, last_status.load(), "Expected invalid");
    cb_free(pkt);

    return SUCCESS;
}

static enum test_result test_control_data_traffic(ENGINE_HANDLE *h, ENGINE_HANDLE_V1 *h1) {
    item *itm = NULL;
    checkeq(ENGINE_SUCCESS,
            store(h, h1, NULL, OPERATION_SET, "key", "value1", &itm),
            "Failed to set key");
    h1->release(h, NULL, itm);

    protocol_binary_request_header *pkt = createPacket(PROTOCOL_BINARY_CMD_DISABLE_TRAFFIC);
    checkeq(ENGINE_SUCCESS,
            h1->unknown_command(h, NULL, pkt, add_response),
            "Failed to send data traffic command to the server");
    checkeq(PROTOCOL_BINARY_RESPONSE_SUCCESS, last_status.load(),
          "Faile to disable data traffic");
    cb_free(pkt);

    checkeq(ENGINE_TMPFAIL,
            store(h, h1, NULL, OPERATION_SET, "key", "value2", &itm),
            "Expected to receive temporary failure");
    h1->release(h, NULL, itm);

    pkt = createPacket(PROTOCOL_BINARY_CMD_ENABLE_TRAFFIC);
    checkeq(ENGINE_SUCCESS,
            h1->unknown_command(h, NULL, pkt, add_response),
            "Failed to send data traffic command to the server");
    checkeq(PROTOCOL_BINARY_RESPONSE_SUCCESS, last_status.load(),
          "Faile to enable data traffic");
    cb_free(pkt);

    checkeq(ENGINE_SUCCESS,
            store(h, h1, NULL, OPERATION_SET, "key", "value2", &itm),
            "Failed to set key");
    h1->release(h, NULL, itm);
    return SUCCESS;
}

static enum test_result test_item_pager(ENGINE_HANDLE *h, ENGINE_HANDLE_V1 *h1) {

    // 1. Create enough 1KB items to hit the high watermark (i.e. get TEMP_OOM).
    char data[1024];
    memset(&data, 'x', sizeof(data)-1);
    data[1023] = '\0';

    // Create documents, until we hit TempOOM. Due to accurate memory tracking
    // & overheads it's impossible to exactly predict how many we will need...
    int docs_stored = 0;
    for (int j = 0; ; ++j) {
        std::stringstream ss;
        ss << "key-" << j;
        std::string key(ss.str());

        item *i = NULL;
        ENGINE_ERROR_CODE err = store(h, h1, NULL, OPERATION_SET, key.c_str(),
                                      data, &i);
        h1->release(h, NULL, i);

        check(err == ENGINE_SUCCESS || err == ENGINE_TMPFAIL,
              "Failed to store a value");
        if (err == ENGINE_TMPFAIL) {
            break;
        }
        docs_stored++;
    }
    wait_for_flusher_to_settle(h, h1);

    // We should have stored at least a reasonable number of docs so we can
    // then have NRU act on 50% of them.
    check(docs_stored > 10,
          "Failed to store enough documents before hitting TempOOM\n");

    // Reference the first 50% of the stored documents making them have a
    // lower NRU and not candidates for ejection.
    for (int j = 0; j < docs_stored / 2; ++j) {
        std::stringstream ss;
        ss << "key-" << j;
        std::string key(ss.str());
        // Reference each stored item multiple times.
        for (int k = 0; k < 5; ++k) {
            item *i;
            checkeq(ENGINE_SUCCESS,
                    h1->get(h, NULL, &i, key.c_str(), key.length(), 0),
                    "Failed to get value.");
            h1->release(h, NULL, i);
        }
    }

    // If the item pager hasn't run already, set mem_high_wat
    // to a value less than mem_used which would force the
    // item pager to run at least once.
    if (get_int_stat(h, h1, "ep_num_non_resident") == 0) {
        int mem_used = get_int_stat(h, h1, "mem_used");
        int new_low_wat = mem_used * 0.75;
        set_param(h, h1, protocol_binary_engine_param_flush,
                  "mem_low_wat", std::to_string(new_low_wat).c_str());
        int new_high_wat = mem_used * 0.85;
        set_param(h, h1, protocol_binary_engine_param_flush,
                  "mem_high_wat", std::to_string(new_high_wat).c_str());
    }

    testHarness.time_travel(5);

    wait_for_memory_usage_below(h, h1, get_int_stat(h, h1, "ep_mem_high_wat"));

#ifdef _MSC_VER
    // It seems like the scheduling of the tasks is different on windows
    // (at least on my virtual machines). Once we have all of the tests
    // passing for WIN32 we're going to start benchmarking it so we'll
    // figure out a better fix for this at a later time..
    // For now just spend some time waiting for it to bump the values
    int max = 0;
    while (get_int_stat(h, h1, "ep_num_non_resident") == 0) {
        sleep(1);
        if (++max == 30) {
            std::cerr << "Giving up waiting for item_pager to eject data.. "
                      << std::endl;
            return FAIL;
        }
    }
#endif

    int num_non_resident = get_int_stat(h, h1, "ep_num_non_resident");

    if (num_non_resident == 0) {
        wait_for_stat_change(h, h1, "ep_num_non_resident", 0);
    }

    // Check we can successfully fetch all of the documents (even ones not
    // resident).
    for (int j = 0; j < docs_stored; ++j) {
        std::stringstream ss;
        ss << "key-" << j;
        std::string key(ss.str());

        item *i;
        checkeq(ENGINE_SUCCESS,
                h1->get(h, NULL, &i, key.c_str(), key.length(), 0),
                "Failed to get value.");
        h1->release(h, NULL, i);
    }

    //Tmp ooms now trigger the item_pager task to eject some items,
    //thus there would be a few background fetches at least.
    check(get_int_stat(h, h1, "ep_bg_fetched") > 0,
          "Expected a few disk reads for referenced items");

    return SUCCESS;
}

static enum test_result test_stats_vkey_valid_field(ENGINE_HANDLE *h,
                                                    ENGINE_HANDLE_V1 *h1) {
    const void *cookie = testHarness.create_cookie();

    // Check vkey when a key doesn't exist
    const char* stats_key = "vkey key 0";
    checkeq(ENGINE_KEY_ENOENT,
            h1->get_stats(h, cookie, stats_key, strlen(stats_key),
                          add_stats),
            "Expected not found.");


    stop_persistence(h, h1);

    item *itm = NULL;
    checkeq(ENGINE_SUCCESS,
            store(h, h1, NULL, OPERATION_SET, "key", "value", &itm),
            "Failed to set key");
    h1->release(h, NULL, itm);

    // Check to make sure a non-persisted item is 'dirty'
    checkeq(ENGINE_SUCCESS,
            h1->get_stats(h, cookie, stats_key, strlen(stats_key),
                          add_stats),
            "Failed to get stats.");
    check(vals.find("key_valid")->second.compare("dirty") == 0,
          "Expected 'dirty'");

    // Check that a key that is resident and persisted returns valid
    start_persistence(h, h1);
    wait_for_stat_to_be(h, h1, "ep_total_persisted", 1);
    checkeq(ENGINE_SUCCESS,
            h1->get_stats(h, cookie, stats_key, strlen(stats_key),
                          add_stats),
            "Failed to get stats.");
    check(vals.find("key_valid")->second.compare("valid") == 0,
          "Expected 'valid'");

    // Check that an evicted key still returns valid
    evict_key(h, h1, "key", 0, "Ejected.");
    checkeq(ENGINE_SUCCESS,
            h1->get_stats(h, cookie, "vkey key 0", 10, add_stats),
            "Failed to get stats.");
    check(vals.find("key_valid")->second.compare("valid") == 0, "Expected 'valid'");

    testHarness.destroy_cookie(cookie);
    return SUCCESS;
}

static enum test_result test_multiple_transactions(ENGINE_HANDLE *h,
                                                   ENGINE_HANDLE_V1 *h1) {
    check(set_vbucket_state(h, h1, 1, vbucket_state_active),
          "Failed to set vbucket state.");
    for (int j = 0; j < 1000; ++j) {
        std::stringstream s1;
        s1 << "key-0-" << j;
        item *i;
        checkeq(ENGINE_SUCCESS,
                store(h, h1, NULL, OPERATION_SET,
                      s1.str().c_str(), s1.str().c_str(), &i, 0, 0),
                "Failed to store a value");
        h1->release(h, NULL, i);
        std::stringstream s2;
        s2 << "key-1-" << j;
        checkeq(ENGINE_SUCCESS,
                store(h, h1, NULL, OPERATION_SET,
                      s2.str().c_str(), s2.str().c_str(), &i, 0, 1),
                "Failed to store a value");
        h1->release(h, NULL, i);
    }
    wait_for_stat_to_be(h, h1, "ep_total_persisted", 2000);
    check(get_int_stat(h, h1, "ep_commit_num") > 1,
          "Expected 20 transaction completions at least");
    return SUCCESS;
}

static enum test_result test_set_ret_meta(ENGINE_HANDLE *h,
                                          ENGINE_HANDLE_V1 *h1) {
    // Check that set without cas succeeds
    set_ret_meta(h, h1, "key", 3, "value", 5, 0, 0, 0, 0);
    checkeq(PROTOCOL_BINARY_RESPONSE_SUCCESS, last_status.load(),
          "Expected set returing meta to succeed");
    checkeq(1, get_int_stat(h, h1, "ep_num_ops_set_ret_meta"),
                       "Expected 1 set rm op");

    check(last_meta.flags == 0, "Invalid result for flags");
    check(last_meta.exptime == 0, "Invalid result for expiration");
    check(last_meta.cas != 0, "Invalid result for cas");
    check(last_meta.revSeqno == 1, "Invalid result for seqno");

    // Check that set with correct cas succeeds
    set_ret_meta(h, h1, "key", 3, "value", 5, 0, last_meta.cas, 10, 1735689600);
    checkeq(PROTOCOL_BINARY_RESPONSE_SUCCESS, last_status.load(),
          "Expected set returing meta to succeed");
    checkeq(2, get_int_stat(h, h1, "ep_num_ops_set_ret_meta"),
                       "Expected 2 set rm ops");

    check(last_meta.flags == 10, "Invalid result for flags");
    check(last_meta.exptime == 1735689600, "Invalid result for expiration");
    check(last_meta.cas != 0, "Invalid result for cas");
    check(last_meta.revSeqno == 2, "Invalid result for seqno");

    // Check that updating an item with no cas succeeds
    set_ret_meta(h, h1, "key", 3, "value", 5, 0, 0, 5, 0);
    checkeq(PROTOCOL_BINARY_RESPONSE_SUCCESS, last_status.load(),
          "Expected set returing meta to succeed");
    checkeq(3, get_int_stat(h, h1, "ep_num_ops_set_ret_meta"),
                       "Expected 3 set rm ops");

    check(last_meta.flags == 5, "Invalid result for flags");
    check(last_meta.exptime == 0, "Invalid result for expiration");
    check(last_meta.cas != 0, "Invalid result for cas");
    check(last_meta.revSeqno == 3, "Invalid result for seqno");

    // Check that updating an item with the wrong cas fails
    set_ret_meta(h, h1, "key", 3, "value", 5, 0, last_meta.cas + 1, 5, 0);
    checkeq(PROTOCOL_BINARY_RESPONSE_KEY_EEXISTS, last_status.load(),
          "Expected set returing meta to fail");
    checkeq(3, get_int_stat(h, h1, "ep_num_ops_set_ret_meta"),
                       "Expected 3 set rm ops");

    return SUCCESS;
}

static enum test_result test_set_ret_meta_error(ENGINE_HANDLE *h,
                                                ENGINE_HANDLE_V1 *h1) {
    // Check invalid packet constructions
    set_ret_meta(h, h1, "", 0, "value", 5, 0);
    checkeq(PROTOCOL_BINARY_RESPONSE_EINVAL, last_status.load(),
          "Expected set returing meta to succeed");

    protocol_binary_request_header *pkt;
    pkt = createPacket(PROTOCOL_BINARY_CMD_RETURN_META, 0, 0, NULL, 0,
                       "key", 3, "val", 3);
    checkeq(ENGINE_SUCCESS, h1->unknown_command(h, NULL, pkt, add_response),
            "Expected to be able to store ret meta");
    cb_free(pkt);
    checkeq(PROTOCOL_BINARY_RESPONSE_EINVAL, last_status.load(),
          "Expected set returing meta to succeed");

    // Check tmp fail errors
    disable_traffic(h, h1);
    set_ret_meta(h, h1, "key", 3, "value", 5, 0);
    checkeq(PROTOCOL_BINARY_RESPONSE_ETMPFAIL, last_status.load(),
          "Expected set returing meta to fail");
    enable_traffic(h, h1);

    // Check not my vbucket errors
    set_ret_meta(h, h1, "key", 3, "value", 5, 1);
    checkeq(PROTOCOL_BINARY_RESPONSE_NOT_MY_VBUCKET, last_status.load(),
          "Expected set returing meta to fail");

    check(set_vbucket_state(h, h1, 1, vbucket_state_replica),
          "Failed to set vbucket state.");
    set_ret_meta(h, h1, "key", 3, "value", 5, 1);
    checkeq(PROTOCOL_BINARY_RESPONSE_NOT_MY_VBUCKET, last_status.load(),
          "Expected set returing meta to fail");
    vbucketDelete(h, h1, 1);

    check(set_vbucket_state(h, h1, 1, vbucket_state_dead),
          "Failed to set vbucket state.");
    set_ret_meta(h, h1, "key", 3, "value", 5, 1);
    checkeq(PROTOCOL_BINARY_RESPONSE_NOT_MY_VBUCKET, last_status.load(),
          "Expected set returing meta to fail");
    vbucketDelete(h, h1, 1);

    return SUCCESS;
}

static enum test_result test_add_ret_meta(ENGINE_HANDLE *h,
                                          ENGINE_HANDLE_V1 *h1) {
    // Check that add with cas fails
    add_ret_meta(h, h1, "key", 3, "value", 5, 0, 10, 0, 0);
    checkeq(PROTOCOL_BINARY_RESPONSE_NOT_STORED, last_status.load(),
          "Expected set returing meta to fail");

    // Check that add without cas succeeds.
    add_ret_meta(h, h1, "key", 3, "value", 5, 0, 0, 0, 0);
    checkeq(PROTOCOL_BINARY_RESPONSE_SUCCESS, last_status.load(),
          "Expected set returing meta to succeed");
    checkeq(1, get_int_stat(h, h1, "ep_num_ops_set_ret_meta"),
                       "Expected 1 set rm op");

    check(last_meta.flags == 0, "Invalid result for flags");
    check(last_meta.exptime == 0, "Invalid result for expiration");
    check(last_meta.cas != 0, "Invalid result for cas");
    check(last_meta.revSeqno == 1, "Invalid result for seqno");

    // Check that re-adding a key fails
    add_ret_meta(h, h1, "key", 3, "value", 5, 0, 0, 0, 0);
    checkeq(PROTOCOL_BINARY_RESPONSE_NOT_STORED, last_status.load(),
          "Expected set returing meta to fail");

    // Check that adding a key with flags and exptime returns the correct values
    add_ret_meta(h, h1, "key2", 4, "value", 5, 0, 0, 10, 1735689600);
    checkeq(PROTOCOL_BINARY_RESPONSE_SUCCESS, last_status.load(),
          "Expected set returing meta to succeed");
    checkeq(2, get_int_stat(h, h1, "ep_num_ops_set_ret_meta"),
                       "Expected 2 set rm ops");

    check(last_meta.flags == 10, "Invalid result for flags");
    check(last_meta.exptime == 1735689600, "Invalid result for expiration");
    check(last_meta.cas != 0, "Invalid result for cas");
    check(last_meta.revSeqno == 1, "Invalid result for seqno");

    return SUCCESS;
}

static enum test_result test_add_ret_meta_error(ENGINE_HANDLE *h,
                                                ENGINE_HANDLE_V1 *h1) {
    // Check invalid packet constructions
    add_ret_meta(h, h1, "", 0, "value", 5, 0);
    checkeq(PROTOCOL_BINARY_RESPONSE_EINVAL, last_status.load(),
          "Expected add returing meta to succeed");

    protocol_binary_request_header *pkt;
    pkt = createPacket(PROTOCOL_BINARY_CMD_RETURN_META, 0, 0, NULL, 0,
                       "key", 3, "val", 3);
    checkeq(ENGINE_SUCCESS, h1->unknown_command(h, NULL, pkt, add_response),
          "Expected to be able to add ret meta");
    cb_free(pkt);
    checkeq(PROTOCOL_BINARY_RESPONSE_EINVAL, last_status.load(),
          "Expected add returing meta to succeed");

    // Check tmp fail errors
    disable_traffic(h, h1);
    add_ret_meta(h, h1, "key", 3, "value", 5, 0);
    checkeq(PROTOCOL_BINARY_RESPONSE_ETMPFAIL, last_status.load(),
          "Expected add returing meta to fail");
    enable_traffic(h, h1);

    // Check not my vbucket errors
    add_ret_meta(h, h1, "key", 3, "value", 5, 1);
    checkeq(PROTOCOL_BINARY_RESPONSE_NOT_MY_VBUCKET, last_status.load(),
          "Expected add returing meta to fail");

    check(set_vbucket_state(h, h1, 1, vbucket_state_replica),
          "Failed to set vbucket state.");
    add_ret_meta(h, h1, "key", 3, "value", 5, 1);
    checkeq(PROTOCOL_BINARY_RESPONSE_NOT_MY_VBUCKET, last_status.load(),
          "Expected add returing meta to fail");
    vbucketDelete(h, h1, 1);

    check(set_vbucket_state(h, h1, 1, vbucket_state_dead),
          "Failed to add vbucket state.");
    add_ret_meta(h, h1, "key", 3, "value", 5, 1);
    checkeq(PROTOCOL_BINARY_RESPONSE_NOT_MY_VBUCKET, last_status.load(),
          "Expected add returing meta to fail");
    vbucketDelete(h, h1, 1);

    return SUCCESS;
}

static enum test_result test_del_ret_meta(ENGINE_HANDLE *h,
                                          ENGINE_HANDLE_V1 *h1) {
    // Check that deleting a non-existent key fails
    del_ret_meta(h, h1, "key", 3, 0, 0);
    checkeq(PROTOCOL_BINARY_RESPONSE_KEY_ENOENT, last_status.load(),
          "Expected set returing meta to fail");

    // Check that deleting a non-existent key with a cas fails
    del_ret_meta(h, h1, "key", 3, 0, 10);
    checkeq(PROTOCOL_BINARY_RESPONSE_KEY_ENOENT, last_status.load(),
          "Expected set returing meta to fail");

    // Check that deleting a key with no cas succeeds
    add_ret_meta(h, h1, "key", 3, "value", 5, 0, 0, 0, 0);
    checkeq(PROTOCOL_BINARY_RESPONSE_SUCCESS, last_status.load(),
          "Expected set returing meta to succeed");

    check(last_meta.flags == 0, "Invalid result for flags");
    check(last_meta.exptime == 0, "Invalid result for expiration");
    check(last_meta.cas != 0, "Invalid result for cas");
    check(last_meta.revSeqno == 1, "Invalid result for seqno");

    del_ret_meta(h, h1, "key", 3, 0, 0);
    checkeq(PROTOCOL_BINARY_RESPONSE_SUCCESS, last_status.load(),
          "Expected set returing meta to succeed");
    checkeq(1, get_int_stat(h, h1, "ep_num_ops_del_ret_meta"),
                       "Expected 1 del rm op");

    check(last_meta.flags == 0, "Invalid result for flags");
    check(last_meta.exptime == 0, "Invalid result for expiration");
    check(last_meta.cas != 0, "Invalid result for cas");
    check(last_meta.revSeqno == 2, "Invalid result for seqno");

    // Check that deleting a key with a cas succeeds.
    add_ret_meta(h, h1, "key", 3, "value", 5, 0, 0, 10, 1735689600);
    checkeq(PROTOCOL_BINARY_RESPONSE_SUCCESS, last_status.load(),
          "Expected set returing meta to succeed");

    check(last_meta.flags == 10, "Invalid result for flags");
    check(last_meta.exptime == 1735689600, "Invalid result for expiration");
    check(last_meta.cas != 0, "Invalid result for cas");
    check(last_meta.revSeqno == 3, "Invalid result for seqno");

    del_ret_meta(h, h1, "key", 3, 0, last_meta.cas);
    checkeq(PROTOCOL_BINARY_RESPONSE_SUCCESS, last_status.load(),
          "Expected set returing meta to succeed");
    checkeq(2, get_int_stat(h, h1, "ep_num_ops_del_ret_meta"),
                       "Expected 2 del rm ops");

    check(last_meta.flags == 10, "Invalid result for flags");
    check(last_meta.exptime == 1735689600, "Invalid result for expiration");
    check(last_meta.cas != 0, "Invalid result for cas");
    check(last_meta.revSeqno == 4, "Invalid result for seqno");

    // Check that deleting a key with the wrong cas fails
    add_ret_meta(h, h1, "key", 3, "value", 5, 0, 0, 0, 0);
    checkeq(PROTOCOL_BINARY_RESPONSE_SUCCESS, last_status.load(),
          "Expected set returing meta to succeed");

    check(last_meta.flags == 0, "Invalid result for flags");
    check(last_meta.exptime == 0, "Invalid result for expiration");
    check(last_meta.cas != 0, "Invalid result for cas");
    check(last_meta.revSeqno == 5, "Invalid result for seqno");

    del_ret_meta(h, h1, "key", 3, 0, last_meta.cas + 1);
    checkeq(PROTOCOL_BINARY_RESPONSE_KEY_EEXISTS, last_status.load(),
          "Expected set returing meta to fail");
    checkeq(2, get_int_stat(h, h1, "ep_num_ops_del_ret_meta"),
                       "Expected 2 del rm ops");

    return SUCCESS;
}

static enum test_result test_del_ret_meta_error(ENGINE_HANDLE *h,
                                                ENGINE_HANDLE_V1 *h1) {
    // Check invalid packet constructions
    del_ret_meta(h, h1, "", 0, 0);
    checkeq(PROTOCOL_BINARY_RESPONSE_EINVAL, last_status.load(),
          "Expected add returing meta to succeed");

    protocol_binary_request_header *pkt;
    pkt = createPacket(PROTOCOL_BINARY_CMD_RETURN_META, 0, 0, NULL, 0,
                       "key", 3);
    checkeq(ENGINE_SUCCESS,
            h1->unknown_command(h, NULL, pkt, add_response),
            "Expected to be able to del ret meta");
    cb_free(pkt);
    checkeq(PROTOCOL_BINARY_RESPONSE_EINVAL, last_status.load(),
          "Expected add returing meta to succeed");

    // Check tmp fail errors
    disable_traffic(h, h1);
    del_ret_meta(h, h1, "key", 3, 0);
    checkeq(PROTOCOL_BINARY_RESPONSE_ETMPFAIL, last_status.load(),
          "Expected add returing meta to fail");
    enable_traffic(h, h1);

    // Check not my vbucket errors
    del_ret_meta(h, h1, "key", 3, 1);
    checkeq(PROTOCOL_BINARY_RESPONSE_NOT_MY_VBUCKET, last_status.load(),
          "Expected add returing meta to fail");

    check(set_vbucket_state(h, h1, 1, vbucket_state_replica),
          "Failed to set vbucket state.");
    del_ret_meta(h, h1, "key", 3, 1);
    checkeq(PROTOCOL_BINARY_RESPONSE_NOT_MY_VBUCKET, last_status.load(),
          "Expected add returing meta to fail");
    vbucketDelete(h, h1, 1);

    check(set_vbucket_state(h, h1, 1, vbucket_state_dead),
          "Failed to add vbucket state.");
    del_ret_meta(h, h1, "key", 3, 1);
    checkeq(PROTOCOL_BINARY_RESPONSE_NOT_MY_VBUCKET, last_status.load(),
          "Expected add returing meta to fail");
    vbucketDelete(h, h1, 1);

    return SUCCESS;
}

static enum test_result test_set_with_item_eviction(ENGINE_HANDLE *h,
                                                    ENGINE_HANDLE_V1 *h1) {
    item *i = NULL;
    checkeq(ENGINE_SUCCESS,
            store(h, h1, NULL, OPERATION_SET, "key", "somevalue", &i),
            "Failed set.");
    h1->release(h, NULL, i);
    wait_for_flusher_to_settle(h, h1);
    evict_key(h, h1, "key", 0, "Ejected.");
    checkeq(ENGINE_SUCCESS, store(h, h1, NULL, OPERATION_SET, "key", "newvalue", &i),
            "Failed set.");
    h1->release(h, NULL, i);
    check_key_value(h, h1, "key", "newvalue", 8);
    return SUCCESS;
}

static enum test_result test_setWithMeta_with_item_eviction(ENGINE_HANDLE *h,
                                                            ENGINE_HANDLE_V1 *h1) {
    const char* key = "set_with_meta_key";
    size_t keylen = strlen(key);
    const char* val = "somevalue";
    const char* newVal = "someothervalue";
    size_t newValLen = strlen(newVal);

    // create a new key
    item *i = NULL;
    checkeq(ENGINE_SUCCESS,
            store(h, h1, NULL, OPERATION_SET, key, val, &i),
            "Failed set.");
    h1->release(h, NULL, i);
    wait_for_flusher_to_settle(h, h1);
    evict_key(h, h1, key, 0, "Ejected.");

    // this is the cas to be used with a subsequent set with meta
    uint64_t cas_for_set = last_cas;
    // init some random metadata
    ItemMetaData itm_meta;
    itm_meta.revSeqno = 10;
    itm_meta.cas = 0xdeadbeef;
    itm_meta.exptime = 300;
    itm_meta.flags = 0xdeadbeef;

    // set with meta for a non-resident item should pass.
    set_with_meta(h, h1, key, keylen, newVal, newValLen, 0, &itm_meta, cas_for_set);
    checkeq(PROTOCOL_BINARY_RESPONSE_SUCCESS, last_status.load(), "Expected success");

    return SUCCESS;
}

struct multi_meta_args {
    ENGINE_HANDLE *h;
    ENGINE_HANDLE_V1 *h1;
    int start;
    int end;
};

extern "C" {
    static void multi_set_with_meta(void *args) {
        struct multi_meta_args *mma = static_cast<multi_meta_args *>(args);

        for (int i = mma->start; i < mma->end; i++) {
            // init some random metadata
            ItemMetaData itm_meta;
            itm_meta.revSeqno = 10;
            itm_meta.cas = 0xdeadbeef;
            itm_meta.exptime = 0;
            itm_meta.flags = 0xdeadbeef;

            std::stringstream key;
            key << "key" << i;

            set_with_meta(mma->h, mma->h1, key.str().c_str(),
                          key.str().length(), "somevalueEdited", 15,
                          0, &itm_meta, last_cas);
        }
    }

    static void multi_del_with_meta(void *args) {
        struct multi_meta_args *mma = static_cast<multi_meta_args *>(args);

        for (int i = mma->start; i < mma->end; i++) {
            // init some random metadata
            ItemMetaData itm_meta;
            itm_meta.revSeqno = 10;
            itm_meta.cas = 0xdeadbeef;
            itm_meta.exptime = 0;
            itm_meta.flags = 0xdeadbeef;

            std::stringstream key;
            key << "key" << i;

            del_with_meta(mma->h, mma->h1, key.str().c_str(),
                          key.str().length(), 0, &itm_meta, last_cas);
        }
    }
}

static enum test_result test_multiple_set_delete_with_metas_full_eviction(
                                    ENGINE_HANDLE *h, ENGINE_HANDLE_V1 *h1) {

    checkeq(ENGINE_SUCCESS,
            h1->get_stats(h, NULL, NULL, 0, add_stats),
            "Failed to get stats");
    std::string eviction_policy = vals.find("ep_item_eviction_policy")->second;
    cb_assert(eviction_policy == "full_eviction");

    int i = 0;
    while(i < 1000) {
        uint64_t cas_for_set = last_cas;
        // init some random metadata
        ItemMetaData itm_meta;
        itm_meta.revSeqno = 10;
        itm_meta.cas = 0xdeadbeef;
        itm_meta.exptime = 0;
        itm_meta.flags = 0xdeadbeef;

        std::stringstream key;
        key << "key" << i;

        set_with_meta(h, h1, key.str().c_str(), key.str().length(),
                "somevalue", 9, 0, &itm_meta, cas_for_set);
        i++;
    }

    wait_for_flusher_to_settle(h, h1);

    int curr_vb_items = get_int_stat(h, h1, "vb_0:num_items", "vbucket-details 0");
    int num_ops_set_with_meta = get_int_stat(h, h1, "ep_num_ops_set_meta");
    cb_assert(curr_vb_items == num_ops_set_with_meta && curr_vb_items > 0);

    cb_thread_t thread1, thread2;
    struct multi_meta_args mma1, mma2;
    mma1.h = h;
    mma1.h1 = h1;
    mma1.start = 0;
    mma1.end = 100;
    cb_assert(cb_create_thread(&thread1, multi_set_with_meta, &mma1, 0) == 0);

    mma2.h = h;
    mma2.h1 = h1;
    mma2.start = curr_vb_items - 100;
    mma2.end = curr_vb_items;
    cb_assert(cb_create_thread(&thread2, multi_del_with_meta, &mma2, 0) == 0);

    cb_assert(cb_join_thread(thread1) == 0);
    cb_assert(cb_join_thread(thread2) == 0);

    wait_for_flusher_to_settle(h, h1);

    cb_assert(get_int_stat(h, h1, "ep_num_ops_set_meta") > num_ops_set_with_meta);
    cb_assert(get_int_stat(h ,h1, "ep_num_ops_del_meta") > 0);

    curr_vb_items = get_int_stat(h, h1, "vb_0:num_items", "vbucket-details 0");

    testHarness.reload_engine(&h, &h1,
                              testHarness.engine_path,
                              testHarness.get_current_testcase()->cfg,
                              true, true);
    wait_for_warmup_complete(h, h1);

    checkeq(curr_vb_items,
            get_int_stat(h, h1, "vb_0:num_items", "vbucket-details 0"),
            "Unexpected item count in vbucket");

    return SUCCESS;
}


static enum test_result test_add_with_item_eviction(ENGINE_HANDLE *h,
                                                    ENGINE_HANDLE_V1 *h1) {
    item *i = NULL;
    checkeq(ENGINE_SUCCESS,
            store(h, h1, NULL, OPERATION_ADD,"key", "somevalue", &i),
            "Failed to add value.");
    h1->release(h, NULL, i);
    wait_for_flusher_to_settle(h, h1);
    evict_key(h, h1, "key", 0, "Ejected.");

    checkeq(ENGINE_NOT_STORED,
            store(h, h1, NULL, OPERATION_ADD,"key", "somevalue", &i),
            "Failed to fail to re-add value.");
    h1->release(h, NULL, i);

    // Expiration above was an hour, so let's go to The Future
    testHarness.time_travel(3800);

    checkeq(ENGINE_SUCCESS,
            store(h, h1, NULL, OPERATION_ADD,"key", "newvalue", &i),
            "Failed to add value again.");
    h1->release(h, NULL, i);
    check_key_value(h, h1, "key", "newvalue", 8);
    return SUCCESS;
}

static enum test_result test_gat_with_item_eviction(ENGINE_HANDLE *h,
                                                    ENGINE_HANDLE_V1 *h1) {
    // Store the item!
    item *itm = NULL;
    checkeq(ENGINE_SUCCESS,
            store(h, h1, NULL, OPERATION_SET, "mykey", "somevalue", &itm),
            "Failed set.");
    h1->release(h, NULL, itm);
    wait_for_flusher_to_settle(h, h1);
    evict_key(h, h1, "mykey", 0, "Ejected.");

    gat(h, h1, "mykey", 0, 10); // 10 sec as expiration time
    checkeq(PROTOCOL_BINARY_RESPONSE_SUCCESS, last_status.load(), "gat mykey");
    check(last_body == "somevalue", "Invalid data returned");

    // time-travel 9 secs..
    testHarness.time_travel(9);

    // The item should still exist
    check_key_value(h, h1, "mykey", "somevalue", 9);

    // time-travel 2 secs..
    testHarness.time_travel(2);

    // The item should have expired now...
    checkeq(ENGINE_KEY_ENOENT,
            h1->get(h, NULL, &itm, "mykey", 5, 0),
            "Item should be gone");
    return SUCCESS;
}

static enum test_result test_keyStats_with_item_eviction(ENGINE_HANDLE *h,
                                                         ENGINE_HANDLE_V1 *h1) {
    item *i = NULL;

    // set (k1,v1) in vbucket 0
    checkeq(ENGINE_SUCCESS,
            store(h, h1, NULL, OPERATION_SET,"k1", "v1", &i, 0, 0),
            "Failed to store an item.");
    h1->release(h, NULL, i);
    wait_for_flusher_to_settle(h, h1);
    evict_key(h, h1, "k1", 0, "Ejected.");

    const void *cookie = testHarness.create_cookie();

    // stat for key "k1" and vbucket "0"
    const char *statkey1 = "key k1 0";
    checkeq(ENGINE_SUCCESS,
            h1->get_stats(h, cookie, statkey1, strlen(statkey1), add_stats),
            "Failed to get stats.");
    check(vals.find("key_is_dirty") != vals.end(), "Found no key_is_dirty");
    check(vals.find("key_exptime") != vals.end(), "Found no key_exptime");
    check(vals.find("key_flags") != vals.end(), "Found no key_flags");
    check(vals.find("key_cas") != vals.end(), "Found no key_cas");
    check(vals.find("key_vb_state") != vals.end(), "Found no key_vb_state");

    testHarness.destroy_cookie(cookie);
    return SUCCESS;
}

static enum test_result test_delWithMeta_with_item_eviction(ENGINE_HANDLE *h,
                                                            ENGINE_HANDLE_V1 *h1) {

    const char *key = "delete_with_meta_key";
    const size_t keylen = strlen(key);
    ItemMetaData itemMeta;
    // put some random meta data
    itemMeta.revSeqno = 10;
    itemMeta.cas = 0xdeadbeef;
    itemMeta.exptime = 0;
    itemMeta.flags = 0xdeadbeef;

    // store an item
    item *i = NULL;
    checkeq(ENGINE_SUCCESS,
            store(h, h1, NULL, OPERATION_SET, key,
                  "somevalue", &i),
            "Failed set.");
    wait_for_flusher_to_settle(h, h1);
    evict_key(h, h1, key, 0, "Ejected.");

    // delete an item with meta data
    del_with_meta(h, h1, key, keylen, 0, &itemMeta);
    checkeq(PROTOCOL_BINARY_RESPONSE_SUCCESS, last_status.load(), "Expected success");

    h1->release(h, NULL, i);
    return SUCCESS;
}

static enum test_result test_del_with_item_eviction(ENGINE_HANDLE *h,
                                                    ENGINE_HANDLE_V1 *h1) {
    item *i = NULL;
    checkeq(ENGINE_SUCCESS,
            store(h, h1, NULL, OPERATION_SET, "key", "somevalue", &i),
            "Failed set.");
    wait_for_flusher_to_settle(h, h1);
    evict_key(h, h1, "key", 0, "Ejected.");

    Item *it = reinterpret_cast<Item*>(i);
    uint64_t orig_cas = it->getCas();
    h1->release(h, NULL, i);

    uint64_t cas = 0;
    uint64_t vb_uuid;
    mutation_descr_t mut_info;
    uint32_t high_seqno;

    vb_uuid = get_ull_stat(h, h1, "vb_0:0:id", "failovers");
    high_seqno = get_ull_stat(h, h1, "vb_0:high_seqno", "vbucket-seqno");
    checkeq(ENGINE_SUCCESS,
            h1->remove(h, NULL, "key", 3, &cas, 0, &mut_info),
            "Failed remove with value.");
    check(orig_cas != cas, "Expected CAS to be different on delete");
    check(ENGINE_KEY_ENOENT == verify_key(h, h1, "key"), "Expected missing key");
    check(vb_uuid == mut_info.vbucket_uuid, "Expected valid vbucket uuid");
    check(high_seqno + 1 == mut_info.seqno, "Expected valid sequence number");

    return SUCCESS;
}

static enum test_result test_observe_with_item_eviction(ENGINE_HANDLE *h,
                                                        ENGINE_HANDLE_V1 *h1) {
    // Create some vbuckets
    check(set_vbucket_state(h, h1, 1, vbucket_state_active), "Failed to set vbucket state.");

    // Set some keys to observe
    item *it = NULL;
    uint64_t cas1, cas2, cas3;

    std::string value('x', 100);
    check(storeCasOut(h, h1, NULL, 0, "key1", value, PROTOCOL_BINARY_RAW_BYTES,
                      it, cas1) == ENGINE_SUCCESS,
          "Set should work.");
    check(storeCasOut(h, h1, NULL, 1, "key2", value, PROTOCOL_BINARY_RAW_BYTES,
                      it, cas2) == ENGINE_SUCCESS,
          "Set should work.");
    check(storeCasOut(h, h1, NULL, 1, "key3", value, PROTOCOL_BINARY_RAW_BYTES,
                      it, cas3) == ENGINE_SUCCESS,
          "Set should work.");

    wait_for_stat_to_be(h, h1, "ep_total_persisted", 3);

    evict_key(h, h1, "key1", 0, "Ejected.");
    evict_key(h, h1, "key2", 1, "Ejected.");

    // Do observe
    std::map<std::string, uint16_t> obskeys;
    obskeys["key1"] = 0;
    obskeys["key2"] = 1;
    obskeys["key3"] = 1;
    observe(h, h1, obskeys);
    checkeq(PROTOCOL_BINARY_RESPONSE_SUCCESS, last_status.load(), "Expected success");

    // Check the result
    uint16_t vb;
    uint16_t keylen;
    char key[10];
    uint8_t persisted;
    uint64_t cas;

    memcpy(&vb, last_body.data(), sizeof(uint16_t));
    check(ntohs(vb) == 0, "Wrong vbucket in result");
    memcpy(&keylen, last_body.data() + 2, sizeof(uint16_t));
    check(ntohs(keylen) == 4, "Wrong keylen in result");
    memcpy(&key, last_body.data() + 4, ntohs(keylen));
    check(strncmp(key, "key1", 4) == 0, "Wrong key in result");
    memcpy(&persisted, last_body.data() + 8, sizeof(uint8_t));
    check(persisted == OBS_STATE_PERSISTED, "Expected persisted in result");
    memcpy(&cas, last_body.data() + 9, sizeof(uint64_t));
    check(ntohll(cas) == cas1, "Wrong cas in result");

    memcpy(&vb, last_body.data() + 17, sizeof(uint16_t));
    check(ntohs(vb) == 1, "Wrong vbucket in result");
    memcpy(&keylen, last_body.data() + 19, sizeof(uint16_t));
    check(ntohs(keylen) == 4, "Wrong keylen in result");
    memcpy(&key, last_body.data() + 21, ntohs(keylen));
    check(strncmp(key, "key2", 4) == 0, "Wrong key in result");
    memcpy(&persisted, last_body.data() + 25, sizeof(uint8_t));
    check(persisted == OBS_STATE_PERSISTED, "Expected persisted in result");
    memcpy(&cas, last_body.data() + 26, sizeof(uint64_t));
    check(ntohll(cas) == cas2, "Wrong cas in result");

    memcpy(&vb, last_body.data() + 34, sizeof(uint16_t));
    check(ntohs(vb) == 1, "Wrong vbucket in result");
    memcpy(&keylen, last_body.data() + 36, sizeof(uint16_t));
    check(ntohs(keylen) == 4, "Wrong keylen in result");
    memcpy(&key, last_body.data() + 38, ntohs(keylen));
    check(strncmp(key, "key3", 4) == 0, "Wrong key in result");
    memcpy(&persisted, last_body.data() + 42, sizeof(uint8_t));
    check(persisted == OBS_STATE_PERSISTED, "Expected persisted in result");
    memcpy(&cas, last_body.data() + 43, sizeof(uint64_t));
    check(ntohll(cas) == cas3, "Wrong cas in result");

    return SUCCESS;
}

static enum test_result test_expired_item_with_item_eviction(ENGINE_HANDLE *h,
                                                             ENGINE_HANDLE_V1 *h1) {
    // Store the item!
    item *itm = NULL;
    check(store(h, h1, NULL, OPERATION_SET, "mykey", "somevalue", &itm) == ENGINE_SUCCESS,
          "Failed set.");
    h1->release(h, NULL, itm);
    gat(h, h1, "mykey", 0, 10); // 10 sec as expiration time
    checkeq(PROTOCOL_BINARY_RESPONSE_SUCCESS, last_status.load(), "gat mykey");
    check(last_body == "somevalue", "Invalid data returned");

    // Store a dummy item since we do not purge the item with highest seqno
    checkeq(ENGINE_SUCCESS,
          store(h, h1, NULL, OPERATION_SET, "dummykey", "dummyvalue", NULL,
                0, 0, 0), "Error setting.");

    wait_for_flusher_to_settle(h, h1);
    evict_key(h, h1, "mykey", 0, "Ejected.");

    // time-travel 11 secs..
    testHarness.time_travel(11);

    // Compaction on VBucket 0
    compact_db(h, h1, 0, 0, 10, 10, 0);

    useconds_t sleepTime = 128;
    while (get_int_stat(h, h1, "ep_pending_compactions") != 0) {
        decayingSleep(&sleepTime);
    }

    wait_for_flusher_to_settle(h, h1);
    wait_for_stat_to_be(h, h1, "ep_pending_compactions", 0);
    checkeq(1, get_int_stat(h, h1, "vb_active_expired"),
          "Expect the compactor to delete an expired item");

    // The item is already expired...
    checkeq(ENGINE_KEY_ENOENT,
            h1->get(h, NULL, &itm, "mykey", 5, 0),
            "Item should be gone");
    return SUCCESS;
}

static enum test_result test_non_existent_get_and_delete(ENGINE_HANDLE *h,
                                                         ENGINE_HANDLE_V1 *h1) {

    item *i = NULL;
    checkeq(ENGINE_KEY_ENOENT,
            h1->get(h, NULL, &i, "key1", 4, 0),
            "Unexpected return status");
    checkeq(0, get_int_stat(h, h1, "curr_temp_items"), "Unexpected temp item");
    checkeq(ENGINE_KEY_ENOENT, del(h, h1, "key3", 0, 0), "Unexpected return status");
    checkeq(0, get_int_stat(h, h1, "curr_temp_items"), "Unexpected temp item");
    return SUCCESS;
}

static enum test_result test_mb16421(ENGINE_HANDLE *h,
                                     ENGINE_HANDLE_V1 *h1) {
    // Store the item!
    item *itm = NULL;
    checkeq(ENGINE_SUCCESS,
            store(h, h1, NULL, OPERATION_SET, "mykey", "somevalue", &itm),
            "Failed set.");
    h1->release(h, NULL, itm);
    wait_for_flusher_to_settle(h, h1);

    // Evict Item!
    evict_key(h, h1, "mykey", 0, "Ejected.");

    // Issue Get Meta
    check(get_meta(h, h1, "mykey"), "Expected to get meta");

    // Issue Get
    checkeq(ENGINE_SUCCESS,
            h1->get(h, NULL, &itm, "mykey", 5, 0), "Item should be there");
    h1->release(h, NULL, itm);

    return SUCCESS;
}

static enum test_result test_get_random_key(ENGINE_HANDLE *h,
                                            ENGINE_HANDLE_V1 *h1) {

    const void *cookie = testHarness.create_cookie();

    // An empty database should return no key
    protocol_binary_request_header pkt;
    memset(&pkt, 0, sizeof(pkt));
    pkt.request.opcode = PROTOCOL_BINARY_CMD_GET_RANDOM_KEY;

    checkeq(ENGINE_KEY_ENOENT,
            h1->unknown_command(h, cookie, &pkt, add_response),
            "Database should be empty");

    // Store a key
    item *itm = NULL;
    checkeq(ENGINE_SUCCESS,
            store(h, h1, NULL, OPERATION_SET, "mykey", "{\"some\":\"value\"}",
                  &itm, 0, 0, 3600, PROTOCOL_BINARY_DATATYPE_JSON),
            "Failed set.");
    h1->release(h, NULL, itm);
    checkeq(ENGINE_SUCCESS,
            h1->get(h, NULL, &itm, "mykey", 5, 0),
            "Item should be there");
    h1->release(h, NULL, itm);

    // We should be able to get one if there is something in there
    checkeq(ENGINE_SUCCESS,
            h1->unknown_command(h, cookie, &pkt, add_response),
            "get random should work");
    checkeq(PROTOCOL_BINARY_RESPONSE_SUCCESS, last_status.load(), "Expected success");
    checkeq(static_cast<uint8_t>(PROTOCOL_BINARY_DATATYPE_JSON),
            last_datatype.load(),
            "Expected datatype to be JSON");

    // Since it is random we can't really check that we don't get the
    // same value twice...

    // Check for invalid packets
    pkt.request.extlen = 1;
    checkeq(ENGINE_EINVAL,
            h1->unknown_command(h, cookie, &pkt, add_response),
            "extlen not allowed");

    pkt.request.extlen = 0;
    pkt.request.keylen = 1;
    checkeq(ENGINE_EINVAL,
            h1->unknown_command(h, cookie, &pkt, add_response),
            "keylen not allowed");

    pkt.request.keylen = 0;
    pkt.request.bodylen = 1;
    checkeq(ENGINE_EINVAL,
            h1->unknown_command(h, cookie, &pkt, add_response),
            "bodylen not allowed");

    testHarness.destroy_cookie(cookie);
    return SUCCESS;
}

static enum test_result test_failover_log_behavior(ENGINE_HANDLE *h,
                                                   ENGINE_HANDLE_V1 *h1) {

    uint64_t num_entries, top_entry_id;
    // warm up
    wait_for_warmup_complete(h, h1);
    num_entries = get_int_stat(h, h1, "vb_0:num_entries", "failovers");

    check(num_entries == 1, "Failover log should have one entry for new vbucket");
    top_entry_id = get_ull_stat(h, h1, "vb_0:0:id", "failovers");

    // restart
    testHarness.reload_engine(&h, &h1,
                              testHarness.engine_path,
                              testHarness.get_current_testcase()->cfg,
                              true, true);
    wait_for_warmup_complete(h, h1);
    num_entries = get_int_stat(h, h1, "vb_0:num_entries", "failovers");

    check(num_entries == 2, "Failover log should have grown");
    check(get_ull_stat(h, h1, "vb_0:0:id", "failovers") != top_entry_id,
            "Entry at current seq should be overwritten after restart");

    int num_items = 10;
    for (int j = 0; j < num_items; ++j) {
        item *i = NULL;
        std::stringstream ss;
        ss << "key" << j;
        checkeq(ENGINE_SUCCESS,
                store(h, h1, NULL, OPERATION_SET, ss.str().c_str(), "data", &i),
                "Failed to store a value");
        h1->release(h, NULL, i);
    }

    wait_for_flusher_to_settle(h, h1);
    wait_for_stat_to_be(h, h1, "curr_items", 10);

    // restart
    testHarness.reload_engine(&h, &h1,
                              testHarness.engine_path,
                              testHarness.get_current_testcase()->cfg,
                              true, true);
    wait_for_warmup_complete(h, h1);
    num_entries = get_int_stat(h, h1, "vb_0:num_entries", "failovers");

    check(num_entries == 3, "Failover log should have grown");
    check(get_ull_stat(h, h1, "vb_0:0:seq", "failovers") == 10,
            "Latest failover log entry should have correct high sequence number");

    return SUCCESS;
}

static enum test_result test_hlc_cas(ENGINE_HANDLE *h,
                                     ENGINE_HANDLE_V1 *h1) {
    const char *key = "key";
    item *i = NULL;
    item_info info;
    uint64_t curr_cas = 0, prev_cas = 0;

    memset(&info, 0, sizeof(info));

    checkeq(ENGINE_SUCCESS,
            store(h, h1, NULL, OPERATION_ADD, key, "data1", &i, 0, 0),
            "Failed to store an item");
    h1->release(h, NULL, i);

    check(get_item_info(h, h1, &info, key), "Error in getting item info");
    curr_cas = info.cas;
    check(curr_cas > prev_cas, "CAS is not monotonically increasing");
    prev_cas = curr_cas;

    checkeq(ENGINE_SUCCESS,
            store(h, h1, NULL, OPERATION_SET, key, "data2", &i, 0, 0),
            "Failed to store an item");
    h1->release(h, NULL, i);

    check(get_item_info(h, h1, &info, key), "Error getting item info");
    curr_cas = info.cas;
    check(curr_cas > prev_cas, "CAS is not monotonically increasing");
    prev_cas = curr_cas;

    checkeq(ENGINE_SUCCESS,
            store(h, h1, NULL, OPERATION_REPLACE, key, "data3", &i, 0, 0),
            "Failed to store an item");
    h1->release(h, NULL, i);

    check(get_item_info(h, h1, &info, key), "Error in getting item info");
    curr_cas = info.cas;
    check(curr_cas > prev_cas, "CAS is not monotonically increasing");
    prev_cas = curr_cas;

    getl(h, h1, key, 0, 10);
    checkeq(PROTOCOL_BINARY_RESPONSE_SUCCESS, last_status.load(),
          "Expected to be able to getl on first try");
    curr_cas = last_cas;
    check(curr_cas > prev_cas, "CAS is not monotonically increasing");
    return SUCCESS;
}

/*
    Basic test demonstrating multi-bucket operations.
    Checks that writing the same key to many buckets works as it should.
*/
static enum test_result test_multi_bucket_set_get(engine_test_t* test) {
    const int n_buckets = 20;
    std::vector<BucketHolder> buckets;
    if (create_buckets(test->cfg, n_buckets, buckets) != n_buckets) {
        destroy_buckets(buckets);
        return FAIL;

    }

    for (auto bucket : buckets) {
        // re-use test_setup which will wait for bucket ready
        test_setup(bucket.h, bucket.h1);
    }

    int ii = 0;
    for (auto bucket : buckets) {
        item*i = NULL;
        std::stringstream val;
        val << "value_" << ii++;
        checkeq(ENGINE_SUCCESS,
              store(bucket.h, bucket.h1, NULL,
                    OPERATION_SET, "key", val.str().c_str(), &i),
                    "Error setting.");
        bucket.h1->release(bucket.h, NULL, i);
    }

    // Read back the values
    ii = 0;
    for (auto bucket : buckets) {
        std::stringstream val;
        val << "value_" << ii++;
        check_key_value(bucket.h, bucket.h1,
                        "key", val.str().c_str(), val.str().length());
    }

    destroy_buckets(buckets);

    return SUCCESS;
}

// Regression test for MB-17517 - ensure that if an item is locked when TAP
// attempts to stream it, it doesn't get a CAS of -1.
static enum test_result test_mb17517_tap_with_locked_key(ENGINE_HANDLE *h,
                                                         ENGINE_HANDLE_V1 *h1) {
    const uint16_t vbid = 0;
    // Store an item and immediately lock it.
    item *it = NULL;
    std::string key("key");
    checkeq(store(h, h1, NULL, OPERATION_SET, key.c_str(), "value",
                  &it, 0, vbid, 3600, PROTOCOL_BINARY_RAW_BYTES),
            ENGINE_SUCCESS,
            "Failed to store an item.");
    h1->release(h, NULL, it);

    uint32_t lock_timeout = 10;
    getl(h, h1, key.c_str(), vbid, lock_timeout);
    checkeq(PROTOCOL_BINARY_RESPONSE_SUCCESS, last_status.load(),
            "Expected to be able to getl on first try");

    wait_for_flusher_to_settle(h, h1);

    // Create the TAP connection and try to get the items.
    const void *cookie = testHarness.create_cookie();
    testHarness.lock_cookie(cookie);
    std::string name("test_mb17517_tap_with_locked_key");
    TAP_ITERATOR iter = h1->get_tap_iterator(h, cookie, name.c_str(),
                                             name.length(),
                                             TAP_CONNECT_FLAG_DUMP, NULL, 0);
    check(iter != NULL, "Failed to create a tap iterator");

    void *engine_specific;
    uint16_t nengine_specific;
    uint8_t ttl;
    uint16_t flags;
    uint32_t seqno;
    uint16_t vbucket;
    tap_event_t event;

    uint16_t unlikely_vbucket_identifier = 17293;

    do {
        vbucket = unlikely_vbucket_identifier;
        event = iter(h, cookie, &it, &engine_specific,
                     &nengine_specific, &ttl, &flags,
                     &seqno, &vbucket);

        switch (event) {
        case TAP_PAUSE:
            testHarness.waitfor_cookie(cookie);
            break;
        case TAP_OPAQUE:
        case TAP_NOOP:
            break;
        case TAP_MUTATION: {
            testHarness.unlock_cookie(cookie);

            item_info info;
            info.nvalue = 1;
            if (!h1->get_item_info(h, NULL, it, &info)) {
                fprintf(stderr, "test_mb17517_tap_with_locked_key: "
                        "get_item_info failed\n");
                return FAIL;
            }

            // Check the CAS.
            if (info.cas == ~0ull) {
                fprintf(stderr, "test_mb17517_tap_with_locked_key: "
                        "Got CAS of -1 in TAP_MUTATION\n");
                return FAIL;
            }
            h1->release(h, NULL, it);
            testHarness.lock_cookie(cookie);
            break;
        }
        case TAP_DISCONNECT:
            break;
        default:
            std::cerr << "Unexpected event:  " << event << std::endl;
            return FAIL;
        }

    } while (event != TAP_DISCONNECT);

    testHarness.unlock_cookie(cookie);
    testHarness.destroy_cookie(cookie);

    return SUCCESS;
}

static void force_vbstate_to_25x(std::string dbname, int vbucket) {
    std::string filename = dbname +
                           DIRECTORY_SEPARATOR_CHARACTER +
                           std::to_string(vbucket) +
                           ".couch.1";
    Db* handle;
    couchstore_error_t err = couchstore_open_db(filename.c_str(),
                                                COUCHSTORE_OPEN_FLAG_CREATE,
                                                &handle);

    checkeq(COUCHSTORE_SUCCESS, err, "Failed to open new database");

    // Create 2.5 _local/vbstate
    std::string vbstate2_5_x ="{\"state\": \"active\","
                              " \"checkpoint_id\": \"1\","
                              " \"max_deleted_seqno\": \"0\"}";
    LocalDoc vbstate;
    vbstate.id.buf = (char *)"_local/vbstate";
    vbstate.id.size = sizeof("_local/vbstate") - 1;
    vbstate.json.buf = (char *)vbstate2_5_x.c_str();
    vbstate.json.size = vbstate2_5_x.size();
    vbstate.deleted = 0;

    err = couchstore_save_local_document(handle, &vbstate);
    checkeq(COUCHSTORE_SUCCESS, err, "Failed to write local document");
    couchstore_commit(handle);
    couchstore_close_file(handle);
    couchstore_free_db(handle);
}

// Regression test for MB-19635
// Check that warming up from a 2.x couchfile doesn't end up with a UUID of 0
// we warmup 2 vbuckets and ensure they get unique IDs.
static enum test_result test_mb19635_upgrade_from_25x(ENGINE_HANDLE *h,
                                                      ENGINE_HANDLE_V1 *h1) {

    std::string backend = get_str_stat(h, h1, "ep_backend");
    if (backend == "forestdb") {
        return SKIPPED;
    }

    std::string dbname = get_dbname(testHarness.get_current_testcase()->cfg);

    force_vbstate_to_25x(dbname, 0);
    force_vbstate_to_25x(dbname, 1);

    // Now shutdown engine force and restart to warmup from the 2.5.x data.
    testHarness.reload_engine(&h, &h1,
                              testHarness.engine_path,
                              testHarness.get_current_testcase()->cfg,
                              true, false);
    wait_for_warmup_complete(h, h1);
    uint64_t vb_uuid0 = get_ull_stat(h, h1, "vb_0:uuid", "vbucket-details");
    uint64_t vb_uuid1 = get_ull_stat(h, h1, "vb_1:uuid", "vbucket-details");
    checkne(vb_uuid0, vb_uuid1, "UUID is not unique");
    return SUCCESS;
}

// Regression test the stats calls that they don't blow the snprintf
// buffers. All of the tests in this batch make sure that all of the stats
// exists (the stats call return a fixed set of stats)
static enum test_result test_mb19687_fixed(ENGINE_HANDLE* h,
                                           ENGINE_HANDLE_V1* h1) {

    std::vector<std::string> roKVStoreStats = {
                "ro_0:backend_type",
                "ro_0:close",
                "ro_0:failure_get",
                "ro_0:failure_open",
                "ro_0:io_compaction_read_bytes",
                "ro_0:io_compaction_write_bytes",
                "ro_0:io_num_read",
                "ro_0:io_num_write",
                "ro_0:io_read_bytes",
                "ro_0:io_total_read_bytes",
                "ro_0:io_total_write_bytes",
                "ro_0:io_write_bytes",
                "ro_0:numLoadedVb",
                "ro_0:open",
                "ro_1:backend_type",
                "ro_1:close",
                "ro_1:failure_get",
                "ro_1:failure_open",
                "ro_1:io_compaction_read_bytes",
                "ro_1:io_compaction_write_bytes",
                "ro_1:io_num_read",
                "ro_1:io_num_write",
                "ro_1:io_read_bytes",
                "ro_1:io_total_read_bytes",
                "ro_1:io_total_write_bytes",
                "ro_1:io_write_bytes",
                "ro_1:numLoadedVb",
                "ro_1:open",
                "ro_2:backend_type",
                "ro_2:close",
                "ro_2:failure_get",
                "ro_2:failure_open",
                "ro_2:io_compaction_read_bytes",
                "ro_2:io_compaction_write_bytes",
                "ro_2:io_num_read",
                "ro_2:io_num_write",
                "ro_2:io_read_bytes",
                "ro_2:io_total_read_bytes",
                "ro_2:io_total_write_bytes",
                "ro_2:io_write_bytes",
                "ro_2:numLoadedVb",
                "ro_2:open",
                "ro_3:backend_type",
                "ro_3:close",
                "ro_3:failure_get",
                "ro_3:failure_open",
                "ro_3:io_compaction_read_bytes",
                "ro_3:io_compaction_write_bytes",
                "ro_3:io_num_read",
                "ro_3:io_num_write",
                "ro_3:io_read_bytes",
                "ro_3:io_total_read_bytes",
                "ro_3:io_total_write_bytes",
                "ro_3:io_write_bytes",
                "ro_3:numLoadedVb",
                "ro_3:open"
    };

    std::vector<std::string> rwKVStoreStats = {
                "rw_0:backend_type",
                "rw_0:close",
                "rw_0:failure_del",
                "rw_0:failure_get",
                "rw_0:failure_open",
                "rw_0:failure_set",
                "rw_0:failure_vbset",
                "rw_0:io_compaction_read_bytes",
                "rw_0:io_compaction_write_bytes",
                "rw_0:io_num_read",
                "rw_0:io_num_write",
                "rw_0:io_read_bytes",
                "rw_0:io_total_read_bytes",
                "rw_0:io_total_write_bytes",
                "rw_0:io_write_bytes",
                "rw_0:lastCommDocs",
                "rw_0:numLoadedVb",
                "rw_0:open",
                "rw_1:backend_type",
                "rw_1:close",
                "rw_1:failure_del",
                "rw_1:failure_get",
                "rw_1:failure_open",
                "rw_1:failure_set",
                "rw_1:failure_vbset",
                "rw_1:io_compaction_read_bytes",
                "rw_1:io_compaction_write_bytes",
                "rw_1:io_num_read",
                "rw_1:io_num_write",
                "rw_1:io_read_bytes",
                "rw_1:io_total_read_bytes",
                "rw_1:io_total_write_bytes",
                "rw_1:io_write_bytes",
                "rw_1:lastCommDocs",
                "rw_1:numLoadedVb",
                "rw_1:open",
                "rw_2:backend_type",
                "rw_2:close",
                "rw_2:failure_del",
                "rw_2:failure_get",
                "rw_2:failure_open",
                "rw_2:failure_set",
                "rw_2:failure_vbset",
                "rw_2:io_compaction_read_bytes",
                "rw_2:io_compaction_write_bytes",
                "rw_2:io_num_read",
                "rw_2:io_num_write",
                "rw_2:io_read_bytes",
                "rw_2:io_total_read_bytes",
                "rw_2:io_total_write_bytes",
                "rw_2:io_write_bytes",
                "rw_2:lastCommDocs",
                "rw_2:numLoadedVb",
                "rw_2:open",
                "rw_3:backend_type",
                "rw_3:close",
                "rw_3:failure_del",
                "rw_3:failure_get",
                "rw_3:failure_open",
                "rw_3:failure_set",
                "rw_3:failure_vbset",
                "rw_3:io_compaction_read_bytes",
                "rw_3:io_compaction_write_bytes",
                "rw_3:io_num_read",
                "rw_3:io_num_write",
                "rw_3:io_read_bytes",
                "rw_3:io_total_read_bytes",
                "rw_3:io_total_write_bytes",
                "rw_3:io_write_bytes",
                "rw_3:lastCommDocs",
                "rw_3:numLoadedVb",
                "rw_3:open"
    };

    std::string backend = get_str_stat(h, h1, "ep_backend");
    std::vector<std::string> kvstats;

    /* initialize with all the read write stats */
    kvstats.insert(kvstats.begin(), rwKVStoreStats.begin(),
                   rwKVStoreStats.end());

    /* add the read-only stats in the case of couchstore */
    if (backend == "couchdb") {
        kvstats.insert(kvstats.end(), roKVStoreStats.begin(),
                       roKVStoreStats.end());
    }

    // all of these should be const, but g++ seems to have problems with that
    const std::map<std::string, std::vector<std::string> > statsKeys{
        {"tap-vbtakeover 0",
            {
                "name",
                "status",
                "estimate",
                "on_disk_deletes",
                "chk_items",
                "vb_items"
            }
        },
        {"dcp-vbtakeover 0",
            {
                "status",
                "on_disk_deletes",
                "vb_items",
                "chk_items",
                "estimate"
            }
        },
        {"tap",
            {
                "ep_replication_throttle_queue_cap",
                "ep_replication_throttle_threshold",
                "ep_replication_throttled",
                "ep_tap_ack_grace_period",
                "ep_tap_ack_interval",
                "ep_tap_ack_window_size",
                "ep_tap_backoff_period",
                "ep_tap_bg_fetch_requeued",
                "ep_tap_bg_fetched",
                "ep_tap_bg_max_pending",
                "ep_tap_count",
                "ep_tap_deletes",
                "ep_tap_fg_fetched",
                "ep_tap_noop_interval",
                "ep_tap_queue_backfillremaining",
                "ep_tap_queue_backoff",
                "ep_tap_queue_drain",
                "ep_tap_queue_fill",
                "ep_tap_queue_itemondisk",
                "ep_tap_total_backlog_size",
                "ep_tap_total_fetched",
                "ep_tap_total_queue"
            }
        },
        {"dcp",
            {
                "ep_dcp_count",
                "ep_dcp_dead_conn_count",
                "ep_dcp_items_remaining",
                "ep_dcp_items_sent",
                "ep_dcp_max_running_backfills",
                "ep_dcp_num_running_backfills",
                "ep_dcp_producer_count",
                "ep_dcp_queue_backfillremaining",
                "ep_dcp_queue_fill",
                "ep_dcp_total_bytes",
                "ep_dcp_total_queue"
            }
        },
        {"hash",
            {
                "vb_0:counted",
                "vb_0:locks",
                "vb_0:max_depth",
                "vb_0:mem_size",
                "vb_0:mem_size_counted",
                "vb_0:min_depth",
                "vb_0:reported",
                "vb_0:resized",
                "vb_0:size",
                "vb_0:state"
            }},
        {"vbucket",
            {
                "vb_0"
            }
        },
        {"vbucket-details 0",
            {
                "vb_0",
                "vb_0:bloom_filter",
                "vb_0:bloom_filter_key_count",
                "vb_0:bloom_filter_size",
                "vb_0:db_data_size",
                "vb_0:db_file_size",
                "vb_0:drift_ahead_threshold",
                "vb_0:drift_ahead_threshold_exceeded",
                "vb_0:drift_behind_threshold",
                "vb_0:drift_behind_threshold_exceeded",
                "vb_0:high_seqno",
                "vb_0:ht_cache_size",
                "vb_0:ht_item_memory",
                "vb_0:ht_memory",
                "vb_0:logical_clock_ticks",
                "vb_0:max_cas",
                "vb_0:num_ejects",
                "vb_0:num_items",
                "vb_0:num_non_resident",
                "vb_0:num_temp_items",
                "vb_0:ops_create",
                "vb_0:ops_delete",
                "vb_0:ops_reject",
                "vb_0:ops_update",
                "vb_0:pending_writes",
                "vb_0:purge_seqno",
                "vb_0:queue_age",
                "vb_0:queue_drain",
                "vb_0:queue_fill",
                "vb_0:queue_memory",
                "vb_0:queue_size",
                "vb_0:rollback_item_count",
                "vb_0:total_abs_drift",
                "vb_0:total_abs_drift_count",
                "vb_0:uuid"
            }
        },
        {"vbucket-seqno",
            {
                "vb_0:abs_high_seqno",
                "vb_0:high_seqno",
                "vb_0:last_persisted_seqno",
                "vb_0:last_persisted_snap_end",
                "vb_0:last_persisted_snap_start",
                "vb_0:purge_seqno",
                "vb_0:uuid"
            }
        },
        {"vbucket-seqno 0",
            {
                "vb_0:abs_high_seqno",
                "vb_0:high_seqno",
                "vb_0:last_persisted_seqno",
                "vb_0:last_persisted_snap_end",
                "vb_0:last_persisted_snap_start",
                "vb_0:purge_seqno",
                "vb_0:uuid"
            }
        },
        {"prev-vbucket",
            {
                "vb_0"
            }
        },
        {"prev-vbucket",
            {
                "vb_0"
            }
        },
        {"checkpoint",
            {
                "vb_0:last_closed_checkpoint_id",
                "vb_0:mem_usage",
                "vb_0:num_checkpoint_items",
                "vb_0:num_checkpoints",
                "vb_0:num_conn_cursors",
                "vb_0:num_items_for_persistence",
                "vb_0:num_open_checkpoint_items",
                "vb_0:open_checkpoint_id",
                "vb_0:persisted_checkpoint_id",
                "vb_0:persistence:cursor_checkpoint_id",
                "vb_0:persistence:cursor_seqno",
                "vb_0:persistence:num_visits",
                "vb_0:state"
            }
        },
        {"checkpoint 0",
            {
                "vb_0:last_closed_checkpoint_id",
                "vb_0:mem_usage",
                "vb_0:num_checkpoint_items",
                "vb_0:num_checkpoints",
                "vb_0:num_conn_cursors",
                "vb_0:num_items_for_persistence",
                "vb_0:num_open_checkpoint_items",
                "vb_0:open_checkpoint_id",
                "vb_0:persisted_checkpoint_id",
                "vb_0:persistence:cursor_checkpoint_id",
                "vb_0:persistence:cursor_seqno",
                "vb_0:persistence:num_visits",
                "vb_0:state"
            }
        },
        {"uuid",
            {
                "uuid"
            }
        },
        {"kvstore",
              kvstats
        },
        {"info",
            {
                "info"
            }
        },
        {"allocator",
            {
                "detailed"
            }
        },
        {"config",
            {
                "ep_access_scanner_enabled",
                "ep_alog_block_size",
                "ep_alog_path",
                "ep_alog_resident_ratio_threshold",
                "ep_alog_sleep_time",
                "ep_alog_task_time",
                "ep_backend",
                "ep_backfill_mem_threshold",
                "ep_bfilter_enabled",
                "ep_bfilter_fp_prob",
                "ep_bfilter_key_count",
                "ep_bfilter_residency_threshold",
                "ep_bg_fetch_delay",
                "ep_bucket_type",
                "ep_chk_max_items",
                "ep_chk_period",
                "ep_chk_remover_stime",
                "ep_compaction_exp_mem_threshold",
                "ep_compaction_write_queue_cap",
                "ep_config_file",
                "ep_conflict_resolution_type",
                "ep_couch_bucket",
                "ep_cursor_dropping_lower_mark",
                "ep_cursor_dropping_upper_mark",
                "ep_data_traffic_enabled",
                "ep_dbname",
                "ep_dcp_backfill_byte_limit",
                "ep_dcp_conn_buffer_size",
                "ep_dcp_conn_buffer_size_aggr_mem_threshold",
                "ep_dcp_conn_buffer_size_aggressive_perc",
                "ep_dcp_conn_buffer_size_max",
                "ep_dcp_conn_buffer_size_perc",
                "ep_dcp_enable_noop",
                "ep_dcp_flow_control_policy",
                "ep_dcp_max_unacked_bytes",
                "ep_dcp_min_compression_ratio",
                "ep_dcp_idle_timeout",
                "ep_dcp_noop_tx_interval",
                "ep_dcp_producer_snapshot_marker_yield_limit",
                "ep_dcp_consumer_process_buffered_messages_yield_limit",
                "ep_dcp_consumer_process_buffered_messages_batch_size",
                "ep_dcp_scan_byte_limit",
                "ep_dcp_scan_item_limit",
                "ep_dcp_takeover_max_time",
                "ep_dcp_value_compression_enabled",
                "ep_defragmenter_age_threshold",
                "ep_defragmenter_chunk_duration",
                "ep_defragmenter_enabled",
                "ep_defragmenter_interval",
                "ep_enable_chk_merge",
                "ep_exp_pager_enabled",
                "ep_exp_pager_initial_run_time",
                "ep_exp_pager_stime",
                "ep_failpartialwarmup",
                "ep_flushall_enabled",
                "ep_getl_default_timeout",
                "ep_getl_max_timeout",
                "ep_hlc_ahead_threshold_us",
                "ep_hlc_behind_threshold_us",
                "ep_ht_locks",
                "ep_ht_size",
                "ep_initfile",
                "ep_item_eviction_policy",
                "ep_item_num_based_new_chk",
                "ep_keep_closed_chks",
                "ep_max_checkpoints",
                "ep_max_failover_entries",
                "ep_max_item_size",
                "ep_max_num_auxio",
                "ep_max_num_nonio",
                "ep_max_num_readers",
                "ep_max_num_shards",
                "ep_max_num_workers",
                "ep_max_num_writers",
                "ep_max_size",
                "ep_max_threads",
                "ep_max_vbuckets",
                "ep_mem_high_wat",
                "ep_mem_low_wat",
                "ep_mutation_mem_threshold",
                "ep_pager_active_vb_pcnt",
                "ep_postInitfile",
                "ep_replication_throttle_cap_pcnt",
                "ep_replication_throttle_queue_cap",
                "ep_replication_throttle_threshold",
                "ep_tap_ack_grace_period",
                "ep_tap_ack_initial_sequence_number",
                "ep_tap_ack_interval",
                "ep_tap_ack_window_size",
                "ep_tap_backfill_resident",
                "ep_tap_backlog_limit",
                "ep_tap_backoff_period",
                "ep_tap_bg_max_pending",
                "ep_tap_keepalive",
                "ep_tap_noop_interval",
                "ep_tap_requeue_sleep_time",
                "ep_time_synchronization",
                "ep_uuid",
                "ep_vb0",
                "ep_waitforwarmup",
                "ep_warmup",
                "ep_warmup_batch_size",
                "ep_warmup_min_items_threshold",
                "ep_warmup_min_memory_threshold"
            }
        },
        {"workload",
            {
                "ep_workload:num_readers",
                "ep_workload:num_writers",
                "ep_workload:num_auxio",
                "ep_workload:num_nonio",
                "ep_workload:max_readers",
                "ep_workload:max_writers",
                "ep_workload:max_auxio",
                "ep_workload:max_nonio",
                "ep_workload:num_shards",
                "ep_workload:ready_tasks",
                "ep_workload:num_sleepers",
                "ep_workload:LowPrioQ_AuxIO:InQsize",
                "ep_workload:LowPrioQ_AuxIO:OutQsize",
                "ep_workload:LowPrioQ_NonIO:InQsize",
                "ep_workload:LowPrioQ_NonIO:OutQsize",
                "ep_workload:LowPrioQ_Reader:InQsize",
                "ep_workload:LowPrioQ_Reader:OutQsize",
                "ep_workload:LowPrioQ_Writer:InQsize",
                "ep_workload:LowPrioQ_Writer:OutQsize"
            }
        },
        {"failovers 0",
            {
                "vb_0:0:id",
                "vb_0:0:seq",
                "vb_0:num_entries",
                "vb_0:num_erroneous_entries_erased"
            }
        },
        {"failovers",
            {
                "vb_0:0:id",
                "vb_0:0:seq",
                "vb_0:num_entries",
                "vb_0:num_erroneous_entries_erased"
            }
        },
        {"diskinfo",
            {
                "ep_db_data_size",
                "ep_db_file_size"
            }
        },
        {"diskinfo detail",
            {
                "vb_0:data_size",
                "vb_0:file_size"
            }
        },
        {"", // Note: we convert empty to a null to get engine stats
            {
                "bytes",
                "curr_items",
                "curr_items_tot",
                "curr_temp_items",
                "ep_access_scanner_enabled",
                "ep_access_scanner_last_runtime",
                "ep_access_scanner_num_items",
                "ep_access_scanner_task_time",
                "ep_active_ahead_exceptions",
                "ep_active_behind_exceptions",
                "ep_active_hlc_drift",
                "ep_active_hlc_drift_count",
                "ep_alog_block_size",
                "ep_alog_path",
                "ep_alog_resident_ratio_threshold",
                "ep_alog_sleep_time",
                "ep_alog_task_time",
                "ep_backend",
                "ep_backfill_mem_threshold",
                "ep_bfilter_enabled",
                "ep_bfilter_fp_prob",
                "ep_bfilter_key_count",
                "ep_bfilter_residency_threshold",
                "ep_bg_fetch_delay",
                "ep_bg_fetched",
                "ep_bg_meta_fetched",
                "ep_bg_remaining_jobs",
                "ep_blob_num",
                "ep_blob_overhead",
                "ep_bucket_priority",
                "ep_bucket_type",
                "ep_chk_max_items",
                "ep_chk_period",
                "ep_chk_persistence_remains",
                "ep_chk_persistence_timeout",
                "ep_chk_remover_stime",
                "ep_clock_cas_drift_threshold_exceeded",
                "ep_commit_num",
                "ep_commit_time",
                "ep_commit_time_total",
                "ep_compaction_exp_mem_threshold",
                "ep_compaction_write_queue_cap",
                "ep_config_file",
                "ep_conflict_resolution_type",
                "ep_couch_bucket",
                "ep_cursor_dropping_lower_mark",
                "ep_cursor_dropping_lower_threshold",
                "ep_cursor_dropping_upper_mark",
                "ep_cursor_dropping_upper_threshold",
                "ep_cursors_dropped",
                "ep_data_traffic_enabled",
                "ep_db_data_size",
                "ep_db_file_size",
                "ep_dbname",
                "ep_dcp_backfill_byte_limit",
                "ep_dcp_conn_buffer_size",
                "ep_dcp_conn_buffer_size_aggr_mem_threshold",
                "ep_dcp_conn_buffer_size_aggressive_perc",
                "ep_dcp_conn_buffer_size_max",
                "ep_dcp_conn_buffer_size_perc",
                "ep_dcp_consumer_process_buffered_messages_batch_size",
                "ep_dcp_consumer_process_buffered_messages_yield_limit",
                "ep_dcp_enable_noop",
                "ep_dcp_flow_control_policy",
                "ep_dcp_idle_timeout",
                "ep_dcp_max_unacked_bytes",
                "ep_dcp_min_compression_ratio",
                "ep_dcp_noop_tx_interval",
                "ep_dcp_producer_snapshot_marker_yield_limit",
                "ep_dcp_scan_byte_limit",
                "ep_dcp_scan_item_limit",
                "ep_dcp_takeover_max_time",
                "ep_dcp_value_compression_enabled",
                "ep_defragmenter_age_threshold",
                "ep_defragmenter_chunk_duration",
                "ep_defragmenter_enabled",
                "ep_defragmenter_interval",
                "ep_defragmenter_num_moved",
                "ep_defragmenter_num_visited",
                "ep_degraded_mode",
                "ep_diskqueue_drain",
                "ep_diskqueue_fill",
                "ep_diskqueue_items",
                "ep_diskqueue_memory",
                "ep_diskqueue_pending",
                "ep_enable_chk_merge",
                "ep_exp_pager_enabled",
                "ep_exp_pager_initial_run_time",
                "ep_exp_pager_stime",
                "ep_expired_access",
                "ep_expired_compactor",
                "ep_expired_pager",
                "ep_expiry_pager_task_time",
                "ep_failpartialwarmup",
                "ep_flush_all",
                "ep_flush_duration_total",
                "ep_flushall_enabled",
                "ep_flusher_state",
                "ep_flusher_todo",
                "ep_getl_default_timeout",
                "ep_getl_max_timeout",
                "ep_hlc_ahead_threshold_us",
                "ep_hlc_behind_threshold_us",
                "ep_ht_locks",
                "ep_ht_size",
                "ep_initfile",
                "ep_io_compaction_read_bytes",
                "ep_io_compaction_write_bytes",
                "ep_io_total_read_bytes",
                "ep_io_total_write_bytes",
                "ep_item_begin_failed",
                "ep_item_commit_failed",
                "ep_item_eviction_policy",
                "ep_item_flush_expired",
                "ep_item_flush_failed",
                "ep_item_num",
                "ep_item_num_based_new_chk",
                "ep_items_rm_from_checkpoints",
                "ep_keep_closed_chks",
                "ep_kv_size",
                "ep_max_bg_remaining_jobs",
                "ep_max_checkpoints",
                "ep_max_failover_entries",
                "ep_max_item_size",
                "ep_max_num_auxio",
                "ep_max_num_nonio",
                "ep_max_num_readers",
                "ep_max_num_shards",
                "ep_max_num_workers",
                "ep_max_num_writers",
                "ep_max_size",
                "ep_max_threads",
                "ep_max_vbuckets",
                "ep_mem_high_wat",
                "ep_mem_high_wat_percent",
                "ep_mem_low_wat",
                "ep_mem_low_wat_percent",
                "ep_mem_tracker_enabled",
                "ep_meta_data_disk",
                "ep_meta_data_memory",
                "ep_mlog_compactor_runs",
                "ep_mutation_mem_threshold",
                "ep_num_access_scanner_runs",
                "ep_num_access_scanner_skips",
                "ep_num_eject_failures",
                "ep_num_expiry_pager_runs",
                "ep_num_non_resident",
                "ep_num_not_my_vbuckets",
                "ep_num_ops_del_meta",
                "ep_num_ops_del_meta_res_fail",
                "ep_num_ops_del_ret_meta",
                "ep_num_ops_get_meta",
                "ep_num_ops_get_meta_on_set_meta",
                "ep_num_ops_set_meta",
                "ep_num_ops_set_meta_res_fail",
                "ep_num_ops_set_ret_meta",
                "ep_num_pager_runs",
                "ep_num_value_ejects",
                "ep_num_workers",
                "ep_oom_errors",
                "ep_overhead",
                "ep_pager_active_vb_pcnt",
                "ep_pending_compactions",
                "ep_pending_ops",
                "ep_pending_ops_max",
                "ep_pending_ops_max_duration",
                "ep_pending_ops_total",
                "ep_persist_vbstate_total",
                "ep_postInitfile",
                "ep_queue_size",
                "ep_replica_ahead_exceptions",
                "ep_replica_behind_exceptions",
                "ep_replica_hlc_drift",
                "ep_replica_hlc_drift_count",
                "ep_replication_throttle_cap_pcnt",
                "ep_replication_throttle_queue_cap",
                "ep_replication_throttle_threshold",
                "ep_rollback_count",
                "ep_startup_time",
                "ep_storage_age",
                "ep_storage_age_highwat",
                "ep_storedval_num",
                "ep_storedval_overhead",
                "ep_storedval_size",
                "ep_tap_ack_grace_period",
                "ep_tap_ack_initial_sequence_number",
                "ep_tap_ack_interval",
                "ep_tap_ack_window_size",
                "ep_tap_backfill_resident",
                "ep_tap_backlog_limit",
                "ep_tap_backoff_period",
                "ep_tap_bg_fetch_requeued",
                "ep_tap_bg_fetched",
                "ep_tap_bg_max_pending",
                "ep_tap_keepalive",
                "ep_tap_noop_interval",
                "ep_tap_requeue_sleep_time",
                "ep_time_synchronization",
                "ep_tmp_oom_errors",
                "ep_total_cache_size",
                "ep_total_del_items",
                "ep_total_enqueued",
                "ep_total_new_items",
                "ep_total_persisted",
                "ep_uncommitted_items",
                "ep_uuid",
                "ep_value_size",
                "ep_vb0",
                "ep_vb_total",
                "ep_vbucket_del",
                "ep_vbucket_del_fail",
                "ep_version",
                "ep_waitforwarmup",
                "ep_warmup",
                "ep_warmup_batch_size",
                "ep_warmup_dups",
                "ep_warmup_min_items_threshold",
                "ep_warmup_min_memory_threshold",
                "ep_warmup_oom",
                "ep_warmup_thread",
                "ep_warmup_time",
                "ep_workload_pattern",
                "mem_used",
                "rollback_item_count",
                "vb_active_curr_items",
                "vb_active_eject",
                "vb_active_expired",
                "vb_active_ht_memory",
                "vb_active_itm_memory",
                "vb_active_meta_data_disk",
                "vb_active_meta_data_memory",
                "vb_active_num",
                "vb_active_num_non_resident",
                "vb_active_ops_create",
                "vb_active_ops_delete",
                "vb_active_ops_reject",
                "vb_active_ops_update",
                "vb_active_perc_mem_resident",
                "vb_active_queue_age",
                "vb_active_queue_drain",
                "vb_active_queue_fill",
                "vb_active_queue_memory",
                "vb_active_queue_pending",
                "vb_active_queue_size",
                "vb_active_rollback_item_count",
                "vb_dead_num",
                "vb_pending_curr_items",
                "vb_pending_eject",
                "vb_pending_expired",
                "vb_pending_ht_memory",
                "vb_pending_itm_memory",
                "vb_pending_meta_data_disk",
                "vb_pending_meta_data_memory",
                "vb_pending_num",
                "vb_pending_num_non_resident",
                "vb_pending_ops_create",
                "vb_pending_ops_delete",
                "vb_pending_ops_reject",
                "vb_pending_ops_update",
                "vb_pending_perc_mem_resident",
                "vb_pending_queue_age",
                "vb_pending_queue_drain",
                "vb_pending_queue_fill",
                "vb_pending_queue_memory",
                "vb_pending_queue_pending",
                "vb_pending_queue_size",
                "vb_pending_rollback_item_count",
                "vb_replica_curr_items",
                "vb_replica_eject",
                "vb_replica_expired",
                "vb_replica_ht_memory",
                "vb_replica_itm_memory",
                "vb_replica_meta_data_disk",
                "vb_replica_meta_data_memory",
                "vb_replica_num",
                "vb_replica_num_non_resident",
                "vb_replica_ops_create",
                "vb_replica_ops_delete",
                "vb_replica_ops_reject",
                "vb_replica_ops_update",
                "vb_replica_perc_mem_resident",
                "vb_replica_queue_age",
                "vb_replica_queue_drain",
                "vb_replica_queue_fill",
                "vb_replica_queue_memory",
                "vb_replica_queue_pending",
                "vb_replica_queue_size",
                "vb_replica_rollback_item_count"
            }
        }
    };

    bool error = false;
    for (const auto& entry : statsKeys) {

        vals.clear();
        checkeq(ENGINE_SUCCESS,
                h1->get_stats(h, nullptr, entry.first.empty() ?
                                            nullptr : entry.first.data(),
                              entry.first.size(), add_stats),
                (std::string("Failed to get stats: ") + entry.first).c_str());

        std::unordered_set<std::string> accountedFor;
        for (const auto& key : entry.second) {
            auto iter = vals.find(key);
            if (iter == vals.end()) {
                error = true;
                fprintf(stderr, "Missing stat:  %s from stat group %s\n",
                        key.c_str(),
                        entry.first.c_str());
            } else {
                accountedFor.insert(key);
            }
        }

        if (entry.second.size() != vals.size()) {
            fprintf(stderr,
                    "Incorrect number of stats returned for stat group %s: %lu != %lu\n"
                    " Unaccounted for stat keys:\n",
                    entry.first.c_str(), (unsigned long)entry.second.size(),
                    (unsigned long)vals.size());
            error = true;
            for (const auto& statPair : vals) {
                if (accountedFor.count(statPair.first) == 0) {
                    fprintf(stderr, "  \"%s\",\n", statPair.first.c_str());
                }
            }
        }
    }

    if (error) {
        abort_msg("missing stats", "stats error", __FILE__, __LINE__);
    }

    return SUCCESS;
}

// Regression test the stats calls that they don't blow the snprintf
// buffers. All of the tests in this batch make sure that some of the stats
// exists (the server may return more)
static enum test_result test_mb19687_variable(ENGINE_HANDLE* h,
                                              ENGINE_HANDLE_V1* h1) {
    // all of these should be const, but g++ seems to have problems with that
    std::map<std::string, std::vector<std::string> > statsKeys{
        {"dispatcher", {}}, // Depends on how how long the dispatcher ran..

//        {"tapagg foo",      {}}, // tapagg takes a key and I need to have that tap stream
//        {"dcpagg bar",      {}}, // dcpagg takes a key and I need to have that dcp stream

        {"key mykey",
            {
                "key_cas",
                "key_exptime",
                "key_flags",
                "key_is_dirty",
                "key_vb_state"
            }
        },
        {"vkey mykey",
            {
                "key_cas",
                "key_exptime",
                "key_flags",
                "key_is_dirty",
                "key_valid",
                "key_vb_state"
            }
        },
        {"memory",
            {
                "bytes",
                "ep_blob_num",
                "ep_blob_overhead",
                "ep_item_num",
                "ep_kv_size",
                "ep_max_size",
                "ep_mem_high_wat",
                "ep_mem_high_wat_percent",
                "ep_mem_low_wat",
                "ep_mem_low_wat_percent",
                "ep_oom_errors",
                "ep_overhead",
                "ep_storedval_num",
                "ep_storedval_overhead",
                "ep_storedval_size",
                "ep_tmp_oom_errors",
                "ep_value_size",
                "mem_used",
            }
        },

        // These stat groups return histograms so we can't guess the
        // key names...
        {"timings",
            {}
        },
        {"scheduler",
            {}
        },
        {"runtimes",
            {}
        },
        {"kvtimings",
            {}
        },

        {"warmup",
            {
                "ep_warmup",
                "ep_warmup_state",
                "ep_warmup_thread",
                "ep_warmup_key_count",
                "ep_warmup_value_count",
                "ep_warmup_dups",
                "ep_warmup_oom",
                "ep_warmup_min_memory_threshold",
                "ep_warmup_min_item_threshold",
                "ep_warmup_estimated_key_count",
                "ep_warmup_estimated_value_count"
            }
        }
    };

    item_info info;
    memset(&info, 0, sizeof(info));

    item *i = nullptr;
    checkeq(ENGINE_SUCCESS,
            store(h, h1, NULL, OPERATION_ADD, "mykey", "data1", &i, 0, 0),
            "Failed to store an item");
    h1->release(h, NULL, i);

    bool error = false;
    for (const auto& entry : statsKeys) {
        vals.clear();
        checkeq(ENGINE_SUCCESS,
                h1->get_stats(h, nullptr, entry.first.data(),
                              entry.first.size(), add_stats),
                (std::string("Failed to get stats: ") + entry.first).c_str());

        // Verify that the stats we expected is there..
        for (const auto& key : entry.second) {
            auto iter = vals.find(key);
            if (iter == vals.end()) {
                error = true;
                fprintf(stderr, "Missing stat:  %s from stat group %s\n",
                        key.c_str(),
                        entry.first.c_str());
            }
        }
    }

    if (error) {
        abort_msg("missing stats", "stats error", __FILE__, __LINE__);
    }

    return SUCCESS;
}

static enum test_result test_mb20697(ENGINE_HANDLE *h,
                                     ENGINE_HANDLE_V1 *h1) {
    checkeq(ENGINE_SUCCESS,
            h1->get_stats(h, NULL, NULL, 0, add_stats),
            "Failed to get stats.");

    std::string dbname = vals["ep_dbname"];

    /* Nuke the database directory to simulate the commit failure */
    rmdb(dbname.c_str());

    checkeq(ENGINE_SUCCESS, store(h, h1, NULL, OPERATION_SET,"key", "somevalue",
                                  NULL, 0, 0, 0), "store should have succeeded");

    /* Ensure that this results in commit failure and the stat gets incremented */
    wait_for_stat_change(h, h1, "ep_item_commit_failed", 0);

    // Restore the database directory so the flusher can complete (otherwise
    // the writer thread can loop forever and we cannot shutdown cleanly.
    CouchbaseDirectoryUtilities::mkdirp(dbname);

    return SUCCESS;
}

/* Check if vbucket reject ops are incremented on persistence failure */
static enum test_result test_mb20744_check_incr_reject_ops(ENGINE_HANDLE* h,
                                                           ENGINE_HANDLE_V1* h1) {

    std::string dbname = get_dbname(testHarness.get_current_testcase()->cfg);
    std::string filename = dbname +
                           DIRECTORY_SEPARATOR_CHARACTER +
                           "0.couch.1";

    /* corrupt the couchstore file */
    FILE *fp = fopen(filename.c_str(), "wb");

    if (fp == nullptr) {
        return FAIL;
    }

    char buf[2048];
    memset(buf, 'x', sizeof(buf));

    size_t numBytes = fwrite(buf, sizeof(char), sizeof(buf), fp);

    fflush(fp);

    checkeq(static_cast<unsigned long>(2048), static_cast<unsigned long>(numBytes),
            "Bytes written should be equal to 2048");

    checkeq(ENGINE_SUCCESS, store(h, h1, NULL, OPERATION_SET,"key", "somevalue",
                                  NULL, 0, 0, 0), "store should have succeeded");

    wait_for_stat_change(h, h1, "vb_active_ops_reject", 0);

    checkeq(1, get_int_stat(h, h1, "vb_0:ops_reject", "vbucket-details 0"),
            "Expected rejected ops to be equal to 1");

    fclose(fp);

    rmdb(filename.c_str());

    CouchbaseDirectoryUtilities::mkdirp(dbname);

    return SUCCESS;
}

static enum test_result test_mb20943_complete_pending_ops_on_vbucket_delete(
        ENGINE_HANDLE *h, ENGINE_HANDLE_V1 *h1) {
    const void *cookie = testHarness.create_cookie();
    bool  ready = false;
    std::mutex m;
    std::condition_variable cv;
    item *i = NULL;

    check(set_vbucket_state(h, h1, 1, vbucket_state_pending),
              "Failed to set vbucket state.");
    testHarness.set_ewouldblock_handling(cookie, false);

    checkeq(ENGINE_EWOULDBLOCK, h1->get(h, cookie, &i, "key", strlen("key"),
                                        1), "Expected EWOULDBLOCK.");

    // Create a thread that will wait for the cookie notify.
    std::thread notify_waiter{[&cv, &ready, &m, &cookie](){
        {
            std::lock_guard<std::mutex> lk(m);
            testHarness.lock_cookie(cookie);
            ready = true;
        }
        // Once we have locked the cookie we can allow the main thread to
        // continue.
        cv.notify_one();
        testHarness.waitfor_cookie(cookie);
        testHarness.unlock_cookie(cookie);

    }};

    std::unique_lock<std::mutex> lk(m);
    // Wait until spawned thread has locked the cookie.
    cv.wait(lk, [&ready]{return ready;});
    lk.unlock();
    vbucketDelete(h, h1, 1);
    // Wait for the thread to finish, which will occur when the thread has been
    // notified.
    notify_waiter.join();

    // vbucket no longer exists and therefore should return not my vbucket.
    checkeq(ENGINE_NOT_MY_VBUCKET,
           h1->get(h, cookie, &i, "key", strlen("key"), 1),
            "Expected NOT MY VBUCKET.");
    h1->release(h, NULL, i);
    testHarness.destroy_cookie(cookie);
    return SUCCESS;
}

/* This test case checks the purge seqno validity when no items are actually
   purged in a compaction call */
static enum test_result test_vbucket_compact_no_purge(ENGINE_HANDLE *h,
                                                      ENGINE_HANDLE_V1 *h1) {
    const int num_items = 2;
    const char* key[num_items] = {"k1", "k2"};
    const char* value = "somevalue";

    /* Write 2 keys */
    for (int count = 0; count < num_items; count++){
        checkeq(ENGINE_SUCCESS, store(h, h1, NULL, OPERATION_SET, key[count],
                                      value, NULL, 0, 0, 0),
                "Error setting.");
    }

    /* Delete one key */
    checkeq(ENGINE_SUCCESS, del(h, h1, key[0], 0, 0),
            "Failed remove with value.");

    /* Store a dummy item since we do not purge the item with highest seqno */
    checkeq(ENGINE_SUCCESS,
            store(h, h1, NULL, OPERATION_SET, "dummy_key", value, NULL,
                  0, 0, 0),
            "Error setting.");
    wait_for_flusher_to_settle(h, h1);

    /* Compact once */
    int exp_purge_seqno = get_int_stat(h, h1, "vb_0:high_seqno",
                                       "vbucket-seqno") - 1;
    compact_db(h, h1, 0, 2,
               get_int_stat(h, h1, "vb_0:high_seqno", "vbucket-seqno"), 1, 1);
    wait_for_stat_to_be(h, h1, "ep_pending_compactions", 0);
    checkeq(exp_purge_seqno,
            get_int_stat(h, h1, "vb_0:purge_seqno", "vbucket-seqno"),
            "purge_seqno didn't match expected value");

    /* Compact again, this time we don't expect to purge any items */
    compact_db(h, h1, 0, 2,
               get_int_stat(h, h1, "vb_0:high_seqno", "vbucket-seqno"), 1, 1);
    wait_for_stat_to_be(h, h1, "ep_pending_compactions", 0);
    checkeq(exp_purge_seqno,
            get_int_stat(h, h1, "vb_0:purge_seqno", "vbucket-seqno"),
            "purge_seqno didn't match expected value after another compaction");

    /* Reload the engine */
    testHarness.reload_engine(&h, &h1,
                              testHarness.engine_path,
                              testHarness.get_current_testcase()->cfg,
                              true, false);
    wait_for_warmup_complete(h, h1);

    /* Purge seqno should not change after reload */
    checkeq(exp_purge_seqno,
            get_int_stat(h, h1, "vb_0:purge_seqno", "vbucket-seqno"),
            "purge_seqno didn't match expected value after reload");
    return SUCCESS;
}

// Test manifest //////////////////////////////////////////////////////////////

const char *default_dbname = "./ep_testsuite";

BaseTestCase testsuite_testcases[] = {
        TestCase("validate engine handle", test_validate_engine_handle,
                 NULL, teardown, NULL, prepare, cleanup),

        // ep-engine specific functionality
        TestCase("expiry pager settings", test_expiry_pager_settings,
                 test_setup, teardown, "exp_pager_enabled=false",
                 prepare, cleanup),
        TestCase("expiry", test_expiry, test_setup, teardown,
                 NULL, prepare, cleanup),
        TestCase("expiry_loader", test_expiry_loader, test_setup,
                 teardown, NULL, prepare, cleanup),
        TestCase("expiration on compaction", test_expiration_on_compaction,
                 test_setup, teardown, "exp_pager_enabled=false",
                 prepare, cleanup),
        TestCase("expiration on warmup", test_expiration_on_warmup,
                 test_setup, teardown, "exp_pager_stime=1", prepare, cleanup),
        TestCase("expiry_duplicate_warmup", test_bug3454, test_setup,
                 teardown, NULL, prepare, cleanup),
        TestCase("expiry_no_items_warmup", test_bug3522, test_setup,
                 teardown, "exp_pager_stime=3", prepare, cleanup),
        TestCase("replica read", test_get_replica, test_setup,
                 teardown, NULL, prepare, cleanup),
        TestCase("replica read: invalid state - active",
                 test_get_replica_active_state,
                 test_setup, teardown, NULL, prepare, cleanup),
        TestCase("replica read: invalid state - pending",
                 test_get_replica_pending_state,
                 test_setup, teardown, NULL, prepare, cleanup),
        TestCase("replica read: invalid state - dead",
                 test_get_replica_dead_state,
                 test_setup, teardown, NULL, prepare, cleanup),
        TestCase("replica read: invalid key", test_get_replica_invalid_key,
                 test_setup, teardown, NULL, prepare, cleanup),
        TestCase("test getr with evicted key", test_get_replica_non_resident,
                 test_setup, teardown, NULL, prepare, cleanup),
        TestCase("test observe no data", test_observe_no_data, test_setup, teardown,
                 NULL, prepare, cleanup),
        TestCase("test observe single key", test_observe_single_key, test_setup, teardown,
                 NULL, prepare, cleanup),
        TestCase("test observe on temp item", test_observe_temp_item, test_setup, teardown,
                 NULL, prepare, cleanup),
        TestCase("test observe multi key", test_observe_multi_key, test_setup, teardown,
                 NULL, prepare, cleanup),
        TestCase("test multiple observes", test_multiple_observes, test_setup, teardown,
                 NULL, prepare, cleanup),
        TestCase("test observe with not found", test_observe_with_not_found, test_setup,
                 teardown, NULL, prepare, cleanup),
        TestCase("test observe not my vbucket", test_observe_errors, test_setup,
                 teardown, NULL, prepare, cleanup),
        TestCase("test observe seqno basic tests", test_observe_seqno_basic_tests,
                 test_setup, teardown, NULL, prepare, cleanup),
        TestCase("test observe seqno failover", test_observe_seqno_failover,
                 test_setup, teardown, NULL, prepare, cleanup),
        TestCase("test observe seqno error", test_observe_seqno_error,
                 test_setup, teardown, NULL, prepare, cleanup),
        TestCase("test item pager", test_item_pager, test_setup,
                 teardown, "max_size=6291456", prepare, cleanup),
        TestCase("warmup conf", test_warmup_conf, test_setup,
                 teardown, NULL, prepare, cleanup),
        TestCase("bloomfilter conf", test_bloomfilter_conf, test_setup,
                 teardown, NULL, prepare, cleanup),
        TestCase("test bloomfilters",
                 test_bloomfilters, test_setup,
                 teardown, NULL, prepare, cleanup),
        TestCase("test bloomfilters with store apis",
                 test_bloomfilters_with_store_apis, test_setup,
                 teardown, NULL, prepare, cleanup),
        TestCase("test bloomfilters's in a delete+set scenario",
                 test_bloomfilter_delete_plus_set_scenario, test_setup,
                 teardown, NULL, prepare, cleanup),
        TestCase("test datatype", test_datatype, test_setup,
                 teardown, NULL, prepare, cleanup),
        TestCase("test datatype with unknown command", test_datatype_with_unknown_command,
                 test_setup, teardown, NULL, prepare, cleanup),
        TestCase("test session cas validation", test_session_cas_validation,
                 test_setup, teardown, NULL, prepare, cleanup),
        TestCase("test access scanner settings", test_access_scanner_settings,
                 test_setup, teardown, "alog_path=./epaccess.log", prepare, cleanup),
        TestCase("test access scanner", test_access_scanner, test_setup,
                 teardown, "alog_path=./epaccess.log;chk_remover_stime=1;"
                 "max_size=6291456", prepare, cleanup),
        TestCase("test set_param message", test_set_param_message, test_setup,
                 teardown, "chk_remover_stime=1;max_size=6291456", prepare, cleanup),
        TestCase("test warmup oom value eviction", test_warmup_oom, test_setup,
                 teardown, "item_eviction_policy=full_eviction",
                 prepare, cleanup),

        // Stats tests
        TestCase("item stats", test_item_stats, test_setup, teardown, NULL,
                 prepare, cleanup),
        TestCase("stats", test_stats, test_setup, teardown, NULL,
                 prepare, cleanup),
        TestCase("io stats", test_io_stats, test_setup, teardown,
                 NULL, prepare, cleanup),
        TestCase("file stats", test_vb_file_stats, test_setup, teardown,
                 NULL, prepare, cleanup),
        TestCase("file stats post warmup", test_vb_file_stats_after_warmup,
                 test_setup, teardown, NULL, prepare, cleanup),
        TestCase("bg stats", test_bg_stats, test_setup, teardown,
                 NULL, prepare, cleanup),
        TestCase("bg meta stats", test_bg_meta_stats, test_setup, teardown,
                 NULL, prepare, cleanup),
        TestCase("mem stats", test_mem_stats, test_setup, teardown,
                 "chk_remover_stime=1;chk_period=60", prepare, cleanup),
        TestCase("stats key", test_key_stats, test_setup, teardown,
                 NULL, prepare, cleanup),
        TestCase("stats vkey", test_vkey_stats, test_setup,
                 teardown, NULL, prepare, cleanup),
        TestCase("stats vkey callback tests", test_stats_vkey_valid_field,
                 test_setup, teardown, NULL, prepare, cleanup),
        TestCase("warmup stats", test_warmup_stats, test_setup,
                 teardown, NULL, prepare, cleanup),
        TestCase("warmup with threshold", test_warmup_with_threshold,
                 test_setup, teardown,
                 "warmup_min_items_threshold=1", prepare, cleanup),
        TestCase("warmup with threshold and full eviction",
                 test_warmup_with_threshold,
                 test_setup, teardown,
                 "warmup_min_items_threshold=1;item_eviction_policy=full_eviction",
                 prepare, cleanup),
        TestCase("seqno stats", test_stats_seqno,
                 test_setup, teardown, NULL, prepare, cleanup),
        TestCase("diskinfo stats", test_stats_diskinfo,
                 test_setup, teardown, NULL, prepare, cleanup),
        TestCase("stats curr_items", test_curr_items, test_setup,
                 teardown, NULL, prepare, cleanup),
        TestCase("startup token stat", test_cbd_225, test_setup,
                 teardown, NULL, prepare, cleanup),
        TestCase("ep workload stats", test_workload_stats,
                 test_setup, teardown, "max_num_shards=5;max_threads=10", prepare, cleanup),
        TestCase("ep workload stats", test_max_workload_stats,
                 test_setup, teardown,
                 "max_num_shards=5;max_threads=14;max_num_auxio=1;max_num_nonio=4",
                 prepare, cleanup),
        TestCase("test set/get cluster config", test_cluster_config,
                 test_setup, teardown,
                 NULL, prepare, cleanup),
        TestCase("test NOT_MY_VBUCKET's clusterConfig response",
                 test_not_my_vbucket_with_cluster_config,
                 test_setup, teardown,
                 NULL, prepare, cleanup),
        TestCase("test ALL_KEYS api",
                 test_all_keys_api,
                 test_setup, teardown,
                 NULL, prepare, cleanup),
        TestCase("test ALL_KEYS api during bucket creation",
                 test_all_keys_api_during_bucket_creation,
                 test_setup, teardown,
                 NULL, prepare, cleanup),
        TestCase("ep worker stats", test_worker_stats,
                 test_setup, teardown,
                 "max_num_workers=8;max_threads=8", prepare, cleanup),

        // eviction
        TestCase("value eviction", test_value_eviction, test_setup,
                 teardown, NULL, prepare, cleanup),
        // duplicate items on disk
        TestCase("duplicate items on disk", test_duplicate_items_disk,
                 test_setup, teardown, NULL, prepare, cleanup),
        // special non-Ascii keys
        TestCase("test special char keys", test_specialKeys, test_setup,
                 teardown, NULL, prepare, cleanup),
        TestCase("test binary keys", test_binKeys, test_setup,
                 teardown, NULL, prepare, cleanup),

        // restart tests
        TestCase("test restart", test_restart, test_setup,
                 teardown, NULL, prepare, cleanup),
        TestCase("test restart with session stats", test_restart_session_stats, test_setup,
                 teardown, NULL, prepare, cleanup),
        TestCase("set+get+restart+hit (bin)", test_restart_bin_val,
                 test_setup, teardown, NULL, prepare, cleanup),
        TestCase("flush+restart", test_flush_restart, test_setup,
                 teardown, NULL, prepare, cleanup),
        TestCase("flush multiv+restart", test_flush_multiv_restart,
                 test_setup, teardown, NULL, prepare, cleanup),
        TestCase("test kill -9 bucket", test_kill9_bucket,
                 test_setup, teardown, NULL, prepare, cleanup),
        TestCase("test shutdown with force", test_flush_shutdown_force,
                 test_setup, teardown, NULL, prepare, cleanup),
        TestCase("test shutdown without force", test_flush_shutdown_noforce,
                 test_setup, teardown, NULL, prepare, cleanup),
        TestCase("test shutdown snapshot range",
                 test_shutdown_snapshot_range, test_setup, teardown,
                 "chk_remover_stime=1;chk_max_items=100", prepare, cleanup),

        // it takes 61+ second to finish the following test.
        //TestCase("continue warmup after loading access log",
        //         test_warmup_accesslog,
        //         test_setup, teardown,
        //         "warmup_min_items_threshold=75;alog_path=/tmp/epaccess.log;"
        //         "alog_task_time=0;alog_sleep_time=1",
        //         prepare, cleanup),

        // disk>RAM tests
        TestCase("disk>RAM golden path", test_disk_gt_ram_golden,
                 test_setup, teardown,
                 "chk_remover_stime=1;chk_period=60", prepare, cleanup),
        TestCase("disk>RAM paged-out rm", test_disk_gt_ram_paged_rm,
                 test_setup, teardown,
                 "chk_remover_stime=1;chk_period=60", prepare, cleanup),
        TestCase("disk>RAM update paged-out", test_disk_gt_ram_update_paged_out,
                 test_setup, teardown, NULL, prepare, cleanup),
        TestCase("disk>RAM delete paged-out", test_disk_gt_ram_delete_paged_out,
                 test_setup, teardown, NULL, prepare, cleanup),
        TestCase("disk>RAM set bgfetch race", test_disk_gt_ram_set_race,
                 test_setup, teardown, NULL, prepare, cleanup, true),
        TestCase("disk>RAM delete bgfetch race", test_disk_gt_ram_rm_race,
                 test_setup, teardown, NULL, prepare, cleanup, true),
        // disk>RAM tests with WAL
        TestCase("disk>RAM golden path (wal)", test_disk_gt_ram_golden,
                 test_setup, teardown, MULTI_DISPATCHER_CONFIG,
                 prepare, cleanup),
        TestCase("disk>RAM paged-out rm (wal)", test_disk_gt_ram_paged_rm,
                 test_setup, teardown, MULTI_DISPATCHER_CONFIG,
                 prepare, cleanup),
        TestCase("disk>RAM update paged-out (wal)",
                 test_disk_gt_ram_update_paged_out, test_setup,
                 teardown, MULTI_DISPATCHER_CONFIG, prepare, cleanup),
        TestCase("disk>RAM delete paged-out (wal)",
                 test_disk_gt_ram_delete_paged_out, test_setup,
                 teardown, MULTI_DISPATCHER_CONFIG, prepare, cleanup),
        // vbucket negative tests
        TestCase("vbucket get (dead)", test_wrong_vb_get,
                 test_setup, teardown, NULL, prepare, cleanup),
        TestCase("vbucket get (pending)", test_vb_get_pending,
                 test_setup, teardown, NULL, prepare, cleanup),
        TestCase("vbucket get (replica)", test_vb_get_replica,
                 test_setup, teardown, NULL, prepare, cleanup),
        TestCase("vbucket set (dead)", test_wrong_vb_set,
                 test_setup, teardown, NULL, prepare, cleanup),
        TestCase("vbucket set (pending)", test_vb_set_pending,
                 test_setup, teardown, NULL, prepare, cleanup),
        TestCase("vbucket set (replica)", test_vb_set_replica,
                 test_setup, teardown, NULL, prepare, cleanup),
        TestCase("vbucket replace (dead)", test_wrong_vb_replace,
                 test_setup, teardown, NULL, prepare, cleanup),
        TestCase("vbucket replace (pending)", test_vb_replace_pending,
                 test_setup, teardown, NULL, prepare, cleanup),
        TestCase("vbucket replace (replica)", test_vb_replace_replica,
                 test_setup, teardown, NULL, prepare, cleanup),
        TestCase("vbucket add (dead)", test_wrong_vb_add,
                 test_setup, teardown, NULL, prepare, cleanup),
        TestCase("vbucket add (pending)", test_vb_add_pending,
                 test_setup, teardown, NULL, prepare, cleanup),
        TestCase("vbucket add (replica)", test_vb_add_replica,
                 test_setup, teardown, NULL, prepare, cleanup),
        TestCase("vbucket cas (dead)", test_wrong_vb_cas,
                 test_setup, teardown, NULL, prepare, cleanup),
        TestCase("vbucket cas (pending)", test_vb_cas_pending,
                 test_setup, teardown, NULL, prepare, cleanup),
        TestCase("vbucket cas (replica)", test_vb_cas_replica,
                 test_setup, teardown, NULL, prepare, cleanup),
        TestCase("vbucket del (dead)", test_wrong_vb_del,
                 test_setup, teardown, NULL, prepare, cleanup),
        TestCase("vbucket del (pending)", test_vb_del_pending,
                 test_setup, teardown, NULL, prepare, cleanup),
        TestCase("vbucket del (replica)", test_vb_del_replica,
                 test_setup, teardown, NULL, prepare, cleanup),
        TestCase("test vbucket get", test_vbucket_get, test_setup,
                 teardown, NULL, prepare, cleanup),
        TestCase("test vbucket get missing", test_vbucket_get_miss,
                 test_setup, teardown, NULL, prepare, cleanup),
        TestCase("test vbucket create", test_vbucket_create,
                 test_setup, teardown, NULL, prepare, cleanup),
        TestCase("test vbucket compact", test_vbucket_compact,
                 test_setup, teardown, NULL, prepare, cleanup),
        TestCase("test compaction config", test_compaction_config,
                 test_setup, teardown, NULL, prepare, cleanup),
        TestCase("test multiple vb compactions", test_multiple_vb_compactions,
                 test_setup, teardown, NULL, prepare, cleanup),
        TestCase("test multiple vb compactions with workload",
                 test_multi_vb_compactions_with_workload,
                 test_setup, teardown, NULL, prepare, cleanup),
        TestCase("test async vbucket destroy", test_async_vbucket_destroy,
                 test_setup, teardown, NULL, prepare, cleanup),
        TestCase("test sync vbucket destroy", test_sync_vbucket_destroy,
                 test_setup, teardown, NULL, prepare, cleanup),
        TestCase("test async vbucket destroy (multitable)", test_async_vbucket_destroy,
                 test_setup, teardown,
                 "max_vbuckets=16;ht_size=7;ht_locks=3",
                 prepare, cleanup),
        TestCase("test sync vbucket destroy (multitable)", test_sync_vbucket_destroy,
                 test_setup, teardown,
                 "max_vbuckets=16;ht_size=7;ht_locks=3",
                 prepare, cleanup),
        TestCase("test vbucket destroy stats", test_vbucket_destroy_stats,
                 test_setup, teardown,
                 "chk_remover_stime=1;chk_period=60",
                 prepare, cleanup),
        TestCase("test async vbucket destroy restart",
                 test_async_vbucket_destroy_restart, test_setup, teardown,
                 NULL, prepare, cleanup),
        TestCase("test sync vbucket destroy restart",
                 test_sync_vbucket_destroy_restart, test_setup, teardown, NULL,
                 prepare, cleanup),
        TestCase("test takeover stats race with vbucket create",
                 test_takeover_stats_race_with_vb_create, test_setup, teardown, NULL,
                 prepare, cleanup),

        // stats uuid
        TestCase("test stats uuid", test_uuid_stats, test_setup, teardown,
                 "uuid=foobar", prepare, cleanup),

        // revision id's
        TestCase("revision sequence numbers", test_revid, test_setup,
                 teardown, NULL, prepare, cleanup),
        TestCase("mb-4314", test_regression_mb4314, test_setup,
                 teardown, NULL, prepare, cleanup),
        TestCase("mb-3466", test_mb3466, test_setup,
                 teardown, NULL, prepare, cleanup),

        // Data traffic control tests
        TestCase("control data traffic", test_control_data_traffic,
                 test_setup, teardown, NULL, prepare, cleanup),

        // Transaction tests
        TestCase("multiple transactions", test_multiple_transactions,
                 test_setup, teardown, NULL, prepare, cleanup),

        // Returning meta tests
        TestCase("test set ret meta", test_set_ret_meta,
                 test_setup, teardown, NULL, prepare, cleanup),
        TestCase("test set ret meta error", test_set_ret_meta_error,
                 test_setup, teardown, NULL, prepare, cleanup),
        TestCase("test add ret meta", test_add_ret_meta,
                 test_setup, teardown, NULL, prepare, cleanup),
        TestCase("test add ret meta error", test_add_ret_meta_error,
                 test_setup, teardown, NULL, prepare, cleanup),
        TestCase("test del ret meta", test_del_ret_meta,
                 test_setup, teardown, NULL, prepare, cleanup),
        TestCase("test del ret meta error", test_del_ret_meta_error,
                 test_setup, teardown, NULL, prepare, cleanup),

        TestCase("test set with item_eviction",
                 test_set_with_item_eviction, test_setup, teardown,
                 "item_eviction_policy=full_eviction", prepare, cleanup),
        TestCase("test set_with_meta with item_eviction",
                 test_setWithMeta_with_item_eviction, test_setup, teardown,
                 "item_eviction_policy=full_eviction", prepare, cleanup),
        TestCase("test multiple set and del with meta with item_eviction",
                 test_multiple_set_delete_with_metas_full_eviction,
                 test_setup, teardown,
                 "item_eviction_policy=full_eviction",
                 prepare, cleanup),
        TestCase("test add with item_eviction",
                 test_add_with_item_eviction, test_setup, teardown,
                 "item_eviction_policy=full_eviction", prepare, cleanup),
        TestCase("test replace with eviction", test_replace_with_eviction,
                 test_setup, teardown,
                  NULL, prepare, cleanup),
        TestCase("test replace with eviction (full)", test_replace_with_eviction,
                 test_setup, teardown,
                 "item_eviction_policy=full_eviction", prepare, cleanup),
        TestCase("test get_and_touch with item_eviction",
                 test_gat_with_item_eviction, test_setup, teardown,
                 "item_eviction_policy=full_eviction", prepare, cleanup),
        TestCase("test key_stats with item_eviction",
                 test_keyStats_with_item_eviction, test_setup, teardown,
                 "item_eviction_policy=full_eviction", prepare, cleanup),
        TestCase("test del with item_eviction",
                 test_del_with_item_eviction, test_setup, teardown,
                 "item_eviction_policy=full_eviction", prepare, cleanup),
        TestCase("test del_with_meta with item_eviction",
                 test_delWithMeta_with_item_eviction, test_setup, teardown,
                 "item_eviction_policy=full_eviction", prepare, cleanup),
        TestCase("test observe with item_eviction",
                 test_observe_with_item_eviction, test_setup, teardown,
                 "item_eviction_policy=full_eviction", prepare, cleanup),
        TestCase("test expired item with item_eviction",
                 test_expired_item_with_item_eviction, test_setup, teardown,
                 "item_eviction_policy=full_eviction", prepare, cleanup),
        TestCase("test stats curr_items with item_eviction",
                 test_curr_items, test_setup, teardown,
                 "item_eviction_policy=full_eviction;flushall_enabled=true", prepare, cleanup),
        TestCase("warmup stats", test_warmup_stats, test_setup,
                 teardown, "item_eviction_policy=full_eviction", prepare, cleanup),
        TestCase("test get & delete on non existent items",
                 test_non_existent_get_and_delete, test_setup, teardown,
                 "item_eviction_policy=full_eviction", prepare, cleanup),
        TestCase("test MB-16421", test_mb16421,
                 test_setup, teardown, "item_eviction_policy=full_eviction",
                 prepare, cleanup),

        TestCase("test get random key", test_get_random_key,
                 test_setup, teardown, NULL, prepare, cleanup),

        TestCase("test failover log behavior", test_failover_log_behavior,
                 test_setup, teardown, NULL, prepare, cleanup),
        TestCase("test hlc cas", test_hlc_cas, test_setup, teardown,
                 NULL, prepare, cleanup),

        TestCaseV2("multi_bucket set/get ", test_multi_bucket_set_get, NULL,
                   teardown_v2, NULL, prepare, cleanup),

        TestCase("test_mb17517_tap_with_locked_key",
                 test_mb17517_tap_with_locked_key, test_setup, teardown, NULL,
                 prepare, cleanup),

        TestCase("test_mb19635_upgrade_from_25x",
                 test_mb19635_upgrade_from_25x, test_setup, teardown, NULL,
                 prepare, cleanup),

        TestCase("test_MB-19687_fixed", test_mb19687_fixed, test_setup, teardown, NULL,
                 prepare, cleanup),

        TestCase("test_MB-19687_variable", test_mb19687_variable, test_setup, teardown, NULL,
                 prepare, cleanup),
        TestCase("test vbucket compact no purge", test_vbucket_compact_no_purge,
                 test_setup, teardown, NULL, prepare, cleanup),

        TestCase("test_MB-20697", test_mb20697, test_setup, teardown, NULL, prepare,
                 cleanup),
        TestCase("test_MB-test_mb20943_remove_pending_ops_on_vbucket_delete",
                 test_mb20943_complete_pending_ops_on_vbucket_delete,
                 test_setup, teardown, NULL, prepare, cleanup),
        TestCase("test_mb20744_check_incr_reject_ops",
                 test_mb20744_check_incr_reject_ops,
                 test_setup, teardown, NULL, prepare, cleanup),
        TestCase(NULL, NULL, NULL, NULL, NULL, prepare, cleanup)
};<|MERGE_RESOLUTION|>--- conflicted
+++ resolved
@@ -850,7 +850,7 @@
                   "exp_pager_enabled", "false");
     }
 
-    checkeq(0, get_int_stat(h, h1, "vb_0:persistence:num_visits",
+    checkeq(1, get_int_stat(h, h1, "vb_0:persistence:num_visits",
                             "checkpoint"), "Cursor moved before item load");
 
     for (int i = 0; i < 50; i++) {
@@ -868,7 +868,7 @@
     wait_for_flusher_to_settle(h, h1);
     checkeq(50, get_int_stat(h, h1, "curr_items"),
             "Unexpected number of items on database");
-    check(0 < get_int_stat(h, h1, "vb_0:persistence:num_visits", "checkpoint"),
+    check(1 < get_int_stat(h, h1, "vb_0:persistence:num_visits", "checkpoint"),
           "Cursor not moved even after flusher runs");
 
     testHarness.time_travel(15);
@@ -3770,46 +3770,6 @@
     return SUCCESS;
 }
 
-<<<<<<< HEAD
-=======
-static enum test_result test_disk_gt_ram_incr_race(ENGINE_HANDLE *h,
-                                                   ENGINE_HANDLE_V1 *h1) {
-    const auto initial_enqueued = get_int_stat(h, h1, "ep_total_enqueued");
-
-    wait_for_persisted_value(h, h1, "k1", "13");
-    checkeq(initial_enqueued + 1, get_int_stat(h, h1, "ep_total_enqueued"),
-            "total_enqueued should have increaed by 1 after persisting");
-
-    set_param(h, h1, protocol_binary_engine_param_flush, "bg_fetch_delay", "3");
-
-    evict_key(h, h1, "k1");
-
-    cb_thread_t tid;
-    if (cb_create_thread(&tid, bg_incr_thread, new ThreadData(h, h1), 0) != 0) {
-        abort();
-    }
-
-    // Value is as it was before.
-    check_key_value(h, h1, "k1", "13", 2);
-
-    // Should have bg_fetched to retrieve it even with a concurrent
-    // incr.  We *may* at this point have also completed the incr.
-    // 1 == get only, 2 == get+incr.
-    cb_assert(get_int_stat(h, h1, "ep_bg_fetched") >= 1);
-
-    // Give incr time to finish (it's doing another background fetch)
-    wait_for_stat_change(h, h1, "ep_bg_fetched", 1);
-    wait_for_stat_to_be(h, h1, "ep_total_enqueued", initial_enqueued + 2);
-
-    // The incr mutated the value.
-    check_key_value(h, h1, "k1", "14", 2);
-
-    cb_assert(cb_join_thread(tid) == 0);
-
-    return SUCCESS;
-}
-
->>>>>>> 58acc666
 static enum test_result test_disk_gt_ram_rm_race(ENGINE_HANDLE *h,
                                                  ENGINE_HANDLE_V1 *h1) {
     wait_for_persisted_value(h, h1, "k1", "some value");

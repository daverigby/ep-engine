/* -*- Mode: C++; tab-width: 4; c-basic-offset: 4; indent-tabs-mode: nil -*- */
/*
 *     Copyright 2012 Couchbase, Inc
 *
 *   Licensed under the Apache License, Version 2.0 (the "License");
 *   you may not use this file except in compliance with the License.
 *   You may obtain a copy of the License at
 *
 *       http://www.apache.org/licenses/LICENSE-2.0
 *
 *   Unless required by applicable law or agreed to in writing, software
 *   distributed under the License is distributed on an "AS IS" BASIS,
 *   WITHOUT WARRANTIES OR CONDITIONS OF ANY KIND, either express or implied.
 *   See the License for the specific language governing permissions and
 *   limitations under the License.
 */

#include "config.h"
#include "ep_test_apis.h"

#include <memcached/util.h>
#include <platform/platform.h>
#include <stdlib.h>
#include <string.h>

#include <algorithm>
#include <iostream>
#include <sstream>

#include "mock/mock_dcp.h"

#define check(expr, msg) \
    static_cast<void>((expr) ? 0 : abort_msg(#expr, msg, __LINE__))

std::map<std::string, std::string> vals;
bool dump_stats = false;
<<<<<<< HEAD
protocol_binary_response_status last_status =
    static_cast<protocol_binary_response_status>(0);
uint32_t last_bodylen = 0;
char *last_key = NULL;
char *last_body = NULL;
bool last_deleted_flag = false;
uint8_t last_conflict_resolution_mode = static_cast<uint8_t>(-1);
uint64_t last_cas = 0;
uint8_t last_datatype = 0x00;
=======
AtomicValue<protocol_binary_response_status> last_status(
    static_cast<protocol_binary_response_status>(0));
std::string last_key;
std::string last_body;
bool last_deleted_flag(false);
AtomicValue<uint64_t> last_cas(0);
AtomicValue<uint8_t> last_datatype(0x00);
>>>>>>> 4be6db2d
ItemMetaData last_meta;
uint64_t last_uuid = 0;
uint64_t last_seqno = 0;

extern "C" bool add_response_get_meta(const void *key, uint16_t keylen,
                                      const void *ext, uint8_t extlen,
                                      const void *body, uint32_t bodylen,
                                      uint8_t datatype, uint16_t status,
                                      uint64_t cas, const void *cookie);
void encodeExt(char *buffer, uint32_t val);
void encodeWithMetaExt(char *buffer, ItemMetaData *meta);

void decayingSleep(useconds_t *sleepTime) {
    static const useconds_t maxSleepTime = 500000;
    usleep(*sleepTime);
    *sleepTime = std::min(*sleepTime << 1, maxSleepTime);
}

ENGINE_ERROR_CODE vb_map_response(const void *cookie,
                                  const void *map,
                                  size_t mapsize) {
    (void)cookie;
    last_body.assign(static_cast<const char*>(map), mapsize);
    return ENGINE_SUCCESS;
}

bool add_response(const void *key, uint16_t keylen, const void *ext,
                  uint8_t extlen, const void *body, uint32_t bodylen,
                  uint8_t datatype, uint16_t status, uint64_t cas,
                  const void *cookie) {
    (void)ext;
    (void)extlen;
    (void)cookie;
    last_status = static_cast<protocol_binary_response_status>(status);
    last_body.assign(static_cast<const char*>(body), bodylen);
    last_key.assign(static_cast<const char*>(key), keylen);
    last_cas = cas;
    last_datatype = datatype;
    return true;
}

bool add_response_get_meta(const void *key, uint16_t keylen, const void *ext,
                           uint8_t extlen, const void *body, uint32_t bodylen,
                           uint8_t datatype, uint16_t status, uint64_t cas,
                           const void *cookie) {
    (void)cookie;
    const uint8_t* ext_bytes = reinterpret_cast<const uint8_t*> (ext);
    if (ext && extlen > 0) {
        uint32_t flags;
        memcpy(&flags, ext_bytes, 4);
        last_deleted_flag = ntohl(flags) & GET_META_ITEM_DELETED_FLAG;
        memcpy(&last_meta.flags, ext_bytes + 4, 4);
        memcpy(&last_meta.exptime, ext_bytes + 8, 4);
        last_meta.exptime = ntohl(last_meta.exptime);
        memcpy(&last_meta.revSeqno, ext_bytes + 12, 8);
        last_meta.revSeqno = ntohll(last_meta.revSeqno);
        last_meta.cas = cas;
        if (extlen > 20) {
            memcpy(&last_conflict_resolution_mode, ext_bytes + 20, 1);
        }
    }
    return add_response(key, keylen, ext, extlen, body, bodylen, datatype,
                        status, cas, cookie);
}

bool add_response_set_del_meta(const void *key, uint16_t keylen, const void *ext,
                               uint8_t extlen, const void *body, uint32_t bodylen,
                               uint8_t datatype, uint16_t status, uint64_t cas,
                               const void *cookie) {
    (void)cookie;
    const uint8_t* ext_bytes = reinterpret_cast<const uint8_t*> (ext);
    if (ext && extlen > 0) {
        uint64_t vb_uuid;
        uint64_t seqno;
        memcpy(&vb_uuid, ext_bytes, 8);
        memcpy(&seqno, ext_bytes + 8, 8);
        last_uuid = ntohll(vb_uuid);
        last_seqno = ntohll(seqno);
    }

    return add_response(key, keylen, ext, extlen, body, bodylen, datatype,
                        status, cas, cookie);
}

bool add_response_ret_meta(const void *key, uint16_t keylen, const void *ext,
                           uint8_t extlen, const void *body, uint32_t bodylen,
                           uint8_t datatype, uint16_t status, uint64_t cas,
                           const void *cookie) {
    (void)cookie;
    const uint8_t* ext_bytes = reinterpret_cast<const uint8_t*> (ext);
    if (ext && extlen == 16) {
        memcpy(&last_meta.flags, ext_bytes, 4);
        memcpy(&last_meta.exptime, ext_bytes + 4, 4);
        last_meta.exptime = ntohl(last_meta.exptime);
        memcpy(&last_meta.revSeqno, ext_bytes + 8, 8);
        last_meta.revSeqno = ntohll(last_meta.revSeqno);
        last_meta.cas = cas;
    }
    return add_response(key, keylen, ext, extlen, body, bodylen, datatype,
                        status, cas, cookie);
}

void add_stats(const char *key, const uint16_t klen, const char *val,
               const uint32_t vlen, const void *cookie) {
    (void)cookie;
    std::string k(key, klen);
    std::string v(val, vlen);

    if (dump_stats) {
        std::cout << "stat[" << k << "] = " << v << std::endl;
    }

    vals[k] = v;
}

void encodeExt(char *buffer, uint32_t val) {
    val = htonl(val);
    memcpy(buffer, (char*)&val, sizeof(val));
}

void encodeWithMetaExt(char *buffer, ItemMetaData *meta) {
    uint32_t flags = meta->flags;
    uint32_t exp = htonl(meta->exptime);
    uint64_t seqno = htonll(meta->revSeqno);
    uint64_t cas = htonll(meta->cas);

    memcpy(buffer, (char*)&flags, sizeof(flags));
    memcpy(buffer + 4, (char*)&exp, sizeof(exp));
    memcpy(buffer + 8, (char*)&seqno, sizeof(seqno));
    memcpy(buffer + 16, (char*)&cas, sizeof(cas));
}

protocol_binary_request_header* createPacket(uint8_t opcode,
                                             uint16_t vbid,
                                             uint64_t cas,
                                             const char *ext,
                                             uint8_t extlen,
                                             const char *key,
                                             uint32_t keylen,
                                             const char *val,
                                             uint32_t vallen,
                                             uint8_t datatype,
                                             const char *meta,
                                             uint16_t nmeta) {
    char *pkt_raw;
    uint32_t headerlen = sizeof(protocol_binary_request_header);
    pkt_raw = static_cast<char*>(calloc(1, headerlen + extlen + keylen + vallen + nmeta));
    cb_assert(pkt_raw);
    protocol_binary_request_header *req =
        (protocol_binary_request_header*)pkt_raw;
    req->request.opcode = opcode;
    req->request.keylen = htons(keylen);
    req->request.extlen = extlen;
    req->request.vbucket = htons(vbid);
    req->request.bodylen = htonl(keylen + vallen + extlen + nmeta);
    req->request.cas = htonll(cas);
    req->request.datatype = datatype;

    if (extlen > 0) {
        memcpy(pkt_raw + headerlen, ext, extlen);
    }

    if (keylen > 0) {
        memcpy(pkt_raw + headerlen + extlen, key, keylen);
    }

    if (vallen > 0) {
        memcpy(pkt_raw + headerlen + extlen + keylen, val, vallen);
    }

    // Extended meta: To be used for set_with_meta/del_with_meta/add_with_meta
    if (meta && nmeta > 0) {
        memcpy(pkt_raw + headerlen + extlen + keylen + vallen,
               meta, nmeta);
    }

    return req;
}

void set_drift_counter_state(ENGINE_HANDLE *h, ENGINE_HANDLE_V1 *h1,
                             int64_t initialDriftCount, uint8_t timeSync) {

    protocol_binary_request_header *request;

    int64_t driftCount = htonll(initialDriftCount);
    uint8_t extlen = sizeof(driftCount) + sizeof(timeSync);
    char *ext = new char[extlen];
    memcpy(ext, (char*)&driftCount, sizeof(driftCount));
    memcpy(ext + sizeof(driftCount), (char*)&timeSync, sizeof(timeSync));

    request = createPacket(PROTOCOL_BINARY_CMD_SET_DRIFT_COUNTER_STATE,
                           0, 0, ext, extlen);
    h1->unknown_command(h, NULL, request, add_response);
    check(last_status == PROTOCOL_BINARY_RESPONSE_SUCCESS,
            "Expected success for CMD_SET_DRIFT_COUNTER_STATE");
    delete[] ext;
}

void add_with_meta(ENGINE_HANDLE *h, ENGINE_HANDLE_V1 *h1, const char *key,
                   const size_t keylen, const char *val, const size_t vallen,
                   const uint32_t vb, ItemMetaData *itemMeta,
                   bool skipConflictResolution, uint8_t datatype,
                   bool includeExtMeta, int64_t adjustedTime) {
    int blen = 0;
    char *ext;
    ExtendedMetaData *emd = NULL;
    if (!includeExtMeta) {
        blen = skipConflictResolution ? 28 : 24;
        ext = new char[blen];
        encodeWithMetaExt(ext, itemMeta);

        if (skipConflictResolution) {
            uint32_t flag = SKIP_CONFLICT_RESOLUTION_FLAG;
            flag = htonl(flag);
            memcpy(ext + 24, (char*)&flag, sizeof(flag));
        }
    } else {
        blen = 26;
        ext = new char[blen];
        encodeWithMetaExt(ext, itemMeta);
        emd = new ExtendedMetaData(adjustedTime);
        // nmeta added to ext below
    }

    protocol_binary_request_header *pkt;
    if (emd) {
        std::pair<const char*, uint16_t> meta = emd->getExtMeta();
        uint16_t nmeta = htons(meta.second);
        memcpy(ext + 24, (char*)&nmeta, sizeof(nmeta));
        pkt = createPacket(PROTOCOL_BINARY_CMD_ADD_WITH_META, vb, 0, ext, blen, key,
                           keylen, val, vallen, datatype, meta.first, meta.second);
        delete emd;
    } else {
        pkt = createPacket(PROTOCOL_BINARY_CMD_ADD_WITH_META, vb, 0, ext, blen, key,
                           keylen, val, vallen, datatype);
    }
    check(h1->unknown_command(h, NULL, pkt, add_response) == ENGINE_SUCCESS,
          "Expected to be able to store with meta");
    delete[] ext;
}

void changeVBFilter(ENGINE_HANDLE *h, ENGINE_HANDLE_V1 *h1, std::string name,
                    std::map<uint16_t, uint64_t> &filtermap) {
    std::stringstream value;
    uint16_t vbs = htons(filtermap.size());
    std::map<uint16_t, uint64_t>::iterator it;

    value.write((char*) &vbs, sizeof(uint16_t));
    for (it = filtermap.begin(); it != filtermap.end(); ++it) {
        uint16_t vb = htons(it->first);
        uint64_t chkid = htonll(it->second);
        value.write((char*) &vb, sizeof(uint16_t));
        value.write((char*) &chkid, sizeof(uint64_t));
    }

    protocol_binary_request_header *request;
    request = createPacket(PROTOCOL_BINARY_CMD_CHANGE_VB_FILTER, 0, 0, NULL, 0, name.c_str(),
                       name.length(), value.str().data(), value.str().length());
    check(h1->unknown_command(h, NULL, request, add_response) == ENGINE_SUCCESS,
          "Failed to change the TAP VB filter.");
    free(request);
}

void createCheckpoint(ENGINE_HANDLE *h, ENGINE_HANDLE_V1 *h1) {
    protocol_binary_request_header *request = createPacket(PROTOCOL_BINARY_CMD_CREATE_CHECKPOINT);
    check(h1->unknown_command(h, NULL, request, add_response) == ENGINE_SUCCESS,
          "Failed to create a new checkpoint.");
    free(request);
}

ENGINE_ERROR_CODE del(ENGINE_HANDLE *h, ENGINE_HANDLE_V1 *h1, const char *key,
                      uint64_t cas, uint16_t vbucket, const void* cookie) {
    mutation_descr_t mut_info;
    return h1->remove(h, cookie, key, strlen(key), &cas, vbucket, &mut_info);
}

void del_with_meta(ENGINE_HANDLE *h, ENGINE_HANDLE_V1 *h1, const char *key,
                   const size_t keylen, const uint32_t vb,
                   ItemMetaData *itemMeta, uint64_t cas_for_delete,
                   bool skipConflictResolution, bool includeExtMeta,
                   int64_t adjustedTime, uint8_t conflictResMode,
                   const void *cookie) {
    int blen = 0;
    char *ext;
    ExtendedMetaData *emd = NULL;
    if (!includeExtMeta) {
        blen = skipConflictResolution ? 28 : 24;
        ext = new char[blen];
        encodeWithMetaExt(ext, itemMeta);

        if (skipConflictResolution) {
            uint32_t flag = SKIP_CONFLICT_RESOLUTION_FLAG;
            flag = htonl(flag);
            memcpy(ext + 24, (char*)&flag, sizeof(flag));
        }
    } else {
        blen = 26;
        ext = new char[blen];
        encodeWithMetaExt(ext, itemMeta);
        emd = new ExtendedMetaData(adjustedTime, conflictResMode);
        // nmeta added to ext below
    }

    protocol_binary_request_header *pkt;
    if (emd) {
        std::pair<const char*, uint16_t> meta = emd->getExtMeta();
        uint16_t nmeta = htons(meta.second);
        memcpy(ext + 24, (char*)&nmeta, sizeof(nmeta));
        pkt = createPacket(PROTOCOL_BINARY_CMD_DEL_WITH_META, vb, cas_for_delete,
                           ext, blen, key, keylen, NULL, 0, 0x00, meta.first,
                           meta.second);
        delete emd;
    } else {
        pkt = createPacket(PROTOCOL_BINARY_CMD_DEL_WITH_META, vb, cas_for_delete,
                           ext, blen, key, keylen, NULL, 0, 0x00);
    }
    check(h1->unknown_command(h, cookie, pkt, add_response_set_del_meta) == ENGINE_SUCCESS,
          "Expected to be able to delete with meta");
    delete[] ext;
}

void evict_key(ENGINE_HANDLE *h, ENGINE_HANDLE_V1 *h1, const char *key,
               uint16_t vbucketId, const char *msg, bool expectError) {
    int nonResidentItems = get_int_stat(h, h1, "ep_num_non_resident");
    int numEjectedItems = get_int_stat(h, h1, "ep_num_value_ejects");
    protocol_binary_request_header *pkt = createPacket(PROTOCOL_BINARY_CMD_EVICT_KEY, 0, 0,
                                                       NULL, 0, key, strlen(key));
    pkt->request.vbucket = htons(vbucketId);

    check(h1->unknown_command(h, NULL, pkt, add_response) == ENGINE_SUCCESS,
          "Failed to evict key.");

    if (expectError) {
        check(last_status == PROTOCOL_BINARY_RESPONSE_KEY_EEXISTS,
              "Expected exists when evicting key.");
    } else {
        if (last_body != "Already ejected.") {
            nonResidentItems++;
            numEjectedItems++;
        }
        check(last_status == PROTOCOL_BINARY_RESPONSE_SUCCESS,
              "Expected success evicting key.");
    }

    check(get_int_stat(h, h1, "ep_num_non_resident") == nonResidentItems,
          "Incorrect number of non-resident items");
    check(get_int_stat(h, h1, "ep_num_value_ejects") == numEjectedItems,
          "Incorrect number of ejected items");

    if (msg != NULL && last_body != msg) {
        fprintf(stderr, "Expected evict to return ``%s'', but it returned ``%s''\n",
                msg, last_body.c_str());
        abort();
    }
}

size_t estimateVBucketMove(ENGINE_HANDLE *h, ENGINE_HANDLE_V1 *h1,
                         uint16_t vbid, const char* tap_name) {
    std::stringstream ss;
    ss << "tap-vbtakeover " << vbid;
    if (tap_name) {
      ss << " " << tap_name;
    }
    return get_int_stat(h, h1, "estimate", ss.str().c_str());
}

ENGINE_ERROR_CODE checkpointPersistence(ENGINE_HANDLE *h, ENGINE_HANDLE_V1 *h1,
                                        uint64_t checkpoint_id, uint16_t vb) {
    checkpoint_id = htonll(checkpoint_id);
    protocol_binary_request_header *request;
    request = createPacket(PROTOCOL_BINARY_CMD_CHECKPOINT_PERSISTENCE, vb, 0, NULL, 0, NULL, 0,
                           (const char *)&checkpoint_id, sizeof(uint64_t));
    ENGINE_ERROR_CODE rv = h1->unknown_command(h, NULL, request, add_response);
    free(request);
    return rv;
}

ENGINE_ERROR_CODE seqnoPersistence(ENGINE_HANDLE *h, ENGINE_HANDLE_V1 *h1,
                                   uint16_t vbucket, uint64_t seqno) {
    seqno = htonll(seqno);
    char buffer[8];
    memcpy(buffer, &seqno, sizeof(uint64_t));
    protocol_binary_request_header* request =
        createPacket(PROTOCOL_BINARY_CMD_SEQNO_PERSISTENCE, vbucket, 0, buffer, 8);

    ENGINE_ERROR_CODE rv = h1->unknown_command(h, NULL, request, add_response);
    free(request);
    return rv;
}

void gat(ENGINE_HANDLE *h, ENGINE_HANDLE_V1 *h1, const char* key,
         uint16_t vb, uint32_t exp, bool quiet) {
    char ext[4];
    uint8_t opcode = quiet ? PROTOCOL_BINARY_CMD_GATQ : PROTOCOL_BINARY_CMD_GAT;
    uint32_t keylen = key ? strlen(key) : 0;
    protocol_binary_request_header *request;
    encodeExt(ext, exp);
    request = createPacket(opcode, vb, 0, ext, 4, key, keylen);

    check(h1->unknown_command(h, NULL, request, add_response) == ENGINE_SUCCESS,
          "Failed to call gat");
    free(request);
}

bool get_item_info(ENGINE_HANDLE *h, ENGINE_HANDLE_V1 *h1, item_info *info,
                   const char* key, uint16_t vb) {
    item *i = NULL;
    if (h1->get(h, NULL, &i, key, strlen(key), vb) != ENGINE_SUCCESS) {
        return false;
    }
    info->nvalue = 1;
    if (!h1->get_item_info(h, NULL, i, info)) {
        h1->release(h, NULL, i);
        fprintf(stderr, "get_item_info failed\n");
        return false;
    }

    h1->release(h, NULL, i);
    return true;
}

bool get_key(ENGINE_HANDLE *h, ENGINE_HANDLE_V1 *h1, item *i,
             std::string &key) {

    item_info info;
    info.nvalue = 1;
    if (!h1->get_item_info(h, NULL, i, &info)) {
        fprintf(stderr, "get_item_info failed\n");
        return false;
    }

    key.assign((const char*)info.key, info.nkey);
    return true;
}

void getl(ENGINE_HANDLE *h, ENGINE_HANDLE_V1 *h1, const char* key,
          uint16_t vb, uint32_t lock_timeout) {
    char ext[4];
    uint32_t keylen = key ? strlen(key) : 0;
    protocol_binary_request_header *request;
    encodeExt(ext, lock_timeout);
    request = createPacket(PROTOCOL_BINARY_CMD_GET_LOCKED, vb, 0, ext, 4, key, keylen);

    check(h1->unknown_command(h, NULL, request, add_response) == ENGINE_SUCCESS,
          "Failed to call getl");
    free(request);
}

bool get_meta(ENGINE_HANDLE *h, ENGINE_HANDLE_V1 *h1, const char* key,
              bool reqExtMeta) {

    protocol_binary_request_header *req;
    if (reqExtMeta) {
        uint8_t ext = 0x01;
        req = createPacket(PROTOCOL_BINARY_CMD_GET_META, 0, 0,
                           (char*)&ext, sizeof(ext), key, strlen(key));
    } else {
        req = createPacket(PROTOCOL_BINARY_CMD_GET_META, 0, 0,
                           NULL, 0, key, strlen(key));
    }

    ENGINE_ERROR_CODE ret = h1->unknown_command(h, NULL, req,
                                                add_response_get_meta);
    check(ret == ENGINE_SUCCESS, "Expected get_meta call to be successful");
    if (last_status == PROTOCOL_BINARY_RESPONSE_SUCCESS) {
        return true;
    }
    return false;
}

void observe(ENGINE_HANDLE *h, ENGINE_HANDLE_V1 *h1,
             std::map<std::string, uint16_t> obskeys) {
    std::stringstream value;
    std::map<std::string, uint16_t>::iterator it;
    for (it = obskeys.begin(); it != obskeys.end(); ++it) {
        uint16_t vb = htons(it->second);
        uint16_t keylen = htons(it->first.length());
        value.write((char*) &vb, sizeof(uint16_t));
        value.write((char*) &keylen, sizeof(uint16_t));
        value.write(it->first.c_str(), it->first.length());
    }

    protocol_binary_request_header *request;
    request = createPacket(PROTOCOL_BINARY_CMD_OBSERVE, 0, 0, NULL, 0, NULL, 0,
                           value.str().data(), value.str().length());
    check(h1->unknown_command(h, NULL, request, add_response) == ENGINE_SUCCESS,
          "Observe call failed");
    free(request);
}

void observe_seqno(ENGINE_HANDLE *h, ENGINE_HANDLE_V1 *h1,
                   uint16_t vb_id, uint64_t uuid) {
    protocol_binary_request_header *request;
    uint64_t vb_uuid = htonll(uuid);
    std::stringstream data;
    data.write((char *) &vb_uuid, sizeof(uint64_t));

    request = createPacket(PROTOCOL_BINARY_CMD_OBSERVE_SEQNO, vb_id, 0, NULL, 0,
                           NULL, 0, data.str().data(), data.str().length());
    check(h1->unknown_command(h, NULL, request, add_response) == ENGINE_SUCCESS,
          "Observe_seqno call failed");
    free(request);
}

void get_replica(ENGINE_HANDLE *h, ENGINE_HANDLE_V1 *h1, const char* key,
                 uint16_t vbid) {
    protocol_binary_request_header *pkt;
    pkt = createPacket(PROTOCOL_BINARY_CMD_GET_REPLICA, vbid, 0, NULL, 0, key, strlen(key));
    check(h1->unknown_command(h, NULL, pkt, add_response) == ENGINE_SUCCESS,
                              "Get Replica Failed");
    free(pkt);
}

protocol_binary_request_header* prepare_get_replica(ENGINE_HANDLE *h,
                                                    ENGINE_HANDLE_V1 *h1,
                                                    vbucket_state_t state,
                                                    bool makeinvalidkey) {
    uint16_t id = 0;
    const char *key = "k0";
    protocol_binary_request_header *pkt;
    pkt = createPacket(PROTOCOL_BINARY_CMD_GET_REPLICA, id, 0, NULL, 0, key, strlen(key));

    if (!makeinvalidkey) {
        item *i = NULL;
        check(store(h, h1, NULL, OPERATION_SET, key, "replicadata", &i, 0, id)
              == ENGINE_SUCCESS, "Get Replica Failed");
        h1->release(h, NULL, i);

        check(set_vbucket_state(h, h1, id, state),
              "Failed to set vbucket active state, Get Replica Failed");
    }

    return pkt;
}

bool set_param(ENGINE_HANDLE *h, ENGINE_HANDLE_V1 *h1, protocol_binary_engine_param_t paramtype,
               const char *param, const char *val) {
    char ext[4];
    protocol_binary_request_header *pkt;
    encodeExt(ext, static_cast<uint32_t>(paramtype));
    pkt = createPacket(PROTOCOL_BINARY_CMD_SET_PARAM, 0, 0, ext, sizeof(protocol_binary_engine_param_t), param,
                       strlen(param), val, strlen(val));

    if (h1->unknown_command(h, NULL, pkt, add_response) != ENGINE_SUCCESS) {
        return false;
    }

    return last_status == PROTOCOL_BINARY_RESPONSE_SUCCESS;
}

bool set_vbucket_state(ENGINE_HANDLE *h, ENGINE_HANDLE_V1 *h1,
                       uint16_t vb, vbucket_state_t state) {

    char ext[4];
    protocol_binary_request_header *pkt;
    encodeExt(ext, static_cast<uint32_t>(state));
    pkt = createPacket(PROTOCOL_BINARY_CMD_SET_VBUCKET, vb, 0, ext, 4);

    if (h1->unknown_command(h, NULL, pkt, add_response) != ENGINE_SUCCESS) {
        return false;
    }

    free(pkt);
    return last_status == PROTOCOL_BINARY_RESPONSE_SUCCESS;
}

bool get_all_vb_seqnos(ENGINE_HANDLE *h, ENGINE_HANDLE_V1 *h1,
                       vbucket_state_t state, const void *cookie) {
    protocol_binary_request_header *pkt;
    if (state) {
        char ext[sizeof(vbucket_state_t)];
        encodeExt(ext, static_cast<uint32_t>(state));
        pkt = createPacket(PROTOCOL_BINARY_CMD_GET_ALL_VB_SEQNOS, 0, 0, ext,
                           sizeof(vbucket_state_t));
    } else {
        pkt = createPacket(PROTOCOL_BINARY_CMD_GET_ALL_VB_SEQNOS);
    }

    check(h1->unknown_command(h, cookie, pkt, add_response) ==
          ENGINE_SUCCESS, "Error in getting all vb info");

    free(pkt);
    return last_status == PROTOCOL_BINARY_RESPONSE_SUCCESS;
}

void verify_all_vb_seqnos(ENGINE_HANDLE *h, ENGINE_HANDLE_V1 *h1,
                          uint16_t vb_start, uint16_t vb_end) {
    const int per_vb_resp_size = sizeof(uint16_t) + sizeof(uint64_t);
    const int high_seqno_offset = sizeof(uint16_t);

    std::string seqno_body(last_body, last_bodylen);

    /* Check if the total response length is as expected. We expect 10 bytes
       (2 for vb_id + 8 for seqno) */
    checkeq((uint32_t)((vb_end - vb_start + 1) * per_vb_resp_size),
            last_bodylen, "Failed to get all vb info.");
    /* Check if the contents are correct */
    for (int i = 0; i < (vb_end - vb_start + 1); i++) {
        /* Check for correct vb_id */
        checkeq(static_cast<const uint16_t>(vb_start + i),
                ntohs(*(reinterpret_cast<const uint16_t*>(seqno_body.data() +
                                                          per_vb_resp_size * i))),
                "vb_id mismatch");
        /* Check for correct high_seqno */
        std::string vb_stat_seqno("vb_" + std::to_string(vb_start + i) +
                                  ":high_seqno");
        uint64_t high_seqno_vb = get_ull_stat(h, h1, vb_stat_seqno.c_str(),
                                              "vbucket-seqno");
        checkeq(high_seqno_vb,
                ntohll(*(reinterpret_cast<const uint64_t*>(seqno_body.data() +
                                                           per_vb_resp_size * i +
                                                           high_seqno_offset))),
              "high_seqno mismatch");
    }
}

void set_with_meta(ENGINE_HANDLE *h, ENGINE_HANDLE_V1 *h1, const char *key,
                   const size_t keylen, const char *val, const size_t vallen,
                   const uint32_t vb, ItemMetaData *itemMeta,
                   uint64_t cas_for_set, bool skipConflictResolution,
                   uint8_t datatype, bool includeExtMeta,
                   int64_t adjustedTime, uint8_t conflictResMode,
                   const void *cookie) {
    int blen = 0;
    char *ext;
    ExtendedMetaData *emd = NULL;
    if (!includeExtMeta) {
        blen = skipConflictResolution ? 28 : 24;
        ext = new char[blen];
        encodeWithMetaExt(ext, itemMeta);

        if (skipConflictResolution) {
            uint32_t flag = SKIP_CONFLICT_RESOLUTION_FLAG;
            flag = htonl(flag);
            memcpy(ext + 24, (char*)&flag, sizeof(flag));
        }
    } else {
        blen = 26;
        ext = new char[blen];
        encodeWithMetaExt(ext, itemMeta);
        emd = new ExtendedMetaData(adjustedTime, conflictResMode);
        // nmeta added to ext below
    }

    protocol_binary_request_header *pkt;
    if (emd) {
        std::pair<const char*, uint16_t> meta = emd->getExtMeta();
        uint16_t nmeta = htons(meta.second);
        memcpy(ext + 24, (char*)&nmeta, sizeof(nmeta));
        pkt = createPacket(PROTOCOL_BINARY_CMD_SET_WITH_META, vb, cas_for_set, ext,
                           blen, key, keylen, val, vallen, datatype, meta.first,
                           meta.second);
        delete emd;
    } else {
        pkt = createPacket(PROTOCOL_BINARY_CMD_SET_WITH_META, vb, cas_for_set, ext,
                           blen, key, keylen, val, vallen, datatype);
    }

    check(h1->unknown_command(h, cookie, pkt, add_response_set_del_meta) == ENGINE_SUCCESS,
          "Expected to be able to store with meta");
    delete[] ext;
}

void return_meta(ENGINE_HANDLE *h, ENGINE_HANDLE_V1 *h1, const char *key,
                 const size_t keylen, const char *val, const size_t vallen,
                 const uint32_t vb, const uint64_t cas, const uint32_t flags,
                 const uint32_t exp, const uint32_t type, uint8_t datatype,
                 const void *cookie) {
    char ext[12];
    encodeExt(ext, type);
    encodeExt(ext + 4, flags);
    encodeExt(ext + 8, exp);
    protocol_binary_request_header *pkt;
    pkt = createPacket(PROTOCOL_BINARY_CMD_RETURN_META, vb, cas, ext, 12, key, keylen, val,
                       vallen, datatype);
    check(h1->unknown_command(h, cookie, pkt, add_response_ret_meta)
              == ENGINE_SUCCESS, "Expected to be able to store ret meta");
    free(pkt);
}

void set_ret_meta(ENGINE_HANDLE *h, ENGINE_HANDLE_V1 *h1, const char *key,
                  const size_t keylen, const char *val, const size_t vallen,
                  const uint32_t vb, const uint64_t cas, const uint32_t flags,
                  const uint32_t exp, uint8_t datatype, const void *cookie) {
    return_meta(h, h1, key, keylen, val, vallen, vb, cas, flags, exp,
                SET_RET_META, datatype, cookie);
}

void add_ret_meta(ENGINE_HANDLE *h, ENGINE_HANDLE_V1 *h1, const char *key,
                  const size_t keylen, const char *val, const size_t vallen,
                  const uint32_t vb, const uint64_t cas, const uint32_t flags,
                  const uint32_t exp, uint8_t datatype, const void *cookie) {
    return_meta(h, h1, key, keylen, val, vallen, vb, cas, flags, exp,
                ADD_RET_META, datatype, cookie);
}

void del_ret_meta(ENGINE_HANDLE *h, ENGINE_HANDLE_V1 *h1, const char *key,
                  const size_t keylen, const uint32_t vb, const uint64_t cas,
                  const void *cookie) {
    return_meta(h, h1, key, keylen, NULL, 0, vb, cas, 0, 0,
                DEL_RET_META, 0x00, cookie);
}

void disable_traffic(ENGINE_HANDLE *h, ENGINE_HANDLE_V1 *h1) {
    protocol_binary_request_header *pkt = createPacket(PROTOCOL_BINARY_CMD_DISABLE_TRAFFIC);
    check(h1->unknown_command(h, NULL, pkt, add_response) == ENGINE_SUCCESS,
          "Failed to send data traffic command to the server");
    check(last_status == PROTOCOL_BINARY_RESPONSE_SUCCESS,
          "Failed to disable data traffic");
    free(pkt);
}

void enable_traffic(ENGINE_HANDLE *h, ENGINE_HANDLE_V1 *h1) {
    protocol_binary_request_header *pkt = createPacket(PROTOCOL_BINARY_CMD_ENABLE_TRAFFIC);
    check(h1->unknown_command(h, NULL, pkt, add_response) == ENGINE_SUCCESS,
          "Failed to send data traffic command to the server");
    check(last_status == PROTOCOL_BINARY_RESPONSE_SUCCESS,
          "Failed to enable data traffic");
    free(pkt);
}

void start_persistence(ENGINE_HANDLE *h, ENGINE_HANDLE_V1 *h1) {
    protocol_binary_request_header *pkt = createPacket(PROTOCOL_BINARY_CMD_START_PERSISTENCE);
    check(h1->unknown_command(h, NULL, pkt, add_response) == ENGINE_SUCCESS,
          "Failed to stop persistence.");
    check(last_status == PROTOCOL_BINARY_RESPONSE_SUCCESS,
          "Error starting persistence.");
    free(pkt);
}

void stop_persistence(ENGINE_HANDLE *h, ENGINE_HANDLE_V1 *h1) {
    useconds_t sleepTime = 128;
    while (true) {
        if (get_str_stat(h, h1, "ep_flusher_state", 0) == "running") {
            break;
        }
        decayingSleep(&sleepTime);
    }

    protocol_binary_request_header *pkt = createPacket(PROTOCOL_BINARY_CMD_STOP_PERSISTENCE);
    check(h1->unknown_command(h, NULL, pkt, add_response) == ENGINE_SUCCESS,
          "Failed to stop persistence.");
    check(last_status == PROTOCOL_BINARY_RESPONSE_SUCCESS,
          "Error stopping persistence.");
    free(pkt);
}

ENGINE_ERROR_CODE store(ENGINE_HANDLE *h, ENGINE_HANDLE_V1 *h1,
                        const void *cookie, ENGINE_STORE_OPERATION op,
                        const char *key, const char *value, item **outitem,
                        uint64_t casIn, uint16_t vb, uint32_t exp,
                        uint8_t datatype) {
    return storeCasVb11(h, h1, cookie, op, key, value, strlen(value),
                        9258, outitem, casIn, vb, exp, datatype);
}

ENGINE_ERROR_CODE storeCasVb11(ENGINE_HANDLE *h, ENGINE_HANDLE_V1 *h1,
                               const void *cookie, ENGINE_STORE_OPERATION op,
                               const char *key, const char *value, size_t vlen,
                               uint32_t flags, item **outitem, uint64_t casIn,
                               uint16_t vb, uint32_t exp, uint8_t datatype) {
    item *it = NULL;
    uint64_t cas = 0;

    ENGINE_ERROR_CODE rv = h1->allocate(h, cookie, &it,
                                        key, strlen(key),
                                        vlen, flags, exp,
                                        datatype);
    if (rv != ENGINE_SUCCESS) {
        return rv;
    }

    item_info info;
    info.nvalue = 1;
    if (!h1->get_item_info(h, cookie, it, &info)) {
        abort();
    }

    cb_assert(info.value[0].iov_len == vlen);
    memcpy(info.value[0].iov_base, value, vlen);
    h1->item_set_cas(h, cookie, it, casIn);

    rv = h1->store(h, cookie, it, &cas, op, vb);

    if (outitem) {
        *outitem = it;
    } else {
        h1->release(h, NULL, it);
    }

    return rv;
}

void touch(ENGINE_HANDLE *h, ENGINE_HANDLE_V1 *h1, const char* key,
           uint16_t vb, uint32_t exp) {
    char ext[4];
    uint32_t keylen = key ? strlen(key) : 0;
    protocol_binary_request_header *request;
    encodeExt(ext, exp);
    request = createPacket(PROTOCOL_BINARY_CMD_TOUCH, vb, 0, ext, 4, key, keylen);

    check(h1->unknown_command(h, NULL, request, add_response) == ENGINE_SUCCESS,
          "Failed to call touch");
    free(request);
}

void unl(ENGINE_HANDLE *h, ENGINE_HANDLE_V1 *h1, const char* key,
         uint16_t vb, uint64_t cas) {
    uint32_t keylen = key ? strlen(key) : 0;
    protocol_binary_request_header *request;
    request = createPacket(PROTOCOL_BINARY_CMD_UNLOCK_KEY, vb, cas, NULL, 0, key, keylen);

    check(h1->unknown_command(h, NULL, request, add_response) == ENGINE_SUCCESS,
          "Failed to call unl");
    free(request);
}

void compact_db(ENGINE_HANDLE *h, ENGINE_HANDLE_V1 *h1,
                     const uint16_t vbucket_id,
                     const uint64_t purge_before_ts,
                     const uint64_t purge_before_seq,
                     const uint8_t  drop_deletes) {
    protocol_binary_request_compact_db req;
    memset(&req, 0, sizeof(req));
    req.message.body.purge_before_ts  = htonll(purge_before_ts);
    req.message.body.purge_before_seq = htonll(purge_before_seq);
    req.message.body.drop_deletes     = drop_deletes;

    const char *args = (const char *)&(req.message.body);
    uint32_t argslen = 24;

    protocol_binary_request_header *pkt =
        createPacket(PROTOCOL_BINARY_CMD_COMPACT_DB, vbucket_id, 0, args, argslen,  NULL, 0,
                     NULL, 0);
    check(h1->unknown_command(h, NULL, pkt, add_response) == ENGINE_SUCCESS,
          "Failed to request compact vbucket");
}

void vbucketDelete(ENGINE_HANDLE *h, ENGINE_HANDLE_V1 *h1, uint16_t vb,
                   const char* args) {
    uint32_t argslen = args ? strlen(args) : 0;
    protocol_binary_request_header *pkt =
        createPacket(PROTOCOL_BINARY_CMD_DEL_VBUCKET, vb, 0, NULL, 0, NULL, 0,
                     args, argslen);
    check(h1->unknown_command(h, NULL, pkt, add_response) == ENGINE_SUCCESS,
          "Failed to request delete bucket");
}

ENGINE_ERROR_CODE verify_key(ENGINE_HANDLE *h, ENGINE_HANDLE_V1 *h1,
                             const char* key, uint16_t vbucket) {
    item *i = NULL;
    ENGINE_ERROR_CODE rv = h1->get(h, NULL, &i, key, strlen(key), vbucket);
    if (rv == ENGINE_SUCCESS) {
        h1->release(h, NULL, i);
    }
    return rv;
}

bool verify_vbucket_missing(ENGINE_HANDLE *h, ENGINE_HANDLE_V1 *h1,
                            uint16_t vb) {
    char vbid[8];
    snprintf(vbid, sizeof(vbid), "vb_%d", vb);
    std::string vbstr(vbid);

    // Try up to three times to verify the bucket is missing.  Bucket
    // state changes are async.
    vals.clear();
    check(h1->get_stats(h, NULL, NULL, 0, add_stats) == ENGINE_SUCCESS,
          "Failed to get stats.");

    if (vals.find(vbstr) == vals.end()) {
        return true;
    }

    std::cerr << "Expected bucket missing, got " << vals[vbstr] << std::endl;

    return false;
}

bool verify_vbucket_state(ENGINE_HANDLE *h, ENGINE_HANDLE_V1 *h1, uint16_t vb,
                          vbucket_state_t expected, bool mute) {
    protocol_binary_request_header *pkt;
    pkt = createPacket(PROTOCOL_BINARY_CMD_GET_VBUCKET, vb, 0);

    ENGINE_ERROR_CODE errcode = h1->unknown_command(h, NULL, pkt, add_response);
    if (errcode != ENGINE_SUCCESS) {
        if (!mute) {
            fprintf(stderr, "Error code when getting vbucket %d\n", errcode);
        }
        return false;
    }

    if (last_status != PROTOCOL_BINARY_RESPONSE_SUCCESS) {
        if (!mute) {
            fprintf(stderr, "Last protocol status was %d (%s)\n",
                    last_status.load(),
                    last_body.size() > 0 ? last_body.c_str() : "unknown");
        }
        return false;
    }

    vbucket_state_t state;
    memcpy(&state, last_body.data(), sizeof(state));
    state = static_cast<vbucket_state_t>(ntohl(state));
    return state == expected;
}

void sendDcpAck(ENGINE_HANDLE *h, ENGINE_HANDLE_V1 *h1,
                const void* cookie, protocol_binary_command opcode,
                protocol_binary_response_status status, uint32_t opaque) {
    protocol_binary_response_header pkt;
    pkt.response.magic = PROTOCOL_BINARY_RES;
    pkt.response.opcode = opcode;
    pkt.response.status = htons(status);
    pkt.response.opaque = opaque;

    check(h1->dcp.response_handler(h, cookie, &pkt) == ENGINE_SUCCESS,
          "Expected success");
}

int get_int_stat(ENGINE_HANDLE *h, ENGINE_HANDLE_V1 *h1, const char *statname,
                 const char *statkey) {
    vals.clear();
    check(h1->get_stats(h, NULL, statkey, statkey == NULL ? 0 : strlen(statkey),
                        add_stats) == ENGINE_SUCCESS, "Failed to get stats.");
    std::string s = vals[statname];
    return atoi(s.c_str());
}

float get_float_stat(ENGINE_HANDLE *h, ENGINE_HANDLE_V1 *h1, const char *statname,
                     const char *statkey) {
    vals.clear();
    check(h1->get_stats(h, NULL, statkey, statkey == NULL ? 0 : strlen(statkey),
                        add_stats) == ENGINE_SUCCESS, "Failed to get stats.");
    std::string s = vals[statname];
    return atof(s.c_str());
}

uint64_t get_ull_stat(ENGINE_HANDLE *h, ENGINE_HANDLE_V1 *h1, const char *statname,
                      const char *statkey) {
    vals.clear();
    check(h1->get_stats(h, NULL, statkey, statkey == NULL ? 0 : strlen(statkey),
                        add_stats) == ENGINE_SUCCESS, "Failed to get stats.");
    std::string s = vals[statname];
    return strtoull(s.c_str(), NULL, 10);
}

std::string get_str_stat(ENGINE_HANDLE *h, ENGINE_HANDLE_V1 *h1,
                         const char *statname, const char *statkey) {
    vals.clear();
    check(h1->get_stats(h, NULL, statkey, statkey == NULL ? 0 : strlen(statkey),
                        add_stats) == ENGINE_SUCCESS, "Failed to get stats.");
    std::string s = vals[statname];
    return s;
}

void verify_curr_items(ENGINE_HANDLE *h, ENGINE_HANDLE_V1 *h1, int exp,
                       const char *msg) {
    int curr_items = get_int_stat(h, h1, "curr_items");
    if (curr_items != exp) {
        std::cerr << "Expected "<< exp << " curr_items after " << msg
                  << ", got " << curr_items << std::endl;
        abort();
    }
}

/** Helper class used when waiting on statistics to reach a certain value -
 * aggregates how long we have been waiting and aborts if the maximum wait time
 * is exceeded.
 */
template <typename T>
class WaitTimeAccumulator
{
public:
    WaitTimeAccumulator(const char* compare_name,
                        const char* stat_, const char* stat_key,
                        const T final_, const time_t wait_time_in_secs)
    : compareName(compare_name),
      stat(stat_),
      statKey(stat_key),
      final(final_),
      maxWaitTime(wait_time_in_secs * 1000 * 1000),
      totalSleepTime(0) {}

    void incrementAndAbortIfLimitReached(const useconds_t sleep_time)
    {
        totalSleepTime += sleep_time;
        if (totalSleepTime >= maxWaitTime) {
            std::cerr << "Exceeded maximum wait time of " << maxWaitTime
                      << "s waiting for stat '" << stat;
            if (statKey != NULL) {
                std::cerr << "(" << statKey << ")";
            }
            std::cerr << "' " << compareName << " " << final << " - aborting."
                      << std::endl;
            abort();
        }
    }

private:
    const char* compareName;
    const char* stat;
    const char* statKey;
    const T final;
    const useconds_t maxWaitTime;
    useconds_t totalSleepTime;
};


void wait_for_stat_change(ENGINE_HANDLE *h, ENGINE_HANDLE_V1 *h1,
                          const char *stat, int initial,
                          const char *statkey, const time_t wait_time) {
    useconds_t sleepTime = 128;
    WaitTimeAccumulator<int> accumulator("to change from", stat, statkey,
                                         initial, wait_time);
    while (get_int_stat(h, h1, stat, statkey) == initial) {
        accumulator.incrementAndAbortIfLimitReached(sleepTime);
        decayingSleep(&sleepTime);
    }
}

void wait_for_stat_to_be(ENGINE_HANDLE *h, ENGINE_HANDLE_V1 *h1,
                         const char *stat, int final, const char* stat_key,
                         const time_t wait_time) {
    useconds_t sleepTime = 128;
    WaitTimeAccumulator<int> accumulator("to be", stat, stat_key, final,
                                         wait_time);
    while (get_int_stat(h, h1, stat, stat_key) != final) {
        accumulator.incrementAndAbortIfLimitReached(sleepTime);
        decayingSleep(&sleepTime);
    }
}

void wait_for_stat_to_be_gte(ENGINE_HANDLE *h, ENGINE_HANDLE_V1 *h1,
                             const char *stat, int final,
                             const char* stat_key, const time_t wait_time) {
    useconds_t sleepTime = 128;
    WaitTimeAccumulator<int> accumulator("to be greater or equal than", stat,
                                         stat_key, final, wait_time);
    while (get_int_stat(h, h1, stat, stat_key) < final) {
        accumulator.incrementAndAbortIfLimitReached(sleepTime);
        decayingSleep(&sleepTime);
    }
}

void wait_for_stat_to_be_lte(ENGINE_HANDLE *h, ENGINE_HANDLE_V1 *h1,
                             const char *stat, int final,
                             const char* stat_key,
                             const time_t max_wait_time_in_secs) {
    useconds_t sleepTime = 128;
    WaitTimeAccumulator<int> accumulator("to be less than or equal to", stat,
                                         stat_key, final,
                                         max_wait_time_in_secs);
    while (get_int_stat(h, h1, stat, stat_key) > final) {
        accumulator.incrementAndAbortIfLimitReached(sleepTime);
        decayingSleep(&sleepTime);
    }
}

void wait_for_str_stat_to_be(ENGINE_HANDLE *h, ENGINE_HANDLE_V1 *h1,
                             const char *stat, const char* final,
                             const char* stat_key, const time_t wait_time) {
    useconds_t sleepTime = 128;
    WaitTimeAccumulator<const char*> accumulator("to be", stat, stat_key,
                                                 final, wait_time);
    while (get_str_stat(h, h1, stat, stat_key).compare(final) != 0) {
        accumulator.incrementAndAbortIfLimitReached(sleepTime);
        decayingSleep(&sleepTime);
    }
}

void wait_for_memory_usage_below(ENGINE_HANDLE *h, ENGINE_HANDLE_V1 *h1,
                                 int mem_threshold, const time_t wait_time) {
    useconds_t sleepTime = 128;
    WaitTimeAccumulator<int> accumulator("to be below", "mem_used", NULL,
                                         mem_threshold, wait_time);
    while (get_int_stat(h, h1, "mem_used") > mem_threshold) {
        accumulator.incrementAndAbortIfLimitReached(sleepTime);
        decayingSleep(&sleepTime);
    }
}

bool wait_for_warmup_complete(ENGINE_HANDLE *h, ENGINE_HANDLE_V1 *h1) {
    useconds_t sleepTime = 128;
    while (h1->get_stats(h, NULL, "warmup", 6, add_stats) == ENGINE_SUCCESS) {
        std::string s = vals["ep_warmup_thread"];
        if (strcmp(s.c_str(), "complete") == 0) {
            break;
        }
        decayingSleep(&sleepTime);
        vals.clear();
    }
    return true;
}

void wait_for_flusher_to_settle(ENGINE_HANDLE *h, ENGINE_HANDLE_V1 *h1) {
    useconds_t sleepTime = 128;
    while (get_int_stat(h, h1, "ep_queue_size") > 0) {
        decayingSleep(&sleepTime);
    }
}

void wait_for_persisted_value(ENGINE_HANDLE *h, ENGINE_HANDLE_V1 *h1,
                              const char *key, const char *val,
                              uint16_t vbucketId) {

    item *i = NULL;
    int commitNum = get_int_stat(h, h1, "ep_commit_num");
    check(ENGINE_SUCCESS == store(h, h1, NULL, OPERATION_SET, key, val, &i, 0,
                                  vbucketId),
            "Failed to store an item.");

    // Wait for persistence...
    wait_for_flusher_to_settle(h, h1);
    wait_for_stat_change(h, h1, "ep_commit_num", commitNum);
    h1->release(h, NULL, i);
}

<<<<<<< HEAD
=======
bool get_all_vb_seqnos(ENGINE_HANDLE *h, ENGINE_HANDLE_V1 *h1,
                       vbucket_state_t state, const void *cookie) {
    protocol_binary_request_header *pkt;
    if (state) {
        char ext[sizeof(vbucket_state_t)];
        encodeExt(ext, static_cast<uint32_t>(state));
        pkt = createPacket(PROTOCOL_BINARY_CMD_GET_ALL_VB_SEQNOS, 0, 0, ext,
                           sizeof(vbucket_state_t));
    } else {
        pkt = createPacket(PROTOCOL_BINARY_CMD_GET_ALL_VB_SEQNOS);
    }

    checkeq(ENGINE_SUCCESS, h1->unknown_command(h, cookie, pkt, add_response),
            "Error in getting all vb info");

    free(pkt);

    return last_status == PROTOCOL_BINARY_RESPONSE_SUCCESS;
}

void verify_all_vb_seqnos(ENGINE_HANDLE *h, ENGINE_HANDLE_V1 *h1,
                          uint16_t vb_start, uint16_t vb_end) {
    const int per_vb_resp_size = sizeof(uint16_t) + sizeof(uint64_t);
    const int high_seqno_offset = sizeof(uint16_t);

    std::string seqno_body = last_body;

    /* Check if the total response length is as expected. We expect 10 bytes
       (2 for vb_id + 8 for seqno) */
    checkeq((vb_end - vb_start + 1) * per_vb_resp_size,
            static_cast<int>(seqno_body.size()), "Failed to get all vb info.");
    /* Check if the contents are correct */
    for (uint16_t i = 0; i < (vb_end - vb_start + 1); i++) {
        /* Check for correct vb_id */
        checkeq(static_cast<const uint16_t>(vb_start + i),
                ntohs(*(reinterpret_cast<const uint16_t*>(seqno_body.data() +
                                                          per_vb_resp_size*i))),
                "vb_id mismatch");
        /* Check for correct high_seqno */
        std::stringstream vb_stat_seqno;
        vb_stat_seqno << "vb_" << (vb_start + i) << ":high_seqno";
        uint64_t high_seqno_vb =
              get_ull_stat(h, h1, vb_stat_seqno.str().c_str(), "vbucket-seqno");
        checkeq(high_seqno_vb,
                ntohll(*(reinterpret_cast<const uint64_t*>(seqno_body.data() +
                                                           per_vb_resp_size*i +
                                                           high_seqno_offset))),
                "high_seqno mismatch");
    }
}

>>>>>>> 4be6db2d
void dcp_step(ENGINE_HANDLE *h, ENGINE_HANDLE_V1 *h1, const void* cookie) {
    struct dcp_message_producers* producers = get_dcp_producers();
    ENGINE_ERROR_CODE err = h1->dcp.step(h, cookie, producers);
    check(err == ENGINE_SUCCESS || err == ENGINE_WANT_MORE,
            "Expected success or engine_want_more");
    if (err == ENGINE_SUCCESS) {
        clear_dcp_data();
    }
    free(producers);
}

void set_degraded_mode(ENGINE_HANDLE *h,
                       ENGINE_HANDLE_V1 *h1,
                       const void* cookie,
                       bool enable)
{
    protocol_binary_request_header *pkt;
    if (enable) {
        pkt = createPacket(PROTOCOL_BINARY_CMD_DISABLE_TRAFFIC, 0, 0);
    } else {
        pkt = createPacket(PROTOCOL_BINARY_CMD_ENABLE_TRAFFIC, 0, 0);
    }

    ENGINE_ERROR_CODE errcode = h1->unknown_command(h, NULL, pkt, add_response);
    if (errcode != ENGINE_SUCCESS) {
        std::cerr << "Failed to set degraded mode to " << enable
                  << ". api call return engine code: " << errcode << std::endl;
        cb_assert(false);
    }

    if (last_status != PROTOCOL_BINARY_RESPONSE_SUCCESS) {
        std::cerr << "Failed to set degraded mode to " << enable
                  << ". protocol code: " << last_status << std::endl;
        if (last_body) {
            std::cerr << "\tBody: [" << last_body << "]" << std::endl;
        }

        cb_assert(false);
    }
}<|MERGE_RESOLUTION|>--- conflicted
+++ resolved
@@ -34,25 +34,14 @@
 
 std::map<std::string, std::string> vals;
 bool dump_stats = false;
-<<<<<<< HEAD
-protocol_binary_response_status last_status =
-    static_cast<protocol_binary_response_status>(0);
-uint32_t last_bodylen = 0;
-char *last_key = NULL;
-char *last_body = NULL;
-bool last_deleted_flag = false;
-uint8_t last_conflict_resolution_mode = static_cast<uint8_t>(-1);
-uint64_t last_cas = 0;
-uint8_t last_datatype = 0x00;
-=======
 AtomicValue<protocol_binary_response_status> last_status(
     static_cast<protocol_binary_response_status>(0));
 std::string last_key;
 std::string last_body;
 bool last_deleted_flag(false);
+AtomicValue<uint8_t> last_conflict_resolution_mode{0xff};
 AtomicValue<uint64_t> last_cas(0);
 AtomicValue<uint8_t> last_datatype(0x00);
->>>>>>> 4be6db2d
 ItemMetaData last_meta;
 uint64_t last_uuid = 0;
 uint64_t last_seqno = 0;
@@ -643,12 +632,12 @@
     const int per_vb_resp_size = sizeof(uint16_t) + sizeof(uint64_t);
     const int high_seqno_offset = sizeof(uint16_t);
 
-    std::string seqno_body(last_body, last_bodylen);
+    std::string seqno_body = last_body;
 
     /* Check if the total response length is as expected. We expect 10 bytes
        (2 for vb_id + 8 for seqno) */
-    checkeq((uint32_t)((vb_end - vb_start + 1) * per_vb_resp_size),
-            last_bodylen, "Failed to get all vb info.");
+    checkeq((size_t)((vb_end - vb_start + 1) * per_vb_resp_size),
+            last_body.size(), "Failed to get all vb info.");
     /* Check if the contents are correct */
     for (int i = 0; i < (vb_end - vb_start + 1); i++) {
         /* Check for correct vb_id */
@@ -1171,60 +1160,6 @@
     h1->release(h, NULL, i);
 }
 
-<<<<<<< HEAD
-=======
-bool get_all_vb_seqnos(ENGINE_HANDLE *h, ENGINE_HANDLE_V1 *h1,
-                       vbucket_state_t state, const void *cookie) {
-    protocol_binary_request_header *pkt;
-    if (state) {
-        char ext[sizeof(vbucket_state_t)];
-        encodeExt(ext, static_cast<uint32_t>(state));
-        pkt = createPacket(PROTOCOL_BINARY_CMD_GET_ALL_VB_SEQNOS, 0, 0, ext,
-                           sizeof(vbucket_state_t));
-    } else {
-        pkt = createPacket(PROTOCOL_BINARY_CMD_GET_ALL_VB_SEQNOS);
-    }
-
-    checkeq(ENGINE_SUCCESS, h1->unknown_command(h, cookie, pkt, add_response),
-            "Error in getting all vb info");
-
-    free(pkt);
-
-    return last_status == PROTOCOL_BINARY_RESPONSE_SUCCESS;
-}
-
-void verify_all_vb_seqnos(ENGINE_HANDLE *h, ENGINE_HANDLE_V1 *h1,
-                          uint16_t vb_start, uint16_t vb_end) {
-    const int per_vb_resp_size = sizeof(uint16_t) + sizeof(uint64_t);
-    const int high_seqno_offset = sizeof(uint16_t);
-
-    std::string seqno_body = last_body;
-
-    /* Check if the total response length is as expected. We expect 10 bytes
-       (2 for vb_id + 8 for seqno) */
-    checkeq((vb_end - vb_start + 1) * per_vb_resp_size,
-            static_cast<int>(seqno_body.size()), "Failed to get all vb info.");
-    /* Check if the contents are correct */
-    for (uint16_t i = 0; i < (vb_end - vb_start + 1); i++) {
-        /* Check for correct vb_id */
-        checkeq(static_cast<const uint16_t>(vb_start + i),
-                ntohs(*(reinterpret_cast<const uint16_t*>(seqno_body.data() +
-                                                          per_vb_resp_size*i))),
-                "vb_id mismatch");
-        /* Check for correct high_seqno */
-        std::stringstream vb_stat_seqno;
-        vb_stat_seqno << "vb_" << (vb_start + i) << ":high_seqno";
-        uint64_t high_seqno_vb =
-              get_ull_stat(h, h1, vb_stat_seqno.str().c_str(), "vbucket-seqno");
-        checkeq(high_seqno_vb,
-                ntohll(*(reinterpret_cast<const uint64_t*>(seqno_body.data() +
-                                                           per_vb_resp_size*i +
-                                                           high_seqno_offset))),
-                "high_seqno mismatch");
-    }
-}
-
->>>>>>> 4be6db2d
 void dcp_step(ENGINE_HANDLE *h, ENGINE_HANDLE_V1 *h1, const void* cookie) {
     struct dcp_message_producers* producers = get_dcp_producers();
     ENGINE_ERROR_CODE err = h1->dcp.step(h, cookie, producers);
@@ -1258,7 +1193,7 @@
     if (last_status != PROTOCOL_BINARY_RESPONSE_SUCCESS) {
         std::cerr << "Failed to set degraded mode to " << enable
                   << ". protocol code: " << last_status << std::endl;
-        if (last_body) {
+        if (last_body.size() > 0) {
             std::cerr << "\tBody: [" << last_body << "]" << std::endl;
         }
 

/* -*- Mode: C++; tab-width: 4; c-basic-offset: 4; indent-tabs-mode: nil -*- */
/*
 *     Copyright 2016 Couchbase, Inc
 *
 *   Licensed under the Apache License, Version 2.0 (the "License");
 *   you may not use this file except in compliance with the License.
 *   You may obtain a copy of the License at
 *
 *       http://www.apache.org/licenses/LICENSE-2.0
 *
 *   Unless required by applicable law or agreed to in writing, software
 *   distributed under the License is distributed on an "AS IS" BASIS,
 *   WITHOUT WARRANTIES OR CONDITIONS OF ANY KIND, either express or implied.
 *   See the License for the specific language governing permissions and
 *   limitations under the License.
 */

/*
 * Unit test for DCP-related classes.
 *
 * Due to the way our classes are structured, most of the different DCP classes
 * need an instance of EventuallyPersistentStore & other related objects.
 */

#include "connmap.h"
#include "dcp/dcpconnmap.h"
#include "dcp/producer.h"
#include "dcp/stream.h"
#include "evp_engine_test.h"
#include "programs/engine_testapp/mock_server.h"
#include "../mock/mock_dcp.h"
#include "../mock/mock_dcp_producer.h"
#include "../mock/mock_dcp_consumer.h"

#include <gtest/gtest.h>

// Mock of the ActiveStream class. Wraps the real ActiveStream, but exposes
// normally protected methods publically for test purposes.
class MockActiveStream : public ActiveStream {
public:
    MockActiveStream(EventuallyPersistentEngine* e, dcp_producer_t p,
                     const std::string &name, uint32_t flags, uint32_t opaque,
                     uint16_t vb, uint64_t st_seqno, uint64_t en_seqno,
                     uint64_t vb_uuid, uint64_t snap_start_seqno,
                     uint64_t snap_end_seqno)
    : ActiveStream(e, p, name, flags, opaque, vb, st_seqno, en_seqno, vb_uuid,
                   snap_start_seqno, snap_end_seqno) {}

    // Expose underlying protected ActiveStream methods as public
    void public_getOutstandingItems(RCPtr<VBucket> &vb,
                                    std::vector<queued_item> &items) {
        getOutstandingItems(vb, items);
    }

    void public_processItems(std::vector<queued_item>& items) {
        processItems(items);
    }

    bool public_nextCheckpointItem() {
        return nextCheckpointItem();
    }

    const std::queue<DcpResponse*>& public_readyQ() {
        return readyQ;
    }

    DcpResponse* public_nextQueuedItem() {
        return nextQueuedItem();
    }
};

/* Mock of the PassiveStream class. Wraps the real PassiveStream, but exposes
 * normally protected methods publically for test purposes.
 */
class MockPassiveStream : public PassiveStream {
public:
    MockPassiveStream(EventuallyPersistentEngine* e, dcp_consumer_t consumer,
                      const std::string &name, uint32_t flags, uint32_t opaque,
                      uint16_t vb, uint64_t start_seqno, uint64_t end_seqno,
                      uint64_t vb_uuid, uint64_t snap_start_seqno,
                      uint64_t snap_end_seqno, uint64_t vb_high_seqno)
    : PassiveStream(e, consumer, name, flags, opaque, vb, start_seqno,
                    end_seqno, vb_uuid, snap_start_seqno, snap_end_seqno,
                    vb_high_seqno) {}

    // Expose underlying protected PassiveStream methods as public
    bool public_transitionState(stream_state_t newState) {
        return transitionState(newState);
    }
};

/*
 * Mock of the DcpConnMap class.  Wraps the real DcpConnMap, but exposes
 * normally protected methods publically for test purposes.
 */
class MockDcpConnMap: public DcpConnMap {
public:
    MockDcpConnMap(EventuallyPersistentEngine &theEngine)
    : DcpConnMap(theEngine)
    {}

    size_t getNumberOfDeadConnections() {
        return deadConnections.size();
    }

    AtomicQueue<connection_t>& getPendingNotifications() {
        return pendingNotifications;
    }

    void initialize(conn_notifier_type ntype) {
        connNotifier_ = new ConnNotifier(ntype, *this);
        // We do not create a ConnNotifierCallback task
        // We do not create a ConnManager task
        // The ConnNotifier is deleted in the DcpConnMap
        // destructor
    }
};

class DCPTest : public EventuallyPersistentEngineTest {
protected:
    void SetUp() override {
        EventuallyPersistentEngineTest::SetUp();

        // Set AuxIO threads to zero, so that the producer's
        // ActiveStreamCheckpointProcesserTask doesn't run.
        ExecutorPool::get()->setMaxAuxIO(0);
        // Set NonIO threads to zero, so the connManager
        // task does not run.
        ExecutorPool::get()->setMaxNonIO(0);
    }

    // Use TearDown from parent class
};

class StreamTest : public DCPTest {
protected:
    void TearDown() {
        producer->clearCheckpointProcessorTaskQueues();
        // Destroy various engine objects
        vb0.reset();
        stream.reset();
        producer.reset();
        DCPTest::TearDown();
    }

    // Setup a DCP producer and attach a stream and cursor to it.
    void setup_dcp_stream() {
        producer = new DcpProducer(*engine, /*cookie*/nullptr,
                                   "test_producer", /*notifyOnly*/false);
        stream = new MockActiveStream(engine, producer,
                                      producer->getName(), /*flags*/0,
                                      /*opaque*/0, vbid,
                                      /*st_seqno*/0,
                                      /*en_seqno*/~0,
                                      /*vb_uuid*/0xabcd,
                                      /*snap_start_seqno*/0,
                                      /*snap_end_seqno*/~0);
        vb0 = engine->getVBucket(0);
        EXPECT_TRUE(vb0) << "Failed to get valid VBucket object for id 0";
        EXPECT_FALSE(vb0->checkpointManager.registerCursor(
                                                           producer->getName(),
                                                           1, false,
                                                           MustSendCheckpointEnd::NO))
            << "Found an existing TAP cursor when attempting to register ours";
    }

    dcp_producer_t producer;
    stream_t stream;
    RCPtr<VBucket> vb0;
};

/* Regression test for MB-17766 - ensure that when an ActiveStream is preparing
 * queued items to be sent out via a DCP consumer, that nextCheckpointItem()
 * doesn't incorrectly return false (meaning that there are no more checkpoint
 * items to send).
 */
TEST_F(StreamTest, test_mb17766) {

    // Add an item.
    store_item(vbid, "key", "value");

    setup_dcp_stream();

    // Should start with nextCheckpointItem() returning true.
    MockActiveStream* mock_stream = static_cast<MockActiveStream*>(stream.get());
    EXPECT_TRUE(mock_stream->public_nextCheckpointItem())
        << "nextCheckpointItem() should initially be true.";

    std::vector<queued_item> items;

    // Get the set of outstanding items
    mock_stream->public_getOutstandingItems(vb0, items);

    // REGRESSION CHECK: nextCheckpointItem() should still return true
    EXPECT_TRUE(mock_stream->public_nextCheckpointItem())
        << "nextCheckpointItem() after getting outstanding items should be true.";

    // Process the set of items
    mock_stream->public_processItems(items);

    // Should finish with nextCheckpointItem() returning false.
    EXPECT_FALSE(mock_stream->public_nextCheckpointItem())
        << "nextCheckpointItem() after processing items should be false.";
}

// Check that the items remaining statistic is accurate and is unaffected
// by de-duplication.
TEST_F(StreamTest, MB17653_ItemsRemaining) {

    // Create 10 mutations to the same key which, while increasing the high
    // seqno by 10 will result in de-duplication and hence only one actual
    // mutation being added to the checkpoint items.
    const int set_op_count = 10;
    for (unsigned int ii = 0; ii < set_op_count; ii++) {
        store_item(vbid, "key", "value");
    }

    setup_dcp_stream();

    // Should start with one item remaining.
    MockActiveStream* mock_stream = static_cast<MockActiveStream*>(stream.get());

    EXPECT_EQ(1, mock_stream->getItemsRemaining())
        << "Unexpected initial stream item count";

    // Populate the streams' ready queue with items from the checkpoint,
    // advancing the streams' cursor. Should result in no change in items
    // remaining (they still haven't been send out of the stream).
    mock_stream->nextCheckpointItemTask();
    EXPECT_EQ(1, mock_stream->getItemsRemaining())
        << "Mismatch after moving items to ready queue";

    // Add another mutation. As we have already iterated over all checkpoint
    // items and put into the streams' ready queue, de-duplication of this new
    // mutation (from the point of view of the stream) isn't possible, so items
    // remaining should increase by one.
    store_item(vbid, "key", "value");
    EXPECT_EQ(2, mock_stream->getItemsRemaining())
        << "Mismatch after populating readyQ and storing 1 more item";

    // Now actually drain the items from the readyQ and see how many we received,
    // excluding meta items. This will result in all but one of the checkpoint
    // items (the one we added just above) being drained.
    std::unique_ptr<DcpResponse> response(mock_stream->public_nextQueuedItem());
    ASSERT_NE(nullptr, response);
    EXPECT_TRUE(response->isMetaEvent()) << "Expected 1st item to be meta";

    response.reset(mock_stream->public_nextQueuedItem());
    ASSERT_NE(nullptr, response);
    EXPECT_FALSE(response->isMetaEvent()) << "Expected 2nd item to be non-meta";

    response.reset(mock_stream->public_nextQueuedItem());
    EXPECT_EQ(nullptr, response) << "Expected there to not be a 3rd item.";

    EXPECT_EQ(1, mock_stream->getItemsRemaining())
        << "Expected to have 1 item remaining (in checkpoint) after draining readyQ";

    // Add another 10 mutations on a different key. This should only result in
    // us having one more item (not 10) due to de-duplication in
    // checkpoints.
    for (unsigned int ii = 0; ii < set_op_count; ii++) {
        store_item(vbid, "key_2", "value");
    }

    EXPECT_EQ(2, mock_stream->getItemsRemaining())
        << "Expected two items after adding 1 more to existing checkpoint";

    // Copy items into readyQ a second time, and drain readyQ so we should
    // have no items left.
    mock_stream->nextCheckpointItemTask();
    do {
        response.reset(mock_stream->public_nextQueuedItem());
    } while (response);
    EXPECT_EQ(0, mock_stream->getItemsRemaining())
        << "Should have 0 items remaining after advancing cursor and draining readyQ";
}

TEST_F(StreamTest, test_mb18625) {

    // Add an item.
    store_item(vbid, "key", "value");

    setup_dcp_stream();

    // Should start with nextCheckpointItem() returning true.
    MockActiveStream* mock_stream = static_cast<MockActiveStream*>(stream.get());
    EXPECT_TRUE(mock_stream->public_nextCheckpointItem())
        << "nextCheckpointItem() should initially be true.";

    std::vector<queued_item> items;

    // Get the set of outstanding items
    mock_stream->public_getOutstandingItems(vb0, items);

    // Set stream to DEAD to simulate a close stream request
    mock_stream->setDead(END_STREAM_CLOSED);

    // Process the set of items retrieved from checkpoint queues previously
    mock_stream->public_processItems(items);

    // Retrieve the next message in the stream's readyQ
    DcpResponse *op = mock_stream->public_nextQueuedItem();
    EXPECT_EQ(DCP_STREAM_END, op->getEvent())
        << "Expected the STREAM_END message";
    delete op;

    // Expect no other message to be queued after stream end message
    EXPECT_EQ(0, (mock_stream->public_readyQ()).size())
        << "Expected no more messages in the readyQ";
}

class ConnectionTest : public DCPTest {
protected:
    ENGINE_ERROR_CODE set_vb_state(uint16_t vbid, vbucket_state_t state) {
        return engine->getEpStore()->setVBucketState(vbid, state, true);
    }
};

ENGINE_ERROR_CODE mock_noop_return_engine_e2big(const void* cookie,uint32_t opaque) {
    return ENGINE_E2BIG;
}

TEST_F(ConnectionTest, test_maybesendnoop_buffer_full) {
    const void* cookie = create_mock_cookie();
    // Create a Mock Dcp producer
    MockDcpProducer producer(*engine, cookie, "test_producer", /*notifyOnly*/false);

    struct dcp_message_producers producers = {nullptr, nullptr, nullptr, nullptr,
        nullptr, nullptr, nullptr, nullptr, nullptr, nullptr, nullptr, nullptr,
        mock_noop_return_engine_e2big, nullptr, nullptr};

    producer.setNoopEnabled(true);
    const auto send_time = ep_current_time() + 21;
    producer.setNoopSendTime(send_time);
    ENGINE_ERROR_CODE ret = producer.maybeSendNoop(&producers);
    EXPECT_EQ(ENGINE_E2BIG, ret)
    << "maybeSendNoop not returning ENGINE_E2BIG";
    EXPECT_FALSE(producer.getNoopPendingRecv())
    << "Waiting for noop acknowledgement";
    EXPECT_EQ(send_time, producer.getNoopSendTime())
    << "SendTime has been updated";
    destroy_mock_cookie(cookie);
}

TEST_F(ConnectionTest, test_maybesendnoop_send_noop) {
    const void* cookie = create_mock_cookie();
    // Create a Mock Dcp producer
    MockDcpProducer producer(*engine, cookie, "test_producer", /*notifyOnly*/false);

    std::unique_ptr<dcp_message_producers> producers(get_dcp_producers(handle, engine_v1));
    producer.setNoopEnabled(true);
    const auto send_time = ep_current_time() + 21;
    producer.setNoopSendTime(send_time);
    ENGINE_ERROR_CODE ret = producer.maybeSendNoop(producers.get());
    EXPECT_EQ(ENGINE_WANT_MORE, ret)
    << "maybeSendNoop not returning ENGINE_WANT_MORE";
    EXPECT_TRUE(producer.getNoopPendingRecv())
    << "Not waiting for noop acknowledgement";
    EXPECT_NE(send_time, producer.getNoopSendTime())
    << "SendTime has not been updated";
    destroy_mock_cookie(cookie);
}

TEST_F(ConnectionTest, test_maybesendnoop_noop_already_pending) {
    const void* cookie = create_mock_cookie();
    // Create a Mock Dcp producer
    MockDcpProducer producer(*engine, cookie, "test_producer",
                             /*notifyOnly*/false);

    std::unique_ptr<dcp_message_producers> producers(
            get_dcp_producers(handle, engine_v1));
    mock_time_travel(engine->getConfiguration().getDcpIdleTimeout() + 1);
    producer.setNoopEnabled(true);
<<<<<<< HEAD
    producer.setNoopSendTime(0);
=======
    const auto send_time = ep_current_time() + 21;
    producer.setNoopSendTime(send_time);
>>>>>>> 74f9b8f9
    ENGINE_ERROR_CODE ret = producer.maybeSendNoop(producers.get());
    // Check to see if a noop was sent i.e. returned ENGINE_WANT_MORE
    EXPECT_EQ(ENGINE_WANT_MORE, ret)
        << "maybeSendNoop not returning ENGINE_WANT_MORE";
    EXPECT_TRUE(producer.getNoopPendingRecv())
<<<<<<< HEAD
        << "Not awaiting noop acknowledgement";
    EXPECT_NE(0, producer.getNoopSendTime())
        << "SendTime has not been updated";
    ret = producer.maybeSendNoop(producers.get());
    // Check to see if a noop was not sent i.e. returned ENGINE_FAILED
    EXPECT_EQ(ENGINE_FAILED, ret)
        << "maybeSendNoop not returning ENGINE_FAILED";
    producer.setLastReceiveTime(0);
    ret = producer.maybeDisconnect();
    // Check to see if we want to disconnect i.e. returned ENGINE_DISCONNECT
    EXPECT_EQ(ENGINE_DISCONNECT, ret)
        << "maybeDisconnect not returning ENGINE_DISCONNECT";
    producer.setLastReceiveTime(engine->getConfiguration().
                                getDcpIdleTimeout() + 1);
    ret = producer.maybeDisconnect();
    // Check to see if we don't want to disconnect i.e. returned ENGINE_FAILED
    EXPECT_EQ(ENGINE_FAILED, ret)
        << "maybeDisconnect not returning ENGINE_FAILED";
    EXPECT_TRUE(producer.getNoopPendingRecv())
        << "Not waiting for noop acknowledgement";
=======
    << "Not awaiting noop acknowledgement";
    EXPECT_NE(send_time, producer.getNoopSendTime())
    << "SendTime has not been updated";
    producer.setNoopSendTime(send_time);
    ENGINE_ERROR_CODE ret2 = producer.maybeSendNoop(producers.get());
    EXPECT_EQ(ENGINE_DISCONNECT, ret2)
     << "maybeSendNoop not returning ENGINE_DISCONNECT";
    EXPECT_TRUE(producer.getNoopPendingRecv())
    << "Not waiting for noop acknowledgement";
    EXPECT_EQ(send_time, producer.getNoopSendTime())
    << "SendTime has been updated";
>>>>>>> 74f9b8f9
    destroy_mock_cookie(cookie);
}

TEST_F(ConnectionTest, test_maybesendnoop_not_enabled) {
    const void* cookie = create_mock_cookie();
    // Create a Mock Dcp producer
    MockDcpProducer producer(*engine, cookie, "test_producer", /*notifyOnly*/false);

    std::unique_ptr<dcp_message_producers> producers(get_dcp_producers(handle, engine_v1));
    producer.setNoopEnabled(false);
    const auto send_time = ep_current_time() + 21;
    producer.setNoopSendTime(send_time);
    ENGINE_ERROR_CODE ret = producer.maybeSendNoop(producers.get());
    EXPECT_EQ(ENGINE_FAILED, ret)
    << "maybeSendNoop not returning ENGINE_FAILED";
    EXPECT_FALSE(producer.getNoopPendingRecv())
    << "Waiting for noop acknowledgement";
    EXPECT_EQ(send_time, producer.getNoopSendTime())
    << "SendTime has been updated";
    destroy_mock_cookie(cookie);
}

TEST_F(ConnectionTest, test_maybesendnoop_not_sufficient_time_passed) {
    const void* cookie = create_mock_cookie();
    // Create a Mock Dcp producer
    MockDcpProducer producer(*engine, cookie, "test_producer", /*notifyOnly*/false);

    std::unique_ptr<dcp_message_producers> producers(get_dcp_producers(handle, engine_v1));
    producer.setNoopEnabled(true);
    rel_time_t current_time = ep_current_time();
    producer.setNoopSendTime(current_time);
    ENGINE_ERROR_CODE ret = producer.maybeSendNoop(producers.get());
    EXPECT_EQ(ENGINE_FAILED, ret)
    << "maybeSendNoop not returning ENGINE_FAILED";
    EXPECT_FALSE(producer.getNoopPendingRecv())
    << "Waiting for noop acknowledgement";
    EXPECT_EQ(current_time, producer.getNoopSendTime())
    << "SendTime has been incremented";
    destroy_mock_cookie(cookie);
}

TEST_F(ConnectionTest, test_deadConnections) {
    MockDcpConnMap connMap(*engine);
    connMap.initialize(DCP_CONN_NOTIFIER);
    const void *cookie = create_mock_cookie();
    // Create a new Dcp producer
    dcp_producer_t producer = connMap.newProducer(cookie, "test_producer",
                                    /*notifyOnly*/false);

    // Disconnect the producer connection
    connMap.disconnect(cookie);
    EXPECT_EQ(1, connMap.getNumberOfDeadConnections())
        << "Unexpected number of dead connections";
    connMap.manageConnections();
    // Should be zero deadConnections
    EXPECT_EQ(0, connMap.getNumberOfDeadConnections())
        << "Dead connections still remain";
}

TEST_F(ConnectionTest, test_mb17042_duplicate_name_producer_connections) {
    MockDcpConnMap connMap(*engine);
    connMap.initialize(DCP_CONN_NOTIFIER);
    const void* cookie1 = create_mock_cookie();
    const void* cookie2 = create_mock_cookie();
    // Create a new Dcp producer
    dcp_producer_t producer = connMap.newProducer(cookie1, "test_producer",
                                                  /*notifyOnly*/false);
    EXPECT_NE(0, producer) << "producer is null";

    // Create a duplicate Dcp producer
    dcp_producer_t duplicateproducer = connMap.newProducer(cookie2, "test_producer",
                                                           /*notifyOnly*/false);
    EXPECT_TRUE(producer->doDisconnect()) << "producer doDisconnect == false";
    EXPECT_NE(0, duplicateproducer) << "duplicateproducer is null";

    // Disconnect the producer connection
    connMap.disconnect(cookie1);
    // Disconnect the duplicateproducer connection
    connMap.disconnect(cookie2);
    // Cleanup the deadConnections
    connMap.manageConnections();
    // Should be zero deadConnections
    EXPECT_EQ(0, connMap.getNumberOfDeadConnections())
        << "Dead connections still remain";
}

TEST_F(ConnectionTest, test_mb17042_duplicate_name_consumer_connections) {
    MockDcpConnMap connMap(*engine);
    connMap.initialize(DCP_CONN_NOTIFIER);
    struct mock_connstruct* cookie1 = (struct mock_connstruct*)create_mock_cookie();
    struct mock_connstruct* cookie2 = (struct mock_connstruct*)create_mock_cookie();
    // Create a new Dcp consumer
    dcp_consumer_t consumer = connMap.newConsumer(cookie1, "test_consumer");
    EXPECT_NE(0, consumer) << "consumer is null";

    // Create a duplicate Dcp consumer
    dcp_consumer_t duplicateconsumer = connMap.newConsumer(cookie2, "test_consumer");
    EXPECT_TRUE(consumer->doDisconnect()) << "consumer doDisconnect == false";
    EXPECT_NE(0, duplicateconsumer) << "duplicateconsumer is null";

    // Disconnect the consumer connection
    connMap.disconnect(cookie1);
    // Disconnect the duplicateconsumer connection
    connMap.disconnect(cookie2);
    // Cleanup the deadConnections
    connMap.manageConnections();
    // Should be zero deadConnections
    EXPECT_EQ(0, connMap.getNumberOfDeadConnections())
        << "Dead connections still remain";
}

TEST_F(ConnectionTest, test_mb17042_duplicate_cookie_producer_connections) {
    MockDcpConnMap connMap(*engine);
    connMap.initialize(DCP_CONN_NOTIFIER);
    const void* cookie = create_mock_cookie();
    // Create a new Dcp producer
    dcp_producer_t producer = connMap.newProducer(cookie, "test_producer1",
                                                   /*notifyOnly*/false);

    // Create a duplicate Dcp producer
    dcp_producer_t duplicateproducer = connMap.newProducer(cookie, "test_producer2",
                                                            /*notifyOnly*/false);
    EXPECT_TRUE(producer->doDisconnect()) << "producer doDisconnect == false";
    EXPECT_EQ(0, duplicateproducer) << "duplicateproducer is not null";

    // Disconnect the producer connection
    connMap.disconnect(cookie);
    // Cleanup the deadConnections
    connMap.manageConnections();
    // Should be zero deadConnections
    EXPECT_EQ(0, connMap.getNumberOfDeadConnections())
        << "Dead connections still remain";
}

TEST_F(ConnectionTest, test_mb17042_duplicate_cookie_consumer_connections) {
    MockDcpConnMap connMap(*engine);
    connMap.initialize(DCP_CONN_NOTIFIER);
    const void* cookie = create_mock_cookie();
    // Create a new Dcp consumer
    dcp_consumer_t consumer = connMap.newConsumer(cookie, "test_consumer1");

    // Create a duplicate Dcp consumer
    dcp_consumer_t duplicateconsumer = connMap.newConsumer(cookie, "test_consumer2");
    EXPECT_TRUE(consumer->doDisconnect()) << "consumer doDisconnect == false";
    EXPECT_EQ(0, duplicateconsumer) << "duplicateconsumer is not null";

    // Disconnect the consumer connection
    connMap.disconnect(cookie);
    // Cleanup the deadConnections
    connMap.manageConnections();
    // Should be zero deadConnections
    EXPECT_EQ(0, connMap.getNumberOfDeadConnections())
        << "Dead connections still remain";
}

TEST_F(ConnectionTest, test_update_of_last_message_time_in_consumer) {
    const void* cookie = create_mock_cookie();
    // Create a Mock Dcp consumer
    MockDcpConsumer *consumer = new MockDcpConsumer(*engine, cookie, "test_consumer");
    consumer->setLastMessageTime(1234);
    consumer->addStream(/*opaque*/0, /*vbucket*/0, /*flags*/0);
    EXPECT_NE(1234, consumer->getLastMessageTime())
        << "lastMessagerTime not updated for addStream";
    consumer->setLastMessageTime(1234);
    consumer->closeStream(/*opaque*/0, /*vbucket*/0);
    EXPECT_NE(1234, consumer->getLastMessageTime())
        << "lastMessagerTime not updated for closeStream";
    consumer->setLastMessageTime(1234);
    consumer->streamEnd(/*opaque*/0, /*vbucket*/0, /*flags*/0);
    EXPECT_NE(1234, consumer->getLastMessageTime())
        << "lastMessagerTime not updated for streamEnd";
    consumer->mutation(/*opaque*/0,
                       /*key*/nullptr,
                       /*nkey*/0,
                       /*value*/nullptr,
                       /*nvalue*/0,
                       /*cas*/0,
                       /*vbucket*/0,
                       /*flags*/0,
                       /*datatype*/0,
                       /*locktime*/0,
                       /*bySeqno*/0,
                       /*revSeqno*/0,
                       /*exprtime*/0,
                       /*nru*/0,
                       /*meta*/nullptr,
                       /*nmeta*/0);
    EXPECT_NE(1234, consumer->getLastMessageTime())
        << "lastMessagerTime not updated for mutation";
    consumer->setLastMessageTime(1234);
    consumer->deletion(/*opaque*/0,
                       /*key*/nullptr,
                       /*nkey*/0,
                       /*cas*/0,
                       /*vbucket*/0,
                       /*bySeqno*/0,
                       /*revSeqno*/0,
                       /*meta*/nullptr,
                       /*nmeta*/0);
    EXPECT_NE(1234, consumer->getLastMessageTime())
        << "lastMessagerTime not updated for deletion";
    consumer->setLastMessageTime(1234);
    consumer->expiration(/*opaque*/0,
                         /*key*/nullptr,
                         /*nkey*/0,
                         /*cas*/0,
                         /*vbucket*/0,
                         /*bySeqno*/0,
                         /*revSeqno*/0,
                         /*meta*/nullptr,
                         /*nmeta*/0);
    EXPECT_NE(1234, consumer->getLastMessageTime())
        << "lastMessagerTime not updated for expiration";
    consumer->setLastMessageTime(1234);
    consumer->snapshotMarker(/*opaque*/0,
                             /*vbucket*/0,
                             /*start_seqno*/0,
                             /*end_seqno*/0,
                             /*flags*/0);
    EXPECT_NE(1234, consumer->getLastMessageTime())
        << "lastMessagerTime not updated for snapshotMarker";
    consumer->setLastMessageTime(1234);
    consumer->noop(/*opaque*/0);
    EXPECT_NE(1234, consumer->getLastMessageTime())
        << "lastMessagerTime not updated for noop";
    consumer->setLastMessageTime(1234);
    consumer->flush(/*opaque*/0, /*vbucket*/0);
    EXPECT_NE(1234, consumer->getLastMessageTime())
        << "lastMessagerTime not updated for flush";
    consumer->setLastMessageTime(1234);
    consumer->setVBucketState(/*opaque*/0,
                              /*vbucket*/0,
                              /*state*/vbucket_state_active);
    EXPECT_NE(1234, consumer->getLastMessageTime())
        << "lastMessagerTime not updated for setVBucketState";
    destroy_mock_cookie(cookie);
}

TEST_F(ConnectionTest, test_consumer_add_stream) {
    const void* cookie = create_mock_cookie();
    uint16_t vbid = 0;

    /* Create a Mock Dcp consumer. Since child class subobj of MockDcpConsumer
       obj are accounted for by SingleThreadedRCPtr, use the same here */
    connection_t conn = new MockDcpConsumer(*engine, cookie, "test_consumer");
    MockDcpConsumer* consumer = dynamic_cast<MockDcpConsumer*>(conn.get());

    ASSERT_EQ(ENGINE_SUCCESS, set_vb_state(vbid, vbucket_state_replica));
    ASSERT_EQ(ENGINE_SUCCESS, consumer->addStream(/*opaque*/0, vbid,
                                                  /*flags*/0));

    /* Set the passive to dead state. Note that we want to set the stream to
       dead state but not erase it from the streams map in the consumer
       connection*/
    MockPassiveStream *stream = static_cast<MockPassiveStream*>
                                    ((consumer->getVbucketStream(vbid)).get());

    stream->public_transitionState(STREAM_DEAD);

    /* Add a passive stream on the same vb */
    ASSERT_EQ(ENGINE_SUCCESS, consumer->addStream(/*opaque*/0, vbid,
                                                  /*flags*/0));

    /* Expected the newly added stream to be in active state */
    stream = static_cast<MockPassiveStream*>
                                    ((consumer->getVbucketStream(vbid)).get());
    ASSERT_TRUE(stream->isActive());

    /* Close stream before deleting the connection */
    ASSERT_EQ(ENGINE_SUCCESS, consumer->closeStream(/*opaque*/0, vbid));

    destroy_mock_cookie(cookie);
}

// Regression test for MB 20645 - ensure that a call to addStats after a
// connection has been disconnected (and closeAllStreams called) doesn't crash.
TEST_F(ConnectionTest, test_mb20645_stats_after_closeAllStreams) {
    MockDcpConnMap connMap(*engine);
    connMap.initialize(DCP_CONN_NOTIFIER);
    const void *cookie = create_mock_cookie();
    // Create a new Dcp producer
    dcp_producer_t producer = connMap.newProducer(cookie, "test_producer",
                                    /*notifyOnly*/false);

    // Disconnect the producer connection
    connMap.disconnect(cookie);

    // Try to read stats. Shouldn't crash.
    producer->addStats([](const char *key, const uint16_t klen,
                          const char *val, const uint32_t vlen,
                          const void *cookie) {}, nullptr);

    destroy_mock_cookie(cookie);
}

// Verify that when a DELETE_BUCKET event occurs, we correctly notify any
// DCP connections which are currently in ewouldblock state, so the frontend
// can correctly close the connection.
// If we don't notify then front-end connections can hang for a long period of
// time).
TEST_F(ConnectionTest, test_mb20716_connmap_notify_on_delete) {
    MockDcpConnMap connMap(*engine);
    connMap.initialize(DCP_CONN_NOTIFIER);
    const void *cookie = create_mock_cookie();
    // Create a new Dcp producer.
    dcp_producer_t producer = connMap.newProducer(cookie, "mb_20716r",
                                                  /*notifyOnly*/false);

    // Check preconditions.
    EXPECT_TRUE(producer->isPaused());

    // Hook into notify_io_complete.
    // We (ab)use the engine_specific API to pass a pointer to a count of
    // how many times notify_io_complete has been called.
    size_t notify_count = 0;
    SERVER_COOKIE_API* scapi = get_mock_server_api()->cookie;
    scapi->store_engine_specific(cookie, &notify_count);
    auto orig_notify_io_complete = scapi->notify_io_complete;
    scapi->notify_io_complete = [](const void *cookie,
                                   ENGINE_ERROR_CODE status) {
        auto* notify_ptr = reinterpret_cast<size_t*>(
                get_mock_server_api()->cookie->get_engine_specific(cookie));
        (*notify_ptr)++;
    };

    // 0. Should start with no notifications.
    ASSERT_EQ(0, notify_count);

    // 1. Check that the periodic connNotifier (notifyAllPausedConnections)
    // isn't sufficient to notify (it shouldn't be, as our connection has
    // no notification pending).
    connMap.notifyAllPausedConnections();
    ASSERT_EQ(0, notify_count);

    // 1. Simulate a bucket deletion.
    connMap.shutdownAllConnections();

    // Can also get a second notify as part of manageConnections being called
    // in shutdownAllConnections().
    EXPECT_GE(notify_count, 1)
        << "expected at least one notify after shutting down all connections";

    // Restore notify_io_complete callback.
    scapi->notify_io_complete = orig_notify_io_complete;
    destroy_mock_cookie(cookie);
}

// Consumer variant of above test.
TEST_F(ConnectionTest, test_mb20716_connmap_notify_on_delete_consumer) {
    MockDcpConnMap connMap(*engine);
    connMap.initialize(DCP_CONN_NOTIFIER);
    const void *cookie = create_mock_cookie();
    // Create a new Dcp producer
    dcp_consumer_t consumer = connMap.newConsumer(cookie,
                                                  "mb_20716_consumer");

    // Move consumer into paused state (aka EWOULDBLOCK).
    std::unique_ptr<dcp_message_producers> producers(
            get_dcp_producers(handle, engine_v1));
    ENGINE_ERROR_CODE result;
    do {
        result = consumer->step(producers.get());
    } while (result == ENGINE_WANT_MORE);
    EXPECT_EQ(ENGINE_SUCCESS, result);

    // Check preconditions.
    EXPECT_TRUE(consumer->isPaused());

    // Hook into notify_io_complete.
    // We (ab)use the engine_specific API to pass a pointer to a count of
    // how many times notify_io_complete has been called.
    size_t notify_count = 0;
    SERVER_COOKIE_API* scapi = get_mock_server_api()->cookie;
    scapi->store_engine_specific(cookie, &notify_count);
    auto orig_notify_io_complete = scapi->notify_io_complete;
    scapi->notify_io_complete = [](const void *cookie,
                                   ENGINE_ERROR_CODE status) {
        auto* notify_ptr = reinterpret_cast<size_t*>(
                get_mock_server_api()->cookie->get_engine_specific(cookie));
        (*notify_ptr)++;
    };

    // 0. Should start with no notifications.
    ASSERT_EQ(0, notify_count);

    // 1. Check that the periodic connNotifier (notifyAllPausedConnections)
    // isn't sufficient to notify (it shouldn't be, as our connection has
    // no notification pending).
    connMap.notifyAllPausedConnections();
    ASSERT_EQ(0, notify_count);

    // 2. Simulate a bucket deletion.
    connMap.shutdownAllConnections();

    // Can also get a second notify as part of manageConnections being called
    // in shutdownAllConnections().
    EXPECT_GE(notify_count, 1)
        << "expected at least one notify after shutting down all connections";

    // Restore notify_io_complete callback.
    scapi->notify_io_complete = orig_notify_io_complete;
    destroy_mock_cookie(cookie);
}

class NotifyTest : public DCPTest {
protected:
    void SetUp() {
        // The test is going to replace a server API method, we must
        // be able to undo that
        sapi = *get_mock_server_api();
        scookie_api = *get_mock_server_api()->cookie;
        DCPTest::SetUp();
    }

    void TearDown() {
        // Reset the server_api for other tests
        *get_mock_server_api() = sapi;
        *get_mock_server_api()->cookie = scookie_api;
        DCPTest::TearDown();
    }

    SERVER_HANDLE_V1 sapi;
    SERVER_COOKIE_API scookie_api;
    std::unique_ptr<MockDcpConnMap> connMap;
    dcp_producer_t producer;
    int callbacks;
};

class ConnMapNotifyTest {
public:
    ConnMapNotifyTest(EventuallyPersistentEngine& engine)
        : connMap(new MockDcpConnMap(engine)),
          callbacks(0) {
        connMap->initialize(DCP_CONN_NOTIFIER);

        // Use 'this' instead of a mock cookie
        producer = connMap->newProducer(static_cast<void*>(this),
                                        "test_producer",
                                        /*notifyOnly*/false);
    }

    void notify() {
        callbacks++;
        connMap->notifyPausedConnection(producer.get(), /*schedule*/true);
    }

    int getCallbacks() {
        return callbacks;
    }


    static void dcp_test_notify_io_complete(const void *cookie,
                                            ENGINE_ERROR_CODE status) {
        auto notifyTest = reinterpret_cast<const ConnMapNotifyTest*>(cookie);
        // 3. Call notifyPausedConnection again. We're now interleaved inside
        //    of notifyAllPausedConnections, a second notification should occur.
        const_cast<ConnMapNotifyTest*>(notifyTest)->notify();
    }

    std::unique_ptr<MockDcpConnMap> connMap;
    dcp_producer_t producer;

private:
    int callbacks;

};


TEST_F(NotifyTest, test_mb19503_connmap_notify) {
    ConnMapNotifyTest notifyTest(*engine);

    // Hook into notify_io_complete
    SERVER_COOKIE_API* scapi = get_mock_server_api()->cookie;
    scapi->notify_io_complete = ConnMapNotifyTest::dcp_test_notify_io_complete;

    // Should be 0 when we begin
    ASSERT_EQ(0, notifyTest.getCallbacks());
    ASSERT_TRUE(notifyTest.producer->isPaused());
    ASSERT_EQ(0, notifyTest.connMap->getPendingNotifications().size());

    // 1. Call notifyPausedConnection with schedule = true
    //    this will queue the producer
    notifyTest.connMap->notifyPausedConnection(notifyTest.producer.get(),
                                               /*schedule*/true);
    EXPECT_EQ(1, notifyTest.connMap->getPendingNotifications().size());

    // 2. Call notifyAllPausedConnections this will invoke notifyIOComplete
    //    which we've hooked into. For step 3 go to dcp_test_notify_io_complete
    notifyTest.connMap->notifyAllPausedConnections();

    // 2.1 One callback should of occurred, and we should still have one
    //     notification pending (see dcp_test_notify_io_complete).
    EXPECT_EQ(1, notifyTest.getCallbacks());
    EXPECT_EQ(1, notifyTest.connMap->getPendingNotifications().size());

    // 4. Call notifyAllPausedConnections again, is there a new connection?
    notifyTest.connMap->notifyAllPausedConnections();

    // 5. There should of been 2 callbacks
    EXPECT_EQ(2, notifyTest.getCallbacks());
}

// Variation on test_mb19503_connmap_notify - check that notification is correct
// when notifiable is not paused.
TEST_F(NotifyTest, test_mb19503_connmap_notify_paused) {
    ConnMapNotifyTest notifyTest(*engine);

    // Hook into notify_io_complete
    SERVER_COOKIE_API* scapi = get_mock_server_api()->cookie;
    scapi->notify_io_complete = ConnMapNotifyTest::dcp_test_notify_io_complete;

    // Should be 0 when we begin
    ASSERT_EQ(notifyTest.getCallbacks(), 0);
    ASSERT_TRUE(notifyTest.producer->isPaused());
    ASSERT_EQ(0, notifyTest.connMap->getPendingNotifications().size());

    // 1. Call notifyPausedConnection with schedule = true
    //    this will queue the producer
    notifyTest.connMap->notifyPausedConnection(notifyTest.producer.get(),
                                               /*schedule*/true);
    EXPECT_EQ(1, notifyTest.connMap->getPendingNotifications().size());

    // 2. Mark connection as not paused.
    notifyTest.producer->setPaused(false);

    // 3. Call notifyAllPausedConnections - as the connection is not paused
    // this should *not* invoke notifyIOComplete.
    notifyTest.connMap->notifyAllPausedConnections();

    // 3.1 Should have not had any callbacks.
    EXPECT_EQ(0, notifyTest.getCallbacks());
    // 3.2 Should have no pending notifications.
    EXPECT_EQ(0, notifyTest.connMap->getPendingNotifications().size());

    // 4. Now mark the connection as paused.
    ASSERT_FALSE(notifyTest.producer->isPaused());
    notifyTest.producer->setPaused(true);

    // 4. Add another notification - should queue the producer again.
    notifyTest.connMap->notifyPausedConnection(notifyTest.producer.get(),
                                               /*schedule*/true);
    EXPECT_EQ(1, notifyTest.connMap->getPendingNotifications().size());

    // 5. Call notifyAllPausedConnections a second time - as connection is
    //    paused this time we *should* get a callback.
    notifyTest.connMap->notifyAllPausedConnections();
    EXPECT_EQ(1, notifyTest.getCallbacks());
}<|MERGE_RESOLUTION|>--- conflicted
+++ resolved
@@ -369,53 +369,36 @@
 
     std::unique_ptr<dcp_message_producers> producers(
             get_dcp_producers(handle, engine_v1));
+    const auto send_time = ep_current_time();
     mock_time_travel(engine->getConfiguration().getDcpIdleTimeout() + 1);
     producer.setNoopEnabled(true);
-<<<<<<< HEAD
-    producer.setNoopSendTime(0);
-=======
-    const auto send_time = ep_current_time() + 21;
     producer.setNoopSendTime(send_time);
->>>>>>> 74f9b8f9
     ENGINE_ERROR_CODE ret = producer.maybeSendNoop(producers.get());
     // Check to see if a noop was sent i.e. returned ENGINE_WANT_MORE
     EXPECT_EQ(ENGINE_WANT_MORE, ret)
         << "maybeSendNoop not returning ENGINE_WANT_MORE";
     EXPECT_TRUE(producer.getNoopPendingRecv())
-<<<<<<< HEAD
         << "Not awaiting noop acknowledgement";
-    EXPECT_NE(0, producer.getNoopSendTime())
+    EXPECT_NE(send_time, producer.getNoopSendTime())
         << "SendTime has not been updated";
     ret = producer.maybeSendNoop(producers.get());
     // Check to see if a noop was not sent i.e. returned ENGINE_FAILED
     EXPECT_EQ(ENGINE_FAILED, ret)
         << "maybeSendNoop not returning ENGINE_FAILED";
-    producer.setLastReceiveTime(0);
+    producer.setLastReceiveTime(send_time);
     ret = producer.maybeDisconnect();
     // Check to see if we want to disconnect i.e. returned ENGINE_DISCONNECT
     EXPECT_EQ(ENGINE_DISCONNECT, ret)
         << "maybeDisconnect not returning ENGINE_DISCONNECT";
-    producer.setLastReceiveTime(engine->getConfiguration().
-                                getDcpIdleTimeout() + 1);
+    producer.setLastReceiveTime(send_time +
+                                engine->getConfiguration().getDcpIdleTimeout() +
+                                1);
     ret = producer.maybeDisconnect();
     // Check to see if we don't want to disconnect i.e. returned ENGINE_FAILED
     EXPECT_EQ(ENGINE_FAILED, ret)
         << "maybeDisconnect not returning ENGINE_FAILED";
     EXPECT_TRUE(producer.getNoopPendingRecv())
         << "Not waiting for noop acknowledgement";
-=======
-    << "Not awaiting noop acknowledgement";
-    EXPECT_NE(send_time, producer.getNoopSendTime())
-    << "SendTime has not been updated";
-    producer.setNoopSendTime(send_time);
-    ENGINE_ERROR_CODE ret2 = producer.maybeSendNoop(producers.get());
-    EXPECT_EQ(ENGINE_DISCONNECT, ret2)
-     << "maybeSendNoop not returning ENGINE_DISCONNECT";
-    EXPECT_TRUE(producer.getNoopPendingRecv())
-    << "Not waiting for noop acknowledgement";
-    EXPECT_EQ(send_time, producer.getNoopSendTime())
-    << "SendTime has been updated";
->>>>>>> 74f9b8f9
     destroy_mock_cookie(cookie);
 }
 
